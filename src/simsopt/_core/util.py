--- conflicted
+++ resolved
@@ -243,11 +243,7 @@
     parent class instead of standard dictionary.
     """
 
-<<<<<<< HEAD
-    def __init__(self, default_factory=None, /, *args, **kwargs):
-=======
     def __init__(self, default_factory=None, *args, **kwargs):
->>>>>>> 6f079048
         self.default_factory = default_factory
         super().__init__(*args, **kwargs)
 
