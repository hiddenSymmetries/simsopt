--- conflicted
+++ resolved
@@ -148,14 +148,7 @@
         derivs = []
         for k in deps:
             if np.any(k.dofs_free_status):
-<<<<<<< HEAD
-                if k in self.data.keys():
-                    derivs.append(self.data[k][k.dofs_free_status])
-                else:
-                    derivs.append(np.zeros((np.sum(k.local_dofs_free_status), )))
-=======
                 derivs.append(self.data[k][k.local_dofs_free_status])
->>>>>>> 5f39136b
         return np.concatenate(derivs)
 
     # https://stackoverflow.com/questions/11624955/avoiding-python-sum-default-start-arg-behavior
