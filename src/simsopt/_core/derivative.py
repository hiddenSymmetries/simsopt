import numpy as np
import numbers
import collections

__all__ = ['Derivative']


class OptimizableDefaultDict(collections.defaultdict):
    """
    Custom defaultdict that automatically returns a numpy array of zeros of
    size equal to the number of free dofs when the key wasn't found.
    """

    def __init__(self, d):
        super().__init__(None, d)

    def __missing__(self, key):
        from .optimizable import Optimizable  # Import here to avoid circular import
        assert isinstance(key, Optimizable)
        self[key] = value = np.zeros((key.local_full_dof_size, ))
        return value


def copy_numpy_dict(d):
    res = OptimizableDefaultDict({})
    for k, v in d.items():
        res[k] = v.copy()
    return res


class Derivative():

    """
    This class stores the derivative of a scalar output wrt to the individual
    ``Optimizable`` classes that are required to compute this output.

    The idea of this class is as follows:

    Consider a situation

    .. code-block::

        inA = OptimA()
        inB = OptimB()
        inter1 = Intermediate1(inA, inB)
        inter2 = Intermediate2(inA, inB)
        obj = Objective(inter1, inter2)

    Then ``obj.dJ(partials=True)`` will return a ``Derivative`` object containing a dictionary

    .. code-block::

        {
            inA : dobj/dinA,
            inB : dobj/dinB,
        }

    with

    .. code-block::

        dobj/dinA = dobj/dinter1 * dinter1/dinA + dobj/dinter2 * dinter2/dinA
        dobj/dinB = dobj/dinter1 * dinter1/dinB + dobj/dinter2 * dinter2/dinB

    SIMSOPT computes these derivatives by first computing ``dobj/dinter1`` and ``dobj/dinter2``
    and then passing this vector to ``Intermediate1.vjp`` and ``Intermediate2.vjp``, which returns

    .. code-block::

        {
            inA: dobj/dinter1 * dinter1/dinA
            inB: dobj/dinter1 * dinter1/dinB
        }

    and 

    .. code-block::

        {
            inA: dobj/dinter2 * dinter2/dinA
            inB: dobj/dinter2 * dinter2/dinB
        }

    respectively. Due to the overloaded ``__add__`` and ``__iadd__`` functions adding the ``Derivative`` objects than results in the desired

    .. code-block::

        {
            inA: dobj/dinter1 * dinter1/dinA + dobj/dinter2 * dinter2/dinA
            inB: dobj/dinter1 * dinter1/dinB + dobj/dinter2 * dinter2/dinB
        }

    This ``Derivative`` can then be used to obtain partial derivatives or the full gradient of ``J``, via

    .. code-block::

        dJ = obj.dJ(partials=True)
        dJ_by_dinA = dJ(inA) # derivative of Objective w.r.t. to OptimA
        dJ_by_dinB = dJ(inB) # derivative of Objective w.r.t. to OptimB
        gradJ = dJ(obj) # gradient of Objective

    For the common case in which you just want the gradient of
    ``obj.J`` and do not need the individual partial derivatives, the
    argument ``partials=True`` can be omitted in ``obj.dJ()``. In this
    case, ``obj.dJ()`` directly returns the gradient rather than
    returning the ``Derivative`` object, acting as a shorthand for
    ``obj.dJ(partials=True)(obj)``. This behavior is implemented with
    the decorator :obj:`derivative_dec`.
    """

    def __init__(self, data=OptimizableDefaultDict({})):
        self.data = OptimizableDefaultDict(data)

    def __add__(self, other):
        x = self.data
        y = other.data
        z = copy_numpy_dict(x)
        for k in y:
            if k in z:
                z[k] += y[k]
            else:
                z[k] = y[k].copy()
        return Derivative(z)

    def __sub__(self, other):
        x = self.data
        y = other.data
        z = copy_numpy_dict(x)
        for k, yk in y.items():
            if k in z:
                z[k] -= yk
            else:
                z[k] = -yk
        return Derivative(z)

    def __iadd__(self, other):
        x = self.data
        y = other.data
        for k, yk in y.items():
            if k in x:
                x[k] += yk
            else:
                x[k] = yk.copy()
        return self

    def __isub__(self, other):
        x = self.data
        y = other.data
        for k, yk in y.items():
            if k in x:
                x[k] -= yk
            else:
                x[k] = -yk
        return self

    def __mul__(self, other):
        assert isinstance(other, numbers.Number)
        x = copy_numpy_dict(self.data)
        for k in x:
            x[k] *= other
        return Derivative(x)

    def __rmul__(self, other):
        assert isinstance(other, numbers.Number)
        x = copy_numpy_dict(self.data)
        for k in x:
            x[k] *= other
        return Derivative(x)

    def __call__(self, optim, as_derivative=False):
        """
        Get the derivative with respect to all DOFs that ``optim`` depends on.

        Args:
            optim: An Optimizable object
        """
        from .optimizable import Optimizable  # Import here to avoid circular import
        assert isinstance(optim, Optimizable)
        derivs = []
<<<<<<< HEAD
        keys = []
        for k in deps:
            if np.any(k.dofs_free_status):
                derivs.append(self.data[k][k.local_dofs_free_status])
                keys.append(k)
        if as_derivative:
            return Derivative({k: d for k, d in zip(keys, derivs)})
        else:
            return np.concatenate(derivs)
=======

        for k in optim.unique_dof_lineage:
            if np.any(k.dofs_free_status):
                local_derivs = np.zeros(k.local_dof_size)
                for opt in k.dofs.dep_opts():
                    local_derivs += self.data[opt][opt.local_dofs_free_status]

                derivs.append(local_derivs)

        return np.concatenate(derivs)
>>>>>>> 6f898b52

    # https://stackoverflow.com/questions/11624955/avoiding-python-sum-default-start-arg-behavior
    def __radd__(self, other):
        # This allows sum() to work (the default start value is zero)
        if other == 0:
            return self
        return self.__add__(other)


def derivative_dec(func):
    """
    This decorator is applied to functions of Optimizable objects that
    return a derivative, typically named ``dJ()``. This allows
    ``obj.dJ()`` to provide a shorthand for the full gradient,
    equivalent to ``obj.dJ(partials=True)(obj)``. If
    ``partials=True``, the underlying :obj:`Derivative` object will be
    returned, so partial derivatives can be accessed and combined to
    assemble gradients.
    """

    def _derivative_dec(self, *args, partials=False, **kwargs):
        if partials:
            return func(self, *args, **kwargs)
        else:
            return func(self, *args, **kwargs)(self)
    return _derivative_dec<|MERGE_RESOLUTION|>--- conflicted
+++ resolved
@@ -177,28 +177,19 @@
         from .optimizable import Optimizable  # Import here to avoid circular import
         assert isinstance(optim, Optimizable)
         derivs = []
-<<<<<<< HEAD
         keys = []
-        for k in deps:
-            if np.any(k.dofs_free_status):
-                derivs.append(self.data[k][k.local_dofs_free_status])
-                keys.append(k)
-        if as_derivative:
-            return Derivative({k: d for k, d in zip(keys, derivs)})
-        else:
-            return np.concatenate(derivs)
-=======
-
         for k in optim.unique_dof_lineage:
             if np.any(k.dofs_free_status):
                 local_derivs = np.zeros(k.local_dof_size)
                 for opt in k.dofs.dep_opts():
                     local_derivs += self.data[opt][opt.local_dofs_free_status]
-
+                    keys.append(opt)
                 derivs.append(local_derivs)
 
-        return np.concatenate(derivs)
->>>>>>> 6f898b52
+        if as_derivative:
+            return Derivative({k: d for k, d in zip(keys, derivs)})
+        else:
+            return np.concatenate(derivs)
 
     # https://stackoverflow.com/questions/11624955/avoiding-python-sum-default-start-arg-behavior
     def __radd__(self, other):
