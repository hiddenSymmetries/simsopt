import numpy as np

import simsoptpp as sopp
from .._core.optimizable import Optimizable
from .._core.derivative import derivative_dec
from .._core.json import GSONable, GSONDecoder, GSONEncoder


__all__ = ['SquaredFlux']


class SquaredFlux(Optimizable):

    r"""
    Objective representing the quadratic flux of a field on a surface, that is

    .. math::
        \frac12 \int_{S} (\mathbf{B}\cdot \mathbf{n} - B_T)^2 ds

    where :math:`\mathbf{n}` is the surface unit normal vector and
    :math:`B_T` is an optional (zero by default) target value for the
    magnetic field.

    Args:
        surface: A :obj:`simsopt.geo.surface.Surface` object on which to compute the flux
        field: A :obj:`simsopt.field.magneticfield.MagneticField` for which to compute the flux.
        target: A ``nphi x ntheta`` numpy array containing target values for the flux. Here 
          ``nphi`` and ``ntheta`` correspond to the number of quadrature points on `surface` 
          in ``phi`` and ``theta`` direction.
    """

    def __init__(self, surface, field, Btarget=None):
        self.surface = surface
        if Btarget is not None:
            self.Btarget = np.ascontiguousarray(Btarget)
        else:
            self.Btarget = np.zeros(self.surface.normal().shape[:2])
        self.field = field
        xyz = self.surface.gamma()
        self.field.set_points(xyz.reshape((-1, 3)))
        Optimizable.__init__(self, x0=np.asarray([]), depends_on=[field])

    def J(self):
        n = self.surface.normal()
        Bcoil = self.field.B().reshape(n.shape)
<<<<<<< HEAD
        if self.target is not None:
            Btarget = np.ascontiguousarray(self.target)
        else:
            Btarget = []
        return sopp.integral_BdotN(Bcoil, Btarget, n)
=======
        return sopp.integral_BdotN(Bcoil, self.Btarget, n)
>>>>>>> 27d7adf8

    @derivative_dec
    def dJ(self):
        n = self.surface.normal()
        absn = np.linalg.norm(n, axis=2)
        unitn = n * (1./absn)[:, :, None]
        Bcoil = self.field.B().reshape(n.shape)
        Bcoil_n = np.sum(Bcoil*unitn, axis=2)
        if self.Btarget is not None:
            B_n = (Bcoil_n - self.Btarget)
        else:
            B_n = Bcoil_n
        dJdB = (B_n[..., None] * unitn * absn[..., None])/absn.size
        dJdB = dJdB.reshape((-1, 3))
        return self.field.B_vjp(dJdB)
<|MERGE_RESOLUTION|>--- conflicted
+++ resolved
@@ -43,15 +43,7 @@
     def J(self):
         n = self.surface.normal()
         Bcoil = self.field.B().reshape(n.shape)
-<<<<<<< HEAD
-        if self.target is not None:
-            Btarget = np.ascontiguousarray(self.target)
-        else:
-            Btarget = []
-        return sopp.integral_BdotN(Bcoil, Btarget, n)
-=======
         return sopp.integral_BdotN(Bcoil, self.Btarget, n)
->>>>>>> 27d7adf8
 
     @derivative_dec
     def dJ(self):
