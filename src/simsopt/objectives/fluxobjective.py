import numpy as np
from monty.json import MSONable, MontyDecoder, MontyEncoder

import simsoptpp as sopp
from .._core.optimizable import Optimizable
from .._core.derivative import derivative_dec


class SquaredFlux(Optimizable):

    r"""
    Objective representing the quadratic flux of a field on a surface, that is

    .. math::
        \frac12 \int_{S} (\mathbf{B}\cdot \mathbf{n} - B_T)^2 ds

    where :math:`\mathbf{n}` is the surface unit normal vector and
    :math:`B_T` is an optional (zero by default) target value for the
    magnetic field.

    Args:
        surface: A :obj:`simsopt.geo.surface.Surface` object on which to compute the flux
        field: A :obj:`simsopt.field.magneticfield.MagneticField` for which to compute the flux.
        target: A ``nphi x ntheta`` numpy array containing target values for the flux. Here 
          ``nphi`` and ``ntheta`` correspond to the number of quadrature points on `surface` 
          in ``phi`` and ``theta`` direction.
    """

    def __init__(self, surface, field, target=None):
        self.surface = surface
        self.target = target
        self.field = field
        xyz = self.surface.gamma()
        self.field.set_points(xyz.reshape((-1, 3)))
        Optimizable.__init__(self, x0=np.asarray([]), depends_on=[field])

    def J(self):
        n = self.surface.normal()
        Bcoil = self.field.B().reshape(n.shape)
        if self.target is not None:
            Btarget = np.ascontiguousarray(self.target)
        else:
            Btarget = []
        return sopp.integral_BdotN(Bcoil, Btarget, n)

    @derivative_dec
    def dJ(self):
        n = self.surface.normal()
        absn = np.linalg.norm(n, axis=2)
        unitn = n * (1./absn)[:, :, None]
        Bcoil = self.field.B().reshape(n.shape)
        Bcoil_n = np.sum(Bcoil*unitn, axis=2)
        if self.target is not None:
            B_n = (Bcoil_n - self.target)
        else:
            B_n = Bcoil_n
        dJdB = (B_n[..., None] * unitn * absn[..., None])/absn.size
        dJdB = dJdB.reshape((-1, 3))
        return self.field.B_vjp(dJdB)

    def as_dict(self) -> dict:
        return MSONable.as_dict(self)

    @classmethod
    def from_dict(cls, d):
        decoder = MontyDecoder()
        surface = decoder.process_decoded(d["surface"])
        field = decoder.process_decoded(d["field"])
<<<<<<< HEAD
        return cls(surface, field, d["target"])
=======
        target = decoder.process_decoded(d["target"])
        return cls(surface, field, target)
>>>>>>> 5d3fb4fb
<|MERGE_RESOLUTION|>--- conflicted
+++ resolved
@@ -66,9 +66,5 @@
         decoder = MontyDecoder()
         surface = decoder.process_decoded(d["surface"])
         field = decoder.process_decoded(d["field"])
-<<<<<<< HEAD
-        return cls(surface, field, d["target"])
-=======
         target = decoder.process_decoded(d["target"])
-        return cls(surface, field, target)
->>>>>>> 5d3fb4fb
+        return cls(surface, field, target)