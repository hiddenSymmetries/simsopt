import numpy as np

import simsoptpp as sopp
from .._core.optimizable import Optimizable
from .._core.derivative import derivative_dec


__all__ = ['SquaredFlux']


class SquaredFlux(Optimizable):

    r"""
    Objective representing quadratic-flux-like quantities, useful for stage-2
    coil optimization. Several variations are available, which can be selected
    using the ``definition`` argument. For ``definition="quadratic flux"`` 
    (the default), the objective is defined as

    .. math::
        J = \frac12 \int_{S} (\mathbf{B}\cdot \mathbf{n} - B_T)^2 ds,

    where :math:`\mathbf{n}` is the surface unit normal vector and
    :math:`B_T` is an optional (zero by default) target value for the
    magnetic field. Also :math:`\int_{S} ds` indicates a surface integral.
    For ``definition="normalized"``, the objective is defined as

    .. math::
        J = \frac12 \frac{\int_{S} (\mathbf{B}\cdot \mathbf{n} - B_T)^2 ds}
                         {\int_{S} |\mathbf{B}|^2 ds}.

    For ``definition="local"``, the objective is defined as

    .. math::
        J = \frac12 \int_{S} \frac{(\mathbf{B}\cdot \mathbf{n} - B_T)^2}{|\mathbf{B}|^2} ds.

    The definition ``"quadratic flux"`` has the advantage of simplicity, and it
    is used in other contexts such as REGCOIL. However for stage-2 optimization,
    the optimizer can "cheat", lowering this objective by reducing the magnitude
    of the field. The definitions ``"normalized"`` and ``"local"`` close this loophole.

    Args:
        surface: A :obj:`simsopt.geo.surface.Surface` object on which to compute the flux
        field: A :obj:`simsopt.field.magneticfield.MagneticField` for which to compute the flux.
        target: A ``nphi x ntheta`` numpy array containing target values for the flux. Here 
          ``nphi`` and ``ntheta`` correspond to the number of quadrature points on `surface` 
          in ``phi`` and ``theta`` direction.
<<<<<<< HEAD
        local: If ``True``, the objective is computed as half the mean of the normal field divided
            by the magnitude of the magnetic field, squared. If ``False``, the objective is 
            computed as the mean of the squared normal field divided by the mean of the squared
            magnetic field.
    """


    def __init__(self, surface, field, Btarget=None):

=======
        definition: A string to select among the definitions above. The
          available options are ``"quadratic flux"``, ``"normalized"``, and ``"local"``.
    """

    def __init__(self, surface, field, target=None, definition="quadratic flux"):
>>>>>>> e3104813
        self.surface = surface
        if target is not None:
            self.target = np.ascontiguousarray(target)
        else:
            self.target = np.zeros(self.surface.normal().shape[:2])
        self.field = field
        xyz = self.surface.gamma()
        self.field.set_points(xyz.reshape((-1, 3)))
<<<<<<< HEAD
        self.local = local
=======
        if definition not in ["quadratic flux", "normalized", "local"]:
            raise ValueError("Unrecognized option for 'definition'.")
        self.definition = definition
>>>>>>> e3104813
        Optimizable.__init__(self, x0=np.asarray([]), depends_on=[field])

    def J(self):
        n = self.surface.normal()
        Bcoil = self.field.B().reshape(n.shape)
<<<<<<< HEAD

        return sopp.integral_BdotN(Bcoil, self.Btarget, n)
=======
        return sopp.integral_BdotN(Bcoil, self.target, n, self.definition)
>>>>>>> e3104813


    @derivative_dec
    def dJ(self):
        n = self.surface.normal()
        absn = np.linalg.norm(n, axis=2)
        unitn = n * (1. / absn)[:, :, None]
        Bcoil = self.field.B().reshape(n.shape)
<<<<<<< HEAD
        Bcoil_n = np.sum(Bcoil*unitn, axis=2)

        B_n = (Bcoil_n - self.Btarget)
        dJdB = (B_n[..., None] * unitn * absn[..., None])/absn.size
=======
        Bcoil_n = np.sum(Bcoil * unitn, axis=2)
        if self.target is not None:
            B_n = (Bcoil_n - self.target)
        else:
            B_n = Bcoil_n

        if self.definition == "quadratic flux":
            dJdB = (B_n[..., None] * unitn * absn[..., None]) / absn.size
            dJdB = dJdB.reshape((-1, 3))

        elif self.definition == "local":
            mod_Bcoil = np.linalg.norm(Bcoil, axis=2)
            dJdB = ((
                (B_n/mod_Bcoil)[..., None] * (
                    unitn / mod_Bcoil[..., None] - (B_n / mod_Bcoil**3)[..., None] * Bcoil
                )) * absn[..., None]) / absn.size

        elif self.definition == "normalized":
            mod_Bcoil = np.linalg.norm(Bcoil, axis=2)
            num = np.mean(B_n**2 * absn)
            denom = np.mean(mod_Bcoil**2 * absn)

            dnum = 2 * (B_n[..., None] * unitn * absn[..., None]) / absn.size
            ddenom = 2 * (Bcoil * absn[..., None]) / absn.size
            dJdB = 0.5 * (dnum / denom - num * ddenom / denom**2)

        else:
            raise ValueError("Should never get here")

>>>>>>> e3104813
        dJdB = dJdB.reshape((-1, 3))
        return self.field.B_vjp(dJdB)
<|MERGE_RESOLUTION|>--- conflicted
+++ resolved
@@ -44,23 +44,11 @@
         target: A ``nphi x ntheta`` numpy array containing target values for the flux. Here 
           ``nphi`` and ``ntheta`` correspond to the number of quadrature points on `surface` 
           in ``phi`` and ``theta`` direction.
-<<<<<<< HEAD
-        local: If ``True``, the objective is computed as half the mean of the normal field divided
-            by the magnitude of the magnetic field, squared. If ``False``, the objective is 
-            computed as the mean of the squared normal field divided by the mean of the squared
-            magnetic field.
-    """
-
-
-    def __init__(self, surface, field, Btarget=None):
-
-=======
         definition: A string to select among the definitions above. The
           available options are ``"quadratic flux"``, ``"normalized"``, and ``"local"``.
     """
 
     def __init__(self, surface, field, target=None, definition="quadratic flux"):
->>>>>>> e3104813
         self.surface = surface
         if target is not None:
             self.target = np.ascontiguousarray(target)
@@ -69,25 +57,15 @@
         self.field = field
         xyz = self.surface.gamma()
         self.field.set_points(xyz.reshape((-1, 3)))
-<<<<<<< HEAD
-        self.local = local
-=======
         if definition not in ["quadratic flux", "normalized", "local"]:
             raise ValueError("Unrecognized option for 'definition'.")
         self.definition = definition
->>>>>>> e3104813
         Optimizable.__init__(self, x0=np.asarray([]), depends_on=[field])
 
     def J(self):
         n = self.surface.normal()
         Bcoil = self.field.B().reshape(n.shape)
-<<<<<<< HEAD
-
-        return sopp.integral_BdotN(Bcoil, self.Btarget, n)
-=======
         return sopp.integral_BdotN(Bcoil, self.target, n, self.definition)
->>>>>>> e3104813
-
 
     @derivative_dec
     def dJ(self):
@@ -95,12 +73,6 @@
         absn = np.linalg.norm(n, axis=2)
         unitn = n * (1. / absn)[:, :, None]
         Bcoil = self.field.B().reshape(n.shape)
-<<<<<<< HEAD
-        Bcoil_n = np.sum(Bcoil*unitn, axis=2)
-
-        B_n = (Bcoil_n - self.Btarget)
-        dJdB = (B_n[..., None] * unitn * absn[..., None])/absn.size
-=======
         Bcoil_n = np.sum(Bcoil * unitn, axis=2)
         if self.target is not None:
             B_n = (Bcoil_n - self.target)
@@ -130,6 +102,5 @@
         else:
             raise ValueError("Should never get here")
 
->>>>>>> e3104813
         dJdB = dJdB.reshape((-1, 3))
         return self.field.B_vjp(dJdB)
