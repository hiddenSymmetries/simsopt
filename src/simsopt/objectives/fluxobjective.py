--- conflicted
+++ resolved
@@ -33,11 +33,7 @@
             magnetic field.
     """
 
-<<<<<<< HEAD
-    def __init__(self, surface, field, target=None, local=True):
-=======
     def __init__(self, surface, field, Btarget=None):
->>>>>>> c9eb2338
         self.surface = surface
         if Btarget is not None:
             self.Btarget = np.ascontiguousarray(Btarget)
@@ -46,18 +42,12 @@
         self.field = field
         xyz = self.surface.gamma()
         self.field.set_points(xyz.reshape((-1, 3)))
-        self.local = local
         Optimizable.__init__(self, x0=np.asarray([]), depends_on=[field])
 
     def J(self):
         n = self.surface.normal()
         Bcoil = self.field.B().reshape(n.shape)
-<<<<<<< HEAD
-        Btarget = self.target if self.target is not None else []
-        return sopp.integral_BdotN(Bcoil, Btarget, n, self.local)
-=======
         return sopp.integral_BdotN(Bcoil, self.Btarget, n)
->>>>>>> c9eb2338
 
     @derivative_dec
     def dJ(self):
@@ -66,27 +56,7 @@
         unitn = n * (1./absn)[:, :, None]
         Bcoil = self.field.B().reshape(n.shape)
         Bcoil_n = np.sum(Bcoil*unitn, axis=2)
-<<<<<<< HEAD
-        if self.target is not None:
-            B_n = (Bcoil_n - self.target)
-        else:
-            B_n = Bcoil_n
-        mod_Bcoil = np.linalg.norm(Bcoil, axis=2)
-        if self.local:
-            dJdB = ((
-                (B_n/mod_Bcoil)[..., None] * (
-                    unitn/mod_Bcoil[..., None] - (B_n/mod_Bcoil**3)[..., None] * Bcoil
-                )) * absn[..., None])/absn.size
-        else:
-            num = np.mean(B_n**2 * absn)
-            denom = np.mean(mod_Bcoil**2 * absn)
-
-            dnum = 2*(B_n[..., None] * unitn * absn[..., None])/absn.size
-            ddenom = 2*(Bcoil * absn[..., None])/absn.size
-            dJdB = dnum/denom - num * ddenom/denom**2
-=======
         B_n = (Bcoil_n - self.Btarget)
         dJdB = (B_n[..., None] * unitn * absn[..., None])/absn.size
->>>>>>> c9eb2338
         dJdB = dJdB.reshape((-1, 3))
         return self.field.B_vjp(dJdB)
