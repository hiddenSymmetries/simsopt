--- conflicted
+++ resolved
@@ -47,14 +47,6 @@
 
 class FOCUSObjective(Optimizable):
 
-<<<<<<< HEAD
-    def __init__(self, Jflux, Jcls=[], alpha=0., Jdist=None, beta=0.):
-        deps = [Jflux] + Jcls
-        if Jdist is not None:
-            deps.append(Jdist)
-        Optimizable.__init__(self, x0=np.asarray([]), depends_on=deps)
-        self.Jflux = Jflux
-=======
     def __init__(self, Jfluxs, Jcls=[], alpha=0., Jdist=None, beta=0.):
         if isinstance(Jfluxs, SquaredFlux):
             Jfluxs = [Jfluxs]
@@ -63,7 +55,6 @@
             deps.append(Jdist)
         Optimizable.__init__(self, x0=np.asarray([]), depends_on=deps)
         self.Jfluxs = Jfluxs
->>>>>>> a79a7b4c
         self.Jcls = Jcls
         self.alpha = alpha
         self.Jdist = Jdist
