--- conflicted
+++ resolved
@@ -287,7 +287,6 @@
             normal_norms=Nnorms,
             **algorithm_kwargs
         )
-<<<<<<< HEAD
     elif algorithm == 'ArbVec':  # GPMO with arbitrary polarization vectors
         algorithm_history, Bn_history, m_history, m = sopp.GPMO_ArbVec(
             A_obj=np.ascontiguousarray(A_obj.T),
@@ -297,10 +296,8 @@
             pol_vectors=np.ascontiguousarray(pm_opt.pol_vectors),
             **algorithm_kwargs
         )
-=======
-        optimization_dict = {'A': A_obj, 'b': pm_opt.b_obj, 'fB_final': algorithm_history, 'm_greedy_solution_final': m}
+        # optimization_dict = {'A': A_obj, 'b': pm_opt.b_obj, 'fB_final': algorithm_history, 'm_greedy_solution_final': m}
         # np.save('optimization_matrices_high_res.npy', optimization_dict) 
->>>>>>> c1a5d661
     elif algorithm == 'backtracking':  # GPMOb
         algorithm_history, Bn_history, m_history, num_nonzeros, m = sopp.GPMO_backtracking(
             A_obj=np.ascontiguousarray(A_obj.T),
