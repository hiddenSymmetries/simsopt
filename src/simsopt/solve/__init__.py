--- conflicted
+++ resolved
@@ -4,11 +4,5 @@
 from .quadcoil_solve import *
 
 __all__ = (
-<<<<<<< HEAD
-    serial.__all__ + mpi.__all__ +  permanent_magnet_optimization.__all__
-=======
-    serial.__all__ + mpi.__all__ +
-    permanent_magnet_optimization.__all__ + 
-    quadcoil_solve.__all__
->>>>>>> 5505726e
+    serial.__all__ + mpi.__all__ +  permanent_magnet_optimization.__all__ +  quadcoil_solve.__all__
 )