--- conflicted
+++ resolved
@@ -1,10 +1,7 @@
 from .core import *
 from .mhd import *
 from .solve import *
-<<<<<<< HEAD
 from .util import *
-=======
 from .geo import *
 
->>>>>>> b8ffd169
 #__all__ = ['LeastSquaresProblem', 'LeastSquaresTerm', 'Surface', 'Target']