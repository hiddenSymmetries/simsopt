--- conflicted
+++ resolved
@@ -162,13 +162,8 @@
         # Store initial guess data
         # The initial guess is a collection of SurfaceRZFourier instances,
         # stored in a list of size Mvol-1 (the number of inner interfaces)
-<<<<<<< HEAD
         read_initial_guess = self.inputlist.linitialize == 0 and self.nvol > 1 
         if read_initial_guess and self.mpi.proc0_groups:
-=======
-        read_initial_guess = self.inputlist.linitialize == 0 and self.nvol > 1
-        if read_initial_guess:
->>>>>>> 63918918
             self.initial_guess = self._read_initial_guess()
             # In general, initial guess is NOT a degree of freedom for the
             # optimization - we thus fix them.
@@ -1375,17 +1370,12 @@
         """
         import pyoculus
         if self.need_to_run_code:
-<<<<<<< HEAD
             self.spec_equil.run()
             if self.mpi.proc0_groups:
                 self._specfield = pyoculus.fields.SpecBfield(self.spec_equil.results, self.vol)
                 self._map = pyoculus.maps.ToroidalBfieldSection(self._specfield, tol=self.integrator_tol)
             self.need_to_run_code = False
         
-=======
-            self.spec.run()
-
->>>>>>> 63918918
         if not self.mpi.proc0_groups:
             logger.debug(
                 "This proc is skipping Residue.J() since it is not a group leader.")
