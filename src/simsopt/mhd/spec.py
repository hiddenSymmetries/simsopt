# coding: utf-8
# Copyright (c) HiddenSymmetries Development Team.
# Distributed under the terms of the LGPL License

"""
This module provides a class that handles the SPEC equilibrium code.
"""

import logging
import os.path

import numpy as np

spec_found = True
try:
    import py_spec
except ImportError as e:
    spec_found = False

pyoculus_found = True
try:
    import pyoculus
except ImportError as e:
    pyoculus_found = False

<<<<<<< HEAD
from simsopt.core.util import ObjectiveFailure
from simsopt.core.optimizable import Optimizable
from simsopt.geo.surfacerzfourier import SurfaceRZFourier
=======
from .._core.optimizable import Optimizable
from ..geo.surfacerzfourier import SurfaceRZFourier
>>>>>>> c146ccd1

logger = logging.getLogger(__name__)

def nested_lists_to_array(ll):
    """
    Convert a ragged list of lists to a 2D numpy array.  Any entries
    that are None are replaced by 0.

    This function is applied to the RBC and ZBS arrays in the input
    namelist.
    """
    mdim = len(ll)
    ndim = np.max([len(x) for x in ll])
    arr = np.zeros((mdim, ndim))
    for jm, l in enumerate(ll):
        for jn, x in enumerate(l):
            if x is not None:
                arr[jm, jn] = x
    return arr

class Spec(Optimizable):
    """
    This class represents the SPEC equilibrium code.

    Philosophy regarding mpol and ntor: The Spec object keeps track of
    mpol and ntor values that are independent of those for the
    boundary Surface object. If the Surface object has different
    mpol/ntor values, the Surface's rbc/zbs arrays are first copied,
    then truncated or expanded to fit the mpol/ntor values of the Spec
    object to before Spec is run. Therefore, you may sometimes need to
    manually change the mpol and ntor values for the Spec object.
    """
    def __init__(self, filename=None, exe='xspec'):
        """
        Constructor

        filename: SPEC input file to use to initialize parameters.
        exe: Path to the xspec executable.
        """

        if not spec_found:
            raise RuntimeError(
                "Using Spec requires py_spec package to be installed.")
            
        if filename is None:
            # Read default input file, which should be in the same
            # directory as this file:
            filename = os.path.join(os.path.dirname(__file__), 'defaults.sp')
            logger.info("Initializing a SPEC object from defaults in " \
                            + filename)
        else:
            logger.info("Initializing a SPEC object from file: " + filename)

        self.exe = exe
        self.nml = py_spec.SPECNamelist(filename)

        # Transfer the boundary shape from the namelist to a Surface object:
        nfp = self.nml['physicslist']['nfp']
        stellsym = bool(self.nml['physicslist']['istellsym'])
        
        # mpol = self.nml['physicslist']['mpol']
        # ntor = self.nml['physicslist']['ntor']
        # for m in range(mpol + 1):
        #     for n in range(-ntor, ntor + 1):
        #         self.boundary.set_rc(m, n) = self.nml['physicslist']['rbc'][m][n + ntor]
        #         self.boundary.set_zs(m, n) = self.nml['physicslist']['zbs'][m][n + ntor]
        
        # We can assume rbc and zbs are specified in the namelist.
        # f90nml returns rbc and zbs as a list of lists where the
        # inner lists do not necessarily all have the same
        # dimension. Hence we need to be careful when converting to
        # numpy arrays.
        rc = nested_lists_to_array(self.nml['physicslist']['rbc'])
        zs = nested_lists_to_array(self.nml['physicslist']['zbs'])

        rbc_first_n = self.nml['physicslist'].start_index['rbc'][0]
        rbc_last_n = rbc_first_n + rc.shape[1] - 1
        zbs_first_n = self.nml['physicslist'].start_index['zbs'][0]
        zbs_last_n = zbs_first_n + rc.shape[1] - 1
        ntor_boundary = np.max(np.abs(np.array([rbc_first_n, rbc_last_n, zbs_first_n, zbs_last_n], dtype='i')))

        rbc_first_m = self.nml['physicslist'].start_index['rbc'][1]
        rbc_last_m = rbc_first_m + rc.shape[0] - 1
        zbs_first_m = self.nml['physicslist'].start_index['zbs'][1]
        zbs_last_m = zbs_first_m + rc.shape[0] - 1
        mpol_boundary = np.max((rbc_last_m, zbs_last_m))
        logger.debug('Input file has ntor_boundary={} mpol_boundary={}'.format(ntor_boundary, mpol_boundary))
        self.boundary = SurfaceRZFourier(nfp=nfp, stellsym=stellsym,
                                         mpol=mpol_boundary, ntor=ntor_boundary)
        
        # Transfer boundary shape data from the namelist to the surface object:
        for jm in range(rc.shape[0]):
            m = jm + self.nml['physicslist'].start_index['rbc'][1]
            for jn in range(rc.shape[1]):
                n = jn + self.nml['physicslist'].start_index['rbc'][0]
                self.boundary.set_rc(m, n, rc[jm, jn])
                
        for jm in range(zs.shape[0]):
            m = jm + self.nml['physicslist'].start_index['zbs'][1]
            for jn in range(zs.shape[1]):
                n = jn + self.nml['physicslist'].start_index['zbs'][0]
                self.boundary.set_zs(m, n, zs[jm, jn])

        # Done transferring boundary shape.

        # py_spec does not allow mpol / ntor to be changed if rbc or
        # zbs are not the expected dimensions. These next few lines
        # are a hack to avoid this issue, allowing us to have tests
        # that involve changing mpol/ntor.
        del self.nml['physicslist']['rbc']
        del self.nml['physicslist']['zbs']
        self.nml._rectify_namelist()
        
        self.depends_on = ["boundary"]
        self.need_to_run_code = True
        self.counter = 0

        # By default, all dofs owned by SPEC directly, as opposed to
        # dofs owned by the boundary surface object, are fixed.
        self.fixed = np.full(len(self.get_dofs()), True)
        self.names = ['phiedge', 'curtor']
        
    def get_dofs(self):
        return np.array([self.nml['physicslist']['phiedge'],
                         self.nml['physicslist']['curtor']])

    def set_dofs(self, x):
        self.need_to_run_code = True
        self.nml['physicslist']['phiedge'] = x[0]
        self.nml['physicslist']['curtor'] = x[1]

    def update_resolution(self, mpol, ntor):
        """ For convenience, to save ".nml" """
        logger.info('Calling update_resolution(mpol={}, ntor={})'.format(mpol, ntor))
        self.nml.update_resolution(mpol, ntor)
        
    def run(self):
        """
        Run SPEC, if needed.
        """
        if not self.need_to_run_code:
            logger.info("run() called but no need to re-run SPEC.")
            return
        logger.info("Preparing to run SPEC.")

        # nfp must be consistent between the surface and SPEC. The surface's value trumps.
        self.nml['physicslist']['nfp'] = self.boundary.nfp

        # Convert boundary to RZFourier if needed:
        boundary_RZFourier = self.boundary.to_RZFourier()

        mpol = self.nml['physicslist']['mpol']
        ntor = self.nml['physicslist']['ntor']
        mpol_b = boundary_RZFourier.mpol
        ntor_b = boundary_RZFourier.ntor
        rc = np.zeros((mpol + 1, 2 * ntor + 1))
        zs = np.zeros((mpol + 1, 2 * ntor + 1))
        mpol_loop = np.min((mpol, mpol_b))
        ntor_loop = np.min((ntor, ntor_b))
        # Transfer boundary shape data from the surface object to SPEC:
        rc[:mpol_loop + 1, ntor - ntor_loop:ntor + ntor_loop + 1] \
            = boundary_RZFourier.rc[:mpol_loop + 1, ntor_b - ntor_loop:ntor_b + ntor_loop + 1]
        zs[:mpol_loop + 1, ntor - ntor_loop:ntor + ntor_loop + 1] \
            = boundary_RZFourier.zs[:mpol_loop + 1, ntor_b - ntor_loop:ntor_b + ntor_loop + 1]

        self.nml['physicslist']['rbc'] = rc.tolist()
        self.nml['physicslist']['zbs'] = zs.tolist()
        self.nml['physicslist'].start_index['rbc'] = [-ntor, 0]
        self.nml['physicslist'].start_index['zbs'] = [-ntor, 0]
        
        ## For now, set the coordinate axis equal to the m=0 modes of the boundary:
        #self.nml['physicslist']['rac'] = rc[0, ntor:].tolist()
        #self.nml['physicslist']['zas'] = zs[0, ntor:].tolist()

        # Set the coordinate axis using the lrzaxis=2 feature:
        self.nml['numericlist']['lrzaxis'] = 2
        # lrzaxis=2 only seems to work if the axis is not already set
        self.nml['physicslist']['rac'] = []
        self.nml['physicslist']['zas'] = []

        filename = 'spec{:05}.sp'.format(self.counter)
        logger.info("Running SPEC using filename " + filename)
        self.results = self.nml.run(spec_command=self.exe,
                                    filename=filename, force=True)
        if self.results is None:
            raise ObjectiveFailure("SPEC did not run successfully")
        
        logger.info("SPEC run complete.")
        self.counter += 1
        self.need_to_run_code = False

    def volume(self):
        """
        Return the volume inside the VMEC last closed flux surface.
        """
        self.run()
        return self.results.output.volume * self.results.input.physics.Nfp
        
    def iota(self):
        """
        Return the rotational transform in the middle of the volume.
        """
        self.run()
        return self.results.transform.fiota[1, 0]


class Residue(Optimizable):
    """
    Greene's residue, evaluated from a Spec equilibrum
    """
    def __init__(self, spec, pp, qq, vol=1, theta=0, s_guess=None, s_min=-1.0, s_max=1.0, rtol=1e-9):
        """
        spec: a Spec object
        pp, qq: Numerator and denominator for the resonant iota = pp / qq
        vol: Index of the Spec volume to consider
        theta: Spec's theta coordinate at the periodic field line
        s_guess: Guess for the value of Spec's s coordinate at the periodic field line
        s_min, s_max: bounds on s for the search
        rtol: the relative tolerance of the integrator
        """
        if not spec_found:
            raise RuntimeError(
              "Residue requires py_spec package to be installed.")
        if not pyoculus_found:
            raise RuntimeError(
              "Residue requires pyoculus package to be installed.")
        
        self.spec = spec
        self.pp = pp
        self.qq = qq
        self.vol = vol
        self.theta = theta
        self.rtol = rtol
        if s_guess is None:
            self.s_guess = 0.0
        else:
            self.s_guess = s_guess
        self.s_min = s_min
        self.s_max = s_max
        self.depends_on = ['spec']
        self.need_to_run_code = True
        self.fixed_point = None

    def J(self):
        """
        Run Spec if needed, find the periodic field line, and return the residue
        """
        if self.need_to_run_code:
            self.spec.run()
            specb = pyoculus.problems.SPECBfield(self.spec.results, self.vol)
            # Set nrestart=0 because otherwise the random guesses in
            # pyoculus can cause examples/tests to be
            # non-reproducible.
            fp = pyoculus.solvers.FixedPoint(specb, {'theta':self.theta, 'nrestart':0},
                                             integrator_params={'rtol':self.rtol})
            self.fixed_point = fp.compute(self.s_guess,
                                          sbegin=self.s_min,
                                          send=self.s_max,
                                          pp=self.pp, qq=self.qq)
            self.need_to_run_code = False

        if self.fixed_point is None:
            raise ObjectiveFailure("Residue calculation failed")
        
        return self.fixed_point.GreenesResidue
    
    def get_dofs(self):
        return np.array([])

    def set_dofs(self, x):
        self.need_to_run_code = True<|MERGE_RESOLUTION|>--- conflicted
+++ resolved
@@ -23,14 +23,9 @@
 except ImportError as e:
     pyoculus_found = False
 
-<<<<<<< HEAD
-from simsopt.core.util import ObjectiveFailure
-from simsopt.core.optimizable import Optimizable
-from simsopt.geo.surfacerzfourier import SurfaceRZFourier
-=======
 from .._core.optimizable import Optimizable
+from .._core.util import ObjectiveFailure
 from ..geo.surfacerzfourier import SurfaceRZFourier
->>>>>>> c146ccd1
 
 logger = logging.getLogger(__name__)
 
