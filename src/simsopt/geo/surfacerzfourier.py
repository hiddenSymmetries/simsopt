--- conflicted
+++ resolved
@@ -242,15 +242,9 @@
         else:
             kwargs["quadpoints_phi"] = other.quadpoints_phi
             kwargs["quadpoints_theta"] = other.quadpoints_theta
-<<<<<<< HEAD
-        
-        surf = cls(mpol=mpol, ntor=ntor, nfp=nfp, stellsym=stellsym,
-                 **kwargs)
-=======
         # create new surface in old resolution
         surf = cls(mpol=other.mpol, ntor=other.ntor, nfp=nfp, stellsym=stellsym,
                    **kwargs)
->>>>>>> 5314b7b5
         surf.rc[:, :] = other.rc
         surf.zs[:, :] = other.zs
         if not other.stellsym:
