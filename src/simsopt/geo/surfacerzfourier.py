import logging

import numpy as np
from scipy.io import netcdf
from scipy.interpolate import interp1d
import f90nml

import simsoptpp as sopp
from .surface import Surface
from .._core.graph_optimizable import DOFs, Optimizable
from .._core.util import nested_lists_to_array

logger = logging.getLogger(__name__)


class SurfaceRZFourier(sopp.SurfaceRZFourier, Surface):
    r"""
    ``SurfaceRZFourier`` is a surface that is represented in
    cylindrical coordinates using the following Fourier series:

    .. math::
           r(\theta, \phi) = \sum_{m=0}^{m_{\text{pol}}}
               \sum_{n=-n_{\text{tor}}}^{n_\text{tor}} [
               r_{c,m,n} \cos(m \theta - n_{\text{fp}} n \phi)
               + r_{s,m,n} \sin(m \theta - n_{\text{fp}} n \phi) ]

    and the same for :math:`z(\theta, \phi)`.

    Here, :math:`(r,\phi, z)` are standard cylindrical coordinates, and theta
    is any poloidal angle.

    Note that for :math:`m=0` we skip the :math:`n<0` term for the cos terms,
    and the :math:`n \leq 0` for the sin terms.

    In addition, in the ``stellsym=True`` case, we skip the sin terms for
    :math:`r`, and the cos terms for :math:`z`.

    For more information about the arguments ``nphi``, ``ntheta``,
    ``range``, ``quadpoints_phi``, and ``quadpoints_theta``, see the
    general documentation on :ref:`surfaces`.

    Args:
        nfp: The number of field periods.
        stellsym: Whether the surface is stellarator-symmetric, i.e.
          symmetry under rotation by :math:`\pi` about the x-axis.
        mpol: Maximum poloidal mode number included.
        ntor: Maximum toroidal mode number included, divided by ``nfp``.
        nphi: Number of grid points :math:`\phi_j` in the toroidal angle :math:`\phi`.
        ntheta: Number of grid points :math:`\theta_j` in the toroidal angle :math:`\theta`.
        range: Toroidal extent of the :math:`\phi` grid.
          Set to ``"full torus"`` (or equivalently ``SurfaceRZFourier.RANGE_FULL_TORUS``)
          to generate points up to 1 (with no point at 1).
          Set to ``"field period"`` (or equivalently ``SurfaceRZFourier.RANGE_FIELD_PERIOD``)
          to generate points up to :math:`1/n_{fp}` (with no point at :math:`1/n_{fp}`).
          Set to ``"half period"`` (or equivalently ``SurfaceRZFourier.RANGE_HALF_PERIOD``)
          to generate points up to :math:`1/(2 n_{fp})`, with all grid points shifted by half
          of the grid spacing in order to provide spectral convergence of integrals.
          If ``quadpoints_phi`` is specified, ``range`` is irrelevant.
        quadpoints_phi: Set this to a list or 1D array to set the :math:`\phi_j` grid points directly.
        quadpoints_theta: Set this to a list or 1D array to set the :math:`\theta_j` grid points directly.
    """

    def __init__(self, nfp=1, stellsym=True, mpol=1, ntor=0,
                 nphi=None, ntheta=None, range="full torus",
                 quadpoints_phi=None, quadpoints_theta=None):

        quadpoints_phi, quadpoints_theta = Surface.get_quadpoints(nfp=nfp,
                                                                  nphi=nphi, ntheta=ntheta, range=range,
                                                                  quadpoints_phi=quadpoints_phi,
                                                                  quadpoints_theta=quadpoints_theta)
        sopp.SurfaceRZFourier.__init__(self, mpol, ntor, nfp, stellsym,
                                       quadpoints_phi, quadpoints_theta)
        self.rc[0, ntor] = 1.0
        self.rc[1, ntor] = 0.1
        self.zs[1, ntor] = 0.1
        Surface.__init__(self, x0=self.get_dofs(),
                         external_dof_setter=SurfaceRZFourier.set_dofs_impl,
                         names=self._make_names())
        self._make_mn()

    def get_dofs(self):
        """
        Return the dofs associated to this surface.
        """
        return np.asarray(sopp.SurfaceRZFourier.get_dofs(self))

    def set_dofs(self, dofs):
        self.local_full_x = dofs

    def _make_names(self):
        """
        Form a list of names of the ``rc``, ``zs``, ``rs``, or ``zc``
        array elements.  The order of these four arrays here must
        match the order in ``set_dofs_impl()`` and ``get_dofs()`` in
        ``src/simsoptpp/surfacerzfourier.h``.
        """
        if self.stellsym:
            names = self._make_names_helper('rc', True) + self._make_names_helper('zs', False)
        else:
            names = self._make_names_helper('rc', True) \
                + self._make_names_helper('rs', False) \
                + self._make_names_helper('zc', True) \
                + self._make_names_helper('zs', False)
        return names

    def _make_names_helper(self, prefix, include0):
        if include0:
            names = [prefix + "(0,0)"]
        else:
            names = []

        names += [prefix + '(0,' + str(n) + ')' for n in range(1, self.ntor + 1)]
        for m in range(1, self.mpol + 1):
            names += [prefix + '(' + str(m) + ',' + str(n) + ')' for n in range(-self.ntor, self.ntor + 1)]
        return names

    def _make_mn(self):
        """
        Make the list of m and n values.
        """
        m1d = np.arange(self.mpol + 1)
        n1d = np.arange(-self.ntor, self.ntor + 1)
        n2d, m2d = np.meshgrid(n1d, m1d)
        m0 = m2d.flatten()[self.ntor:]
        n0 = n2d.flatten()[self.ntor:]
        m = np.concatenate((m0, m0[1:]))
        n = np.concatenate((n0, n0[1:]))
        if not self.stellsym:
            m = np.concatenate((m, m))
            n = np.concatenate((n, n))
        self.m = m
        self.n = n

    @classmethod
    def from_wout(cls,
                  filename: str,
                  s: float = 1.0,
                  interp_kind: str = 'linear',
                  **kwargs):
        """
        Read in a surface from a VMEC wout output file. Note that this
        function does not require the VMEC python module.

        Args:
            filename: Name of the ``wout_*.nc`` file to read.
            s: Value of normalized toroidal flux to use for the surface.
              The default value of 1.0 corresponds to the VMEC plasma boundary.
              Must lie in the interval [0, 1].
            interp_kind: Interpolation method in s. The available options correspond to
              the ``kind`` argument of
              `scipy.interpolate.interp1d <https://docs.scipy.org/doc/scipy/reference/generated/scipy.interpolate.interp1d.html#scipy-interpolate-interp1d>`_.
            kwargs: Any other arguments to pass to the ``SurfaceRZFourier`` constructor.
              You can specify ``quadpoints_theta`` and ``quadpoints_phi`` here.
        """

        if s < 0 or s > 1:
            raise ValueError('s must lie in the interval [0, 1]')

        f = netcdf.netcdf_file(filename, mmap=False)
        nfp = f.variables['nfp'][()]
        ns = f.variables['ns'][()]
        xm = f.variables['xm'][()]
        xn = f.variables['xn'][()]
        rmnc = f.variables['rmnc'][()]
        zmns = f.variables['zmns'][()]
        lasym = bool(f.variables['lasym__logical__'][()])
        stellsym = not lasym
        if lasym:
            rmns = f.variables['rmns'][()]
            zmnc = f.variables['zmnc'][()]
        f.close()

        # Interpolate in s:
        s_full_grid = np.linspace(0.0, 1.0, ns)

        interp = interp1d(s_full_grid, rmnc, kind=interp_kind, axis=0)
        rbc = interp(s)

        interp = interp1d(s_full_grid, zmns, kind=interp_kind, axis=0)
        zbs = interp(s)

        if lasym:
            interp = interp1d(s_full_grid, rmns, kind=interp_kind, axis=0)
            rbs = interp(s)

            interp = interp1d(s_full_grid, zmnc, kind=interp_kind, axis=0)
            zbc = interp(s)

        mpol = int(np.max(xm))
        ntor = int(np.max(np.abs(xn)) / nfp)

        surf = cls(mpol=mpol, ntor=ntor, nfp=nfp, stellsym=stellsym,
                   **kwargs)

        for j in range(len(xm)):
            m = int(xm[j])
            n = int(xn[j] / nfp)
            surf.rc[m, n + ntor] = rbc[j]
            surf.zs[m, n + ntor] = zbs[j]
            if not stellsym:
                surf.rs[m, n + ntor] = rbs[j]
                surf.zc[m, n + ntor] = zbc[j]

        return surf

    @classmethod
    def from_vmec_input(cls,
                        filename: str,
                        **kwargs):
        """
        Read in a surface from a VMEC input file. The ``INDATA`` namelist
        of this file will be read using `f90nml
        <https://f90nml.readthedocs.io/en/latest/index.html>`_. Note
        that this function does not require the VMEC python module.

        Args:
            filename: Name of the ``input.*`` file to read.
            kwargs: Any other arguments to pass to the ``SurfaceRZFourier`` constructor.
              You can specify ``quadpoints_theta`` and ``quadpoints_phi`` here.
        """

        all_namelists = f90nml.read(filename)
        # We only care about the 'indata' namelist
        nml = all_namelists['indata']
        if 'nfp' in nml:
            nfp = nml['nfp']
        else:
            nfp = 1

        if 'lasym' in nml:
            lasym = nml['lasym']
        else:
            lasym = False
        stellsym = not lasym

        # We can assume rbc and zbs are specified in the namelist.
        # f90nml returns rbc and zbs as a list of lists where the
        # inner lists do not necessarily all have the same
        # dimension. Hence we need to be careful when converting to
        # numpy arrays.
        rc = nested_lists_to_array(nml['rbc'])
        zs = nested_lists_to_array(nml['zbs'])
        if lasym:
            rs = nested_lists_to_array(nml['rbs'])
            zc = nested_lists_to_array(nml['zbc'])

        rbc_first_n = nml.start_index['rbc'][0]
        rbc_last_n = rbc_first_n + rc.shape[1] - 1
        zbs_first_n = nml.start_index['zbs'][0]
        zbs_last_n = zbs_first_n + zs.shape[1] - 1
        if lasym:
            rbs_first_n = nml.start_index['rbs'][0]
            rbs_last_n = rbs_first_n + rs.shape[1] - 1
            zbc_first_n = nml.start_index['zbc'][0]
            zbc_last_n = zbc_first_n + zc.shape[1] - 1
        else:
            rbs_first_n = 0
            rbs_last_n = 0
            zbc_first_n = 0
            zbc_last_n = 0
        ntor_boundary = np.max(np.abs(np.array([rbc_first_n, rbc_last_n,
                                                zbs_first_n, zbs_last_n,
                                                rbs_first_n, rbs_last_n,
                                                zbc_first_n, zbc_last_n], dtype='i')))

        rbc_first_m = nml.start_index['rbc'][1]
        rbc_last_m = rbc_first_m + rc.shape[0] - 1
        zbs_first_m = nml.start_index['zbs'][1]
        zbs_last_m = zbs_first_m + zs.shape[0] - 1
        if lasym:
            rbs_first_m = nml.start_index['rbs'][1]
            rbs_last_m = rbs_first_m + rs.shape[0] - 1
            zbc_first_m = nml.start_index['zbc'][1]
            zbc_last_m = zbc_first_m + zc.shape[0] - 1
        else:
            rbs_first_m = 0
            rbs_last_m = 0
            zbc_first_m = 0
            zbc_last_m = 0
        mpol_boundary = np.max((rbc_last_m, zbs_last_m, rbs_last_m, zbc_last_m))
        logger.debug('Input file has ntor_boundary={} mpol_boundary={}' \
                     .format(ntor_boundary, mpol_boundary))

        surf = cls(mpol=mpol_boundary, ntor=ntor_boundary, nfp=nfp, stellsym=stellsym,
                   **kwargs)

        # Transfer boundary shape data from the namelist to the surface object:
        for jm in range(rc.shape[0]):
            m = jm + nml.start_index['rbc'][1]
            for jn in range(rc.shape[1]):
                n = jn + nml.start_index['rbc'][0]
                surf.set_rc(m, n, rc[jm, jn])

        for jm in range(zs.shape[0]):
            m = jm + nml.start_index['zbs'][1]
            for jn in range(zs.shape[1]):
                n = jn + nml.start_index['zbs'][0]
                surf.set_zs(m, n, zs[jm, jn])

        if lasym:
            for jm in range(rs.shape[0]):
                m = jm + nml.start_index['rbs'][1]
                for jn in range(rs.shape[1]):
                    n = jn + nml.start_index['rbs'][0]
                    surf.set_rs(m, n, rs[jm, jn])

            for jm in range(zc.shape[0]):
                m = jm + nml.start_index['zbc'][1]
                for jn in range(zc.shape[1]):
                    n = jn + nml.start_index['zbc'][0]
                    surf.set_zc(m, n, zc[jm, jn])

        return surf

    @classmethod
    def from_focus(cls, filename, **kwargs):
        """
        Read in a surface from a FOCUS-format file.
        """
        with open(filename, 'r') as f:
            lines = f.readlines()

        # Read the line containing Nfou and nfp:
        splitline = lines[1].split()
        errmsg = "This does not appear to be a FOCUS-format file."
        assert len(splitline) == 3, errmsg
        Nfou = int(splitline[0])
        nfp = int(splitline[1])

        # Now read the Fourier amplitudes:
        n = np.full(Nfou, 0)
        m = np.full(Nfou, 0)
        rc = np.zeros(Nfou)
        rs = np.zeros(Nfou)
        zc = np.zeros(Nfou)
        zs = np.zeros(Nfou)
        for j in range(Nfou):
            splitline = lines[j + 4].split()
            n[j] = int(splitline[0])
            m[j] = int(splitline[1])
            rc[j] = float(splitline[2])
            rs[j] = float(splitline[3])
            zc[j] = float(splitline[4])
            zs[j] = float(splitline[5])
        assert np.min(m) == 0
        stellsym = np.max(np.abs(rs)) == 0 and np.max(np.abs(zc)) == 0
        mpol = int(np.max(m))
        ntor = int(np.max(np.abs(n)))

        surf = cls(mpol=mpol, ntor=ntor, nfp=nfp, stellsym=stellsym, **kwargs)

        for j in range(Nfou):
            surf.rc[m[j], n[j] + ntor] = rc[j]
            surf.zs[m[j], n[j] + ntor] = zs[j]
            if not stellsym:
                surf.rs[m[j], n[j] + ntor] = rs[j]
                surf.zc[m[j], n[j] + ntor] = zc[j]

        return surf

    def change_resolution(self, mpol, ntor):
        """
        Change the values of `mpol` and `ntor`. Any new Fourier amplitudes
        will have a magnitude of zero.  Any previous nonzero Fourier
        amplitudes that are not within the new range will be
        discarded.
        """
        old_mpol = self.mpol
        old_ntor = self.ntor
        old_rc = self.rc
        old_zs = self.zs
        if not self.stellsym:
            old_rs = self.rs
            old_zc = self.zc
        self.mpol = mpol
        self.ntor = ntor
        self.allocate()
        if mpol < old_mpol or ntor < old_ntor:
            self.invalidate_cache()

        min_mpol = np.min((mpol, old_mpol))
        min_ntor = np.min((ntor, old_ntor))
        for m in range(min_mpol + 1):
            for n in range(-min_ntor, min_ntor + 1):
                self.rc[m, n + ntor] = old_rc[m, n + old_ntor]
                self.zs[m, n + ntor] = old_zs[m, n + old_ntor]
                if not self.stellsym:
                    self.rs[m, n + ntor] = old_rs[m, n + old_ntor]
                    self.zc[m, n + ntor] = old_zc[m, n + old_ntor]
        self._make_mn()

        # Update the dofs object
        self._dofs = DOFs(self.get_dofs(), self._make_names())
        # The following methods of graph Optimizable framework need to be called
        Optimizable._update_free_dof_size_indices(self)
        Optimizable._update_full_dof_size_indices(self)
        Optimizable._set_new_x(self)

    def to_RZFourier(self):
        """
        No conversion necessary.
        """
        return self

    def __repr__(self):
        return self.name + f" (nfp={self.nfp}, stellsym={self.stellsym}, " + \
            f"mpol={self.mpol}, ntor={self.ntor})"

    def _validate_mn(self, m, n):
        """
        Check whether `m` and `n` are in the allowed range.
        """
        if m < 0:
            raise IndexError('m must be >= 0')
        if m > self.mpol:
            raise IndexError('m must be <= mpol')
        if n > self.ntor:
            raise IndexError('n must be <= ntor')
        if n < -self.ntor:
            raise IndexError('n must be >= -ntor')

    def get_rc(self, m, n):
        """
        Return a particular `rc` Parameter.
        """
        self._validate_mn(m, n)
        return self.rc[m, n + self.ntor]

    def get_rs(self, m, n):
        """
        Return a particular `rs` Parameter.
        """
        if self.stellsym:
            return ValueError(
                'rs does not exist for this stellarator-symmetric surface.')
        self._validate_mn(m, n)
        return self.rs[m, n + self.ntor]

    def get_zc(self, m, n):
        """
        Return a particular `zc` Parameter.
        """
        if self.stellsym:
            return ValueError(
                'zc does not exist for this stellarator-symmetric surface.')
        self._validate_mn(m, n)
        return self.zc[m, n + self.ntor]

    def get_zs(self, m, n):
        """
        Return a particular `zs` Parameter.
        """
        self._validate_mn(m, n)
        return self.zs[m, n + self.ntor]

    def set_rc(self, m, n, val):
        """
        Set a particular `rc` Parameter.
        """
        self._validate_mn(m, n)
        self.rc[m, n + self.ntor] = val
        self.local_full_x = self.get_dofs()

    def set_rs(self, m, n, val):
        """
        Set a particular `rs` Parameter.
        """
        if self.stellsym:
            return ValueError(
                'rs does not exist for this stellarator-symmetric surface.')
        self._validate_mn(m, n)
        self.rs[m, n + self.ntor] = val
        self.local_full_x = self.get_dofs()

    def set_zc(self, m, n, val):
        """
        Set a particular `zc` Parameter.
        """
        if self.stellsym:
            return ValueError(
                'zc does not exist for this stellarator-symmetric surface.')
        self._validate_mn(m, n)
        self.zc[m, n + self.ntor] = val
        self.local_full_x = self.get_dofs()

    def set_zs(self, m, n, val):
        """
        Set a particular `zs` Parameter.
        """
        self._validate_mn(m, n)
        self.zs[m, n + self.ntor] = val
        self.local_full_x = self.get_dofs()

    def fixed_range(self, mmin, mmax, nmin, nmax, fixed=True):
        """
        Set the 'fixed' property for a range of `m` and `n` values.

        All modes with `m` in the interval [`mmin`, `mmax`] and `n` in the
        interval [`nmin`, `nmax`] will have their fixed property set to
        the value of the `fixed` parameter. Note that `mmax` and `nmax`
        are included (unlike the upper bound in python's range(min,
        max).)
        """
        # TODO: This will be slow because free dof indices are evaluated all
        # TODO: the time in the loop
        fn = self.fix if fixed else self.unfix
        for m in range(mmin, mmax + 1):
            this_nmin = nmin
            if m == 0 and nmin < 0:
                this_nmin = 0
            for n in range(this_nmin, nmax + 1):
                fn(f'rc({m},{n})')
                if m > 0 or n != 0:
                    fn(f'zs({m},{n})')
                if not self.stellsym:
                    fn(f'zc({m},{n})')
                    if m > 0 or n != 0:
                        fn(f'rs({m},{n})')

    def recompute_bell(self, parent=None):
        self.invalidate_cache()

    def darea(self):
        """
        Short hand for `Surface.darea_by_dcoeff()`
        """
        return self.darea_by_dcoeff()

    def dvolume(self):
        """
        Short hand for `Surface.dvolume_by_dcoeff()`
        """
        return self.dvolume_by_dcoeff()

<<<<<<< HEAD
    def write_nml(self, filename: str = None):
        """
        Writes a fortran namelist file containing the RBC/RBS/ZBC/ZBS
        coefficients, in the form used in VMEC and SPEC input files.
=======
    def get_nml(self):
        """
        Generates a fortran namelist file containing the RBC/RBS/ZBC/ZBS
        coefficients, in the form used in VMEC and SPEC input
        files. The result will be returned as a string. For saving a
        file, see the ``write_nml()`` function.
        """
        nml = ''
        nml += '&INDATA\n'
        if self.stellsym:
            nml += 'LASYM = .FALSE.\n'
        else:
            nml += 'LASYM = .TRUE.\n'
        nml += f'NFP = {self.nfp}\n'

        for m in range(self.mpol + 1):
            nmin = -self.ntor
            if m == 0:
                nmin = 0
            for n in range(nmin, self.ntor + 1):
                rc = self.get_rc(m, n)
                zs = self.get_zs(m, n)
                if np.abs(rc) > 0 or np.abs(zs) > 0:
                    nml += f"RBC({n:4d},{m:4d}) ={rc:23.15e},    ZBS({n:4d},{m:4d}) ={zs:23.15e}\n"
                if (not self.stellsym):
                    rs = self.get_rs(m, n)
                    zc = self.get_zc(m, n)
                    if np.abs(rs) > 0 or np.abs(zc) > 0:
                        nml += f"RBS({n:4d},{m:4d}) ={rs:23.15e},    ZBC({n:4d},{m:4d}) ={zc:23.15e}\n"
        nml += '/\n'
        return nml

    def write_nml(self, filename: str):
        """
        Writes a fortran namelist file containing the RBC/RBS/ZBC/ZBS
        coefficients, in the form used in VMEC and SPEC input
        files. To just generate the namelist as a string without
        saving a file, see the ``get_nml()`` function.
>>>>>>> e625fa89

        Args:
            filename: Name of the file to write. If ``None``, the contents
              will be returned as a string.
        """
        nml = ''
        nml += '&INDATA\n'
        if self.stellsym:
            nml += 'LASYM = .FALSE.\n'
        else:
            nml += 'LASYM = .TRUE.\n'
        nml += 'NFP = ' + str(self.nfp) + '\n'

        for m in range(self.mpol + 1):
            nmin = -self.ntor
            if m == 0:
                nmin = 0
            for n in range(nmin, self.ntor + 1):
                rc = self.get_rc(m, n)
                zs = self.get_zs(m, n)
                if np.abs(rc) > 0 or np.abs(zs) > 0:
                    nml += "RBC({:4d},{:4d}) ={:23.15e},    ZBS({:4d},{:4d}) ={:23.15e}\n" \
                        .format(n, m, rc, n, m, zs)
                if (not self.stellsym):
                    rs = self.get_rs(m, n)
                    zc = self.get_zc(m, n)
                    if np.abs(rs) > 0 or np.abs(zc) > 0:
                        nml += "RBS({:4d},{:4d}) ={:23.15e},    ZBC({:4d},{:4d}) ={:23.15e}\n" \
                            .format(n, m, rs, n, m, zc)
        nml += '/\n'
        if filename is None:
            return nml
        with open(filename, 'w') as f:
<<<<<<< HEAD
            f.write(nml)
=======
            f.write(self.get_nml())
>>>>>>> e625fa89

    return_fn_map = {'area': sopp.SurfaceRZFourier.area,
                     'volume': sopp.SurfaceRZFourier.volume,
                     'aspect-ratio': Surface.aspect_ratio}


class SurfaceRZPseudospectral(Optimizable):
    """
    This class is used to replace the Fourier-space dofs of
    :obj:`SurfaceRZFourier` with real-space dofs, corresponding to the
    position of the surface on grid points.  The advantage of having
    the dofs in real-space is that they are all of the same magnitude,
    so it is easier to know what reasonable box constraints are. This
    class may therefore be useful for stage-1 optimization using
    algorithms that require box constraints.

    Presently, ``SurfaceRZPseudospectral`` assumes stellarator
    symmetry.

    In this class, the position vector on the surface is specified on
    a tensor product grid of ``ntheta * nphi`` points per half period,
    where ``ntheta`` and ``nphi`` are both odd, ``phi`` is the
    standard toroidal angle, and ``theta`` is any poloidal angle. The
    maximum Fourier mode numbers that can be represented by this grid
    are ``mpol`` in the poloidal angle and ``ntor * nfp`` in the
    toroidal angle, where ``ntheta = 1 + 2 * mpol`` and ``nphi = 1 + 2
    * ntor``. However, due to stellarator symmetry, roughly half of
    the grid points are redundant. Therefore the dofs only correspond
    to the non-redundant points, and the remaining points are computed
    from the dofs using symmetry.

    A ``SurfaceRZPseudospectral`` object with resolution parameters
    ``mpol`` and ``ntor`` has exactly the same number of dofs as a
    :obj:`SurfaceRZFourier` object with the same ``mpol`` and
    ``ntor``.  Specifically,

    .. code-block::

        ndofs = 1 + 2 * (mpol + ntor + 2 * mpol * ntor)

    This class also allows the coordinates ``r`` and ``z`` to be
    shifted and scaled, which may help to keep the dofs all of order
    1. Letting ``r_dofs`` and ``z_dofs`` denote the dofs in this
    class, the actual ``r`` and ``z`` coordinates are determined via

    .. code-block::

        r = r_dofs * a_scale + r_shift
        z = z_dofs * a_scale

    where ``r_shift`` and ``a_scale`` are optional arguments to the
    constructor, which would be set to roughly the major and minor
    radius.

    Typical usage::

        vmec = Vmec("input.your_filename_here")
        vmec.boundary = SurfaceRZPseudospectral.from_RZFourier(vmec.boundary)

    The dofs in this class are named ``r(jphi,jtheta)`` and
    ``z(jphi,jtheta)``, where ``jphi`` and ``jtheta`` are integer
    indices into the ``phi`` and ``theta`` grids.

    This class does not presently implement the
    :obj:`simsopt.geo.surface.Surface` interface, e.g. there is not a
    ``gamma()`` function.

    Args:
        mpol: Maximum poloidal Fourier mode number represented.
        ntor: The maximum toroidal Fourier mode number represented, divided by ``nfp``.
        nfp: Number of field periods.
        r_shift: Constant added to the ``r(jphi,jtheta)`` dofs to get the actual major radius.
        a_scale: Dofs are multiplied by this factor to get the actual cylindrical coordinates.
    """

    def __init__(self, mpol, ntor, nfp, r_shift=1.0, a_scale=1.0):
        self.mpol = mpol
        self.ntor = ntor
        self.nfp = nfp
        self.r_shift = r_shift
        self.a_scale = a_scale
        ndofs = 1 + 2 * (ntor + mpol * (2 * ntor + 1))
        super().__init__(x0=np.zeros(ndofs), names=self._make_names())

    def _make_names(self):
        """
        Create the list of names for the dofs.
        """
        names = ['r(0,0)']
        for dimension in ['r', 'z']:
            for jtheta in range(1, self.mpol + 1):
                names.append(dimension + f'(0,{jtheta})')
            for jphi in range(1, self.ntor + 1):
                for jtheta in range(2 * self.mpol + 1):
                    names.append(dimension + f'({jphi},{jtheta})')
        return names

    @classmethod
    def from_RZFourier(cls, surff, **kwargs):
        """
        Convert a :obj:`SurfaceRZFourier` object to a
        ``SurfaceRZPseudospectral`` object.

        Args:
            surff: The :obj:`SurfaceRZFourier` object to convert.
            kwargs: You can optionally provide the ``r_shift`` or ``a_scale`` arguments
              to the ``SurfaceRZPseudospectral`` constructor here.
        """
        if not surff.stellsym:
            raise RuntimeError('SurfaceRZPseudospectral presently only '
                               'supports stellarator-symmetric surfaces')

        # shorthand:
        mpol = surff.mpol
        ntor = surff.ntor
        ntheta = 2 * mpol + 1
        nphi = 2 * ntor + 1

        # Make a copy of surff with the desired theta and phi points.
        surf_copy = SurfaceRZFourier(mpol=mpol, ntor=ntor, nfp=surff.nfp,
                                     range='field period',
                                     ntheta=ntheta, nphi=nphi)
        surf_copy.x = surff.local_full_x

        surf_new = cls(mpol=mpol, ntor=ntor, nfp=surff.nfp, **kwargs)
        gamma = surf_copy.gamma()
        r0 = np.sqrt(gamma[:, :, 0] ** 2 + gamma[:, :, 1] ** 2)
        r = (r0 - surf_new.r_shift) / surf_new.a_scale
        z = gamma[:, :, 2] / surf_new.a_scale

        dofs = np.zeros_like(surf_new.full_x)
        ndofs = len(dofs)
        index = 0
        for jtheta in range(mpol + 1):
            dofs[index] = r[0, jtheta]
            index += 1
        for jphi in range(1, ntor + 1):
            for jtheta in range(ntheta):
                dofs[index] = r[jphi, jtheta]
                index += 1
        for jtheta in range(1, mpol + 1):
            dofs[index] = z[0, jtheta]
            index += 1
        for jphi in range(1, ntor + 1):
            for jtheta in range(ntheta):
                dofs[index] = z[jphi, jtheta]
                index += 1
        assert index == ndofs
        surf_new.x = dofs
        return surf_new

    def _complete_grid(self):
        """
        Using stellarator symmetry, copy the real-space dofs to cover a
        full 2d ``(theta, phi)`` grid.
        """

        # shorthand:
        mpol = self.mpol
        ntor = self.ntor
        ntheta = 2 * mpol + 1
        nphi = 2 * ntor + 1

        r = np.zeros((ntheta, nphi))
        z = np.zeros((ntheta, nphi))
        r[0, 0] = self.x[0]
        shift = mpol + ntor * (2 * mpol + 1)  # = mpol + ntor + 2 * mpol * ntor
        assert 2 * shift + 1 == len(self.x)
        for jtheta in range(1, mpol + 1):
            r[jtheta, 0] = self.x[jtheta]
            r[ntheta - jtheta, 0] = self.x[jtheta]
            assert self.local_dof_names[jtheta + shift] == f'z(0,{jtheta})'
            z[jtheta, 0] = self.x[jtheta + shift]
            z[ntheta - jtheta, 0] = -self.x[jtheta + shift]
        for jphi in range(1, ntor + 1):
            for jtheta in range(ntheta):
                index = (jphi - 1) * ntheta + jtheta + mpol + 1
                assert self.local_dof_names[index] == f'r({jphi},{jtheta})'
                assert self.local_dof_names[index + shift] == f'z({jphi},{jtheta})'
                r[jtheta, jphi] = self.x[index]
                z[jtheta, jphi] = self.x[index + shift]
                if jtheta == 0:
                    r[0, nphi - jphi] = self.x[index]
                    z[0, nphi - jphi] = -self.x[index + shift]
                else:
                    r[ntheta - jtheta, nphi - jphi] = self.x[index]
                    z[ntheta - jtheta, nphi - jphi] = -self.x[index + shift]

        r2 = self.r_shift + self.a_scale * r
        z2 = self.a_scale * z
        return r2, z2

    def to_RZFourier(self, **kwargs):
        """
        Convert to a :obj:`SurfaceRZFourier` describing the same shape.

        Args:
            kwargs: You can optionally provide the ``range``, ``nphi``,
              and/or ``ntheta`` arguments to the :obj:`SurfaceRZFourier` constructor here.
        """
        # shorthand:
        mpol = self.mpol
        ntor = self.ntor
        ntheta = 2 * mpol + 1
        nphi = 2 * ntor + 1

        r, z = self._complete_grid()
        # What follows is a Fourier transform. We could use an FFT,
        # but since speed is not a concern here for now, the Fourier
        # transform is just done "by hand" so there is no uncertainty
        # about normalizations etc.
        surf = SurfaceRZFourier(mpol=mpol, ntor=ntor, nfp=self.nfp, **kwargs)
        surf.set_rc(0, 0, np.mean(r))
        theta1d = np.linspace(0, 2 * np.pi, ntheta, endpoint=False)
        phi1d = np.linspace(0, 2 * np.pi, nphi, endpoint=False)
        phi, theta = np.meshgrid(phi1d, theta1d)
        for n in range(1, ntor + 1):
            surf.set_rc(0, n, 2 * np.mean(r * np.cos(-n * phi)))
            surf.set_zs(0, n, 2 * np.mean(z * np.sin(-n * phi)))
        for m in range(1, mpol + 1):
            for n in range(-ntor, ntor + 1):
                surf.set_rc(m, n, 2 * np.mean(r * np.cos(m * theta - n * phi)))
                surf.set_zs(m, n, 2 * np.mean(z * np.sin(m * theta - n * phi)))

        return surf

    def change_resolution(self, mpol, ntor):
        """
        Increase or decrease the number of degrees of freedom.  The new
        real-space dofs are obtained using Fourier interpolation. This
        function is useful for increasing the size of the parameter
        space during stage-1 optimization. If ``mpol`` and ``ntor``
        are increased or unchanged, there is no loss of information.
        If ``mpol`` or ``ntor`` are decreased, information is lost.

        Args:
            mpol: The new maximum poloidal mode number.
            ntor: The new maximum toroidal mode number, divided by ``nfp``.
        """
        # Map to Fourier space:
        surf2 = self.to_RZFourier()
        # Change the resolution in Fourier space, by truncating the modes or padding 0s:
        surf2.change_resolution(mpol=mpol, ntor=ntor)
        # Map from Fourier space back to real space:
        surf3 = SurfaceRZPseudospectral.from_RZFourier(surf2,
                                                       r_shift=self.r_shift,
                                                       a_scale=self.a_scale)
        return surf3<|MERGE_RESOLUTION|>--- conflicted
+++ resolved
@@ -532,12 +532,6 @@
         """
         return self.dvolume_by_dcoeff()
 
-<<<<<<< HEAD
-    def write_nml(self, filename: str = None):
-        """
-        Writes a fortran namelist file containing the RBC/RBS/ZBC/ZBS
-        coefficients, in the form used in VMEC and SPEC input files.
-=======
     def get_nml(self):
         """
         Generates a fortran namelist file containing the RBC/RBS/ZBC/ZBS
@@ -576,45 +570,12 @@
         coefficients, in the form used in VMEC and SPEC input
         files. To just generate the namelist as a string without
         saving a file, see the ``get_nml()`` function.
->>>>>>> e625fa89
 
         Args:
-            filename: Name of the file to write. If ``None``, the contents
-              will be returned as a string.
-        """
-        nml = ''
-        nml += '&INDATA\n'
-        if self.stellsym:
-            nml += 'LASYM = .FALSE.\n'
-        else:
-            nml += 'LASYM = .TRUE.\n'
-        nml += 'NFP = ' + str(self.nfp) + '\n'
-
-        for m in range(self.mpol + 1):
-            nmin = -self.ntor
-            if m == 0:
-                nmin = 0
-            for n in range(nmin, self.ntor + 1):
-                rc = self.get_rc(m, n)
-                zs = self.get_zs(m, n)
-                if np.abs(rc) > 0 or np.abs(zs) > 0:
-                    nml += "RBC({:4d},{:4d}) ={:23.15e},    ZBS({:4d},{:4d}) ={:23.15e}\n" \
-                        .format(n, m, rc, n, m, zs)
-                if (not self.stellsym):
-                    rs = self.get_rs(m, n)
-                    zc = self.get_zc(m, n)
-                    if np.abs(rs) > 0 or np.abs(zc) > 0:
-                        nml += "RBS({:4d},{:4d}) ={:23.15e},    ZBC({:4d},{:4d}) ={:23.15e}\n" \
-                            .format(n, m, rs, n, m, zc)
-        nml += '/\n'
-        if filename is None:
-            return nml
+            filename: Name of the file to write.
+        """
         with open(filename, 'w') as f:
-<<<<<<< HEAD
-            f.write(nml)
-=======
             f.write(self.get_nml())
->>>>>>> e625fa89
 
     return_fn_map = {'area': sopp.SurfaceRZFourier.area,
                      'volume': sopp.SurfaceRZFourier.volume,
