import numpy as np
import jax.numpy as jnp
<<<<<<< HEAD

=======
>>>>>>> ab9096ff
import simsoptpp as sopp
from .curve import Curve, JaxCurve

__all__ = ['CurvePlanarFourier', 'JaxCurvePlanarFourier']


class CurvePlanarFourier(sopp.CurvePlanarFourier, Curve):
    r"""
    ``CurvePlanarFourier`` is a curve that is restricted to lie in a plane. The
    shape of the curve within the plane is represented by a Fourier series in
    polar coordinates centered at the center of curve. 
    The resulting planar curve is then rotated in three
    dimensions using a quaternion, and finally a translation is applied by the center point
    (X, Y, Z). The Fourier series in polar coordinates is

    .. math::

       r(\phi) = \sum_{m=0}^{\text{order}} r_{c,m}\cos(m \phi) + \sum_{m=1}^{\text{order}} r_{s,m}\sin(m \phi).

    The rotation quaternion is

    .. math::

       \bf{q} &= [q0,qi,qj,qk]

       &= [\cos(\theta / 2), \hat{x}\sin(\theta / 2), \hat{y}\sin(\theta / 2), \hat{z}\sin(\theta / 2)]

    where :math:`\theta` is the counterclockwise rotation angle about a unit axis
    :math:`(\hat{x},\hat{y},\hat{z})`. Details of the quaternion rotation can be
    found for example in pages 575-576 of
    https://www.cis.upenn.edu/~cis5150/ws-book-Ib.pdf.


    A quaternion is used for rotation rather than other methods for rotation to
    prevent gimbal locking during optimization. The quaternion is normalized
    before being applied to prevent scaling of the curve. The dofs themselves are not normalized. This
    results in a redundancy in the optimization, where several different sets of 
    dofs may correspond to the same normalized quaternion. Normalizing the dofs 
    directly would create a dependence between the quaternion dofs, which may cause 
    issues during optimization.

    The dofs are stored in the order

    .. math::
       [r_{c,0}, \cdots, r_{c,\text{order}}, r_{s,1}, \cdots, r_{s,\text{order}}, q0, qi, qj, qk, X, Y, Z]

    Args:
        quadpoints (array): Array of quadrature points.
        order (int): Order of the Fourier series.
        dofs (array, optional): Array of dofs.
    """

    def __init__(self, quadpoints, order, dofs=None):
        if isinstance(quadpoints, int):
            quadpoints = list(np.linspace(0, 1., quadpoints, endpoint=False))
        elif isinstance(quadpoints, np.ndarray):
            quadpoints = list(quadpoints)
        sopp.CurvePlanarFourier.__init__(self, quadpoints, order)
        if dofs is None:
            Curve.__init__(self, external_dof_setter=CurvePlanarFourier.set_dofs_impl,
                           names=self._make_names(order),
                           x0=self.get_dofs())
        else:
            Curve.__init__(self, external_dof_setter=CurvePlanarFourier.set_dofs_impl,
                           dofs=dofs,
                           names=self._make_names(order))

    def get_dofs(self):
        """
        This function returns the dofs associated to this object.
        """
        return np.asarray(sopp.CurvePlanarFourier.get_dofs(self))

    def set_dofs(self, dofs):
        """
        This function sets the dofs associated to this object.
        """
        self.local_x = dofs
        sopp.CurvePlanarFourier.set_dofs(self, dofs)

<<<<<<< HEAD
    def center(self, gamma, gammadash):
        # Compute the centroid of the curve
        arclength = jnp.linalg.norm(gammadash, axis=-1)
        barycenter = jnp.sum(gamma * arclength[:, None], axis=0) / jnp.sum(arclength)
        return barycenter


def jaxplanarcurve_pure(dofs, quadpoints, order):
=======
    def _make_names(self, order):
        """
        This function returns the names of the dofs associated to this object.

        Args:
            order (int): Order of the Fourier series.

        Returns:
            List of dof names.
        """
        x_names = ['rc(0)']
        x_cos_names = [f'rc({i})' for i in range(1, order + 1)]
        x_sin_names = [f'rs({i})' for i in range(1, order + 1)]
        x_names += x_cos_names + x_sin_names
        y_names = ['q0', 'qi', 'qj', 'qk']
        z_names = ['X', 'Y', 'Z']
        return x_names + y_names + z_names


def jaxplanarcurve_pure(dofs, quadpoints, order):
    """
    This pure function returns the curve coordinates (X, Y, Z).

    Args:
        dofs (array, shape (ndofs,)): Array of dofs.
        quadpoints (array, shape (N,)): Array of quadrature points.
        order (int): Order of the Fourier series.

    Returns:
        Array of curve points, shape (N, 3)
    """
>>>>>>> ab9096ff
    coeffs = dofs[:2 * order + 1]
    q = dofs[2 * order + 1: 2 * order + 5]
    norm_q = jnp.linalg.norm(q)
    q_norm = jnp.where(norm_q < 1e-8,
                       q / (norm_q + 1e-8),  # safe division when norm is small
                       q / norm_q)  # this shouldn't happen if the quaternion dofs are properly initialized
    center = dofs[2 * order + 5:]
    phi = 2 * np.pi * quadpoints  # points is an angle in [0, 1]
    jrange = jnp.arange(1, order + 1)[:, None]
    jphi = jrange * phi[None, :]
    r_curve = coeffs[0] + jnp.sum(coeffs[1:order + 1, None] * jnp.cos(jphi)
                                  + coeffs[order + 1: 2 * order + 1, None] * jnp.sin(jphi), axis=0)

    x_curve_in_plane = r_curve * jnp.cos(phi)
    y_curve_in_plane = r_curve * jnp.sin(phi)
<<<<<<< HEAD
    return jnp.transpose(jnp.vstack((jnp.vstack(((1.0 - 2 * (q_norm[2] * q_norm[2] + q_norm[3] * q_norm[3])) * x_curve_in_plane
                                                 + 2 * (q_norm[1] * q_norm[2] - q_norm[3] * q_norm[0]) * y_curve_in_plane
                                                 + center[0], (1.0 - 2 * (q_norm[1] * q_norm[1] + q_norm[3] * q_norm[3])) * y_curve_in_plane
                                                 + 2 * (q_norm[0] * q_norm[3] + q_norm[1] * q_norm[2]) * x_curve_in_plane
                                                 + center[1])), 2 * (q_norm[1] * q_norm[3] - q_norm[0] * q_norm[2]) * x_curve_in_plane
                                     + 2 * (q_norm[0] * q_norm[1] + q_norm[2] * q_norm[3]) * y_curve_in_plane
                                     + center[2])))


class JaxCurvePlanarFourier(JaxCurve):

    """
    A Python+Jax implementation of the CurvePlanarFourier class.  There is
    actually no reason why one should use this over the C++ implementation in
    :mod:`simsoptpp`, but the point of this class is to illustrate how jax can be used
=======
    gamma_x = (1.0 - 2 * (q_norm[2] * q_norm[2] + q_norm[3] * q_norm[3])) * x_curve_in_plane \
        + 2 * (q_norm[1] * q_norm[2] - q_norm[3] * q_norm[0]) * y_curve_in_plane \
        + center[0]
    gamma_y = (1.0 - 2 * (q_norm[1] * q_norm[1] + q_norm[3] * q_norm[3])) * y_curve_in_plane \
        + 2 * (q_norm[0] * q_norm[3] + q_norm[1] * q_norm[2]) * x_curve_in_plane \
        + center[1]
    gamma_z = 2 * (q_norm[1] * q_norm[3] - q_norm[0] * q_norm[2]) * x_curve_in_plane \
        + 2 * (q_norm[0] * q_norm[1] + q_norm[2] * q_norm[3]) * y_curve_in_plane \
        + center[2]
    # apply the quaternion rotation
    return jnp.stack((gamma_x, gamma_y, gamma_z), axis=-1)


class JaxCurvePlanarFourier(JaxCurve):
    r"""
    A Python+Jax implementation of the CurvePlanarFourier class. This is an autodiff
    compatible version of the same CurvePlanarFourier class in the C++ implementation in
    :mod:`simsoptpp`. The point of this class is to illustrate how jax can be used
>>>>>>> ab9096ff
    to define a geometric object class and calculate all the derivatives (both
    with respect to dofs and with respect to the angle :math:`\theta`) automatically.

    [r_{c,0}, \cdots, r_{c,\text{order}}, r_{s,1}, \cdots, r_{s,\text{order}}, 
    q_0, q_i, q_j, q_k, 
    x_{\text{center}}, y_{\text{center}}, z_{\text{center}}]
<<<<<<< HEAD
=======

    Args:
        quadpoints (array): Array of quadrature points.
        order (int): Order of the Fourier series.
        dofs (array): Array of dofs.
>>>>>>> ab9096ff
    """

    def __init__(self, quadpoints, order, dofs=None):
        if isinstance(quadpoints, int):
            quadpoints = np.linspace(0, 1, quadpoints, endpoint=False)

        def pure(dofs, points): return jaxplanarcurve_pure(dofs, points, order)
        self.order = order
        self.dof_list = np.zeros(2 * order + 1 + 4 + 3)
        if dofs is None:
            super().__init__(quadpoints, pure, x0=self.dof_list,
<<<<<<< HEAD
                             external_dof_setter=JaxCurvePlanarFourier.set_dofs_impl)
        else:
            super().__init__(quadpoints, pure, dofs=dofs,
=======
                             names=self._make_names(order),
                             external_dof_setter=JaxCurvePlanarFourier.set_dofs_impl)
        else:
            super().__init__(quadpoints, pure, dofs=dofs,
                             names=self._make_names(order),
>>>>>>> ab9096ff
                             external_dof_setter=JaxCurvePlanarFourier.set_dofs_impl)

    def num_dofs(self):
        """
        This function returns the number of dofs associated to this object.
        """
        return (2 * self.order + 1 + 4 + 3)

    def get_dofs(self):
        """
        This function returns the dofs associated to this object.
        """
        return np.array(self.dof_list)

    def set_dofs_impl(self, dofs):
        """
        This function sets the dofs associated to this object.
        """
        self.dof_list = np.array(dofs)

<<<<<<< HEAD
    def set_quadpoints(self, quadpoints):
        self.quadpoints = quadpoints
=======
    def _make_names(self, order):
        """
        This function returns the names of the dofs associated to this object.

        Args:
            order (int): Order of the Fourier series.

        Returns:
            List of dof names.
        """
        x_names = ['rc(0)']
        x_cos_names = [f'rc({i})' for i in range(1, order + 1)]
        x_sin_names = [f'rs({i})' for i in range(1, order + 1)]
        x_names += x_cos_names + x_sin_names
        y_names = ['q0', 'qi', 'qj', 'qk']
        z_names = ['X', 'Y', 'Z']
        return x_names + y_names + z_names
>>>>>>> ab9096ff
<|MERGE_RESOLUTION|>--- conflicted
+++ resolved
@@ -1,9 +1,5 @@
 import numpy as np
 import jax.numpy as jnp
-<<<<<<< HEAD
-
-=======
->>>>>>> ab9096ff
 import simsoptpp as sopp
 from .curve import Curve, JaxCurve
 
@@ -84,16 +80,21 @@
         self.local_x = dofs
         sopp.CurvePlanarFourier.set_dofs(self, dofs)
 
-<<<<<<< HEAD
     def center(self, gamma, gammadash):
-        # Compute the centroid of the curve
+        """
+        Compute the centroid of the curve.
+        
+        Args:
+            gamma: Array of curve points.
+            gammadash: Array of curve derivatives.
+            
+        Returns:
+            Array: Centroid of the curve.
+        """
         arclength = jnp.linalg.norm(gammadash, axis=-1)
         barycenter = jnp.sum(gamma * arclength[:, None], axis=0) / jnp.sum(arclength)
         return barycenter
 
-
-def jaxplanarcurve_pure(dofs, quadpoints, order):
-=======
     def _make_names(self, order):
         """
         This function returns the names of the dofs associated to this object.
@@ -125,7 +126,6 @@
     Returns:
         Array of curve points, shape (N, 3)
     """
->>>>>>> ab9096ff
     coeffs = dofs[:2 * order + 1]
     q = dofs[2 * order + 1: 2 * order + 5]
     norm_q = jnp.linalg.norm(q)
@@ -141,23 +141,6 @@
 
     x_curve_in_plane = r_curve * jnp.cos(phi)
     y_curve_in_plane = r_curve * jnp.sin(phi)
-<<<<<<< HEAD
-    return jnp.transpose(jnp.vstack((jnp.vstack(((1.0 - 2 * (q_norm[2] * q_norm[2] + q_norm[3] * q_norm[3])) * x_curve_in_plane
-                                                 + 2 * (q_norm[1] * q_norm[2] - q_norm[3] * q_norm[0]) * y_curve_in_plane
-                                                 + center[0], (1.0 - 2 * (q_norm[1] * q_norm[1] + q_norm[3] * q_norm[3])) * y_curve_in_plane
-                                                 + 2 * (q_norm[0] * q_norm[3] + q_norm[1] * q_norm[2]) * x_curve_in_plane
-                                                 + center[1])), 2 * (q_norm[1] * q_norm[3] - q_norm[0] * q_norm[2]) * x_curve_in_plane
-                                     + 2 * (q_norm[0] * q_norm[1] + q_norm[2] * q_norm[3]) * y_curve_in_plane
-                                     + center[2])))
-
-
-class JaxCurvePlanarFourier(JaxCurve):
-
-    """
-    A Python+Jax implementation of the CurvePlanarFourier class.  There is
-    actually no reason why one should use this over the C++ implementation in
-    :mod:`simsoptpp`, but the point of this class is to illustrate how jax can be used
-=======
     gamma_x = (1.0 - 2 * (q_norm[2] * q_norm[2] + q_norm[3] * q_norm[3])) * x_curve_in_plane \
         + 2 * (q_norm[1] * q_norm[2] - q_norm[3] * q_norm[0]) * y_curve_in_plane \
         + center[0]
@@ -176,21 +159,17 @@
     A Python+Jax implementation of the CurvePlanarFourier class. This is an autodiff
     compatible version of the same CurvePlanarFourier class in the C++ implementation in
     :mod:`simsoptpp`. The point of this class is to illustrate how jax can be used
->>>>>>> ab9096ff
     to define a geometric object class and calculate all the derivatives (both
     with respect to dofs and with respect to the angle :math:`\theta`) automatically.
 
     [r_{c,0}, \cdots, r_{c,\text{order}}, r_{s,1}, \cdots, r_{s,\text{order}}, 
     q_0, q_i, q_j, q_k, 
     x_{\text{center}}, y_{\text{center}}, z_{\text{center}}]
-<<<<<<< HEAD
-=======
 
     Args:
         quadpoints (array): Array of quadrature points.
         order (int): Order of the Fourier series.
         dofs (array): Array of dofs.
->>>>>>> ab9096ff
     """
 
     def __init__(self, quadpoints, order, dofs=None):
@@ -202,17 +181,11 @@
         self.dof_list = np.zeros(2 * order + 1 + 4 + 3)
         if dofs is None:
             super().__init__(quadpoints, pure, x0=self.dof_list,
-<<<<<<< HEAD
-                             external_dof_setter=JaxCurvePlanarFourier.set_dofs_impl)
-        else:
-            super().__init__(quadpoints, pure, dofs=dofs,
-=======
                              names=self._make_names(order),
                              external_dof_setter=JaxCurvePlanarFourier.set_dofs_impl)
         else:
             super().__init__(quadpoints, pure, dofs=dofs,
                              names=self._make_names(order),
->>>>>>> ab9096ff
                              external_dof_setter=JaxCurvePlanarFourier.set_dofs_impl)
 
     def num_dofs(self):
@@ -233,10 +206,6 @@
         """
         self.dof_list = np.array(dofs)
 
-<<<<<<< HEAD
-    def set_quadpoints(self, quadpoints):
-        self.quadpoints = quadpoints
-=======
     def _make_names(self, order):
         """
         This function returns the names of the dofs associated to this object.
@@ -253,5 +222,4 @@
         x_names += x_cos_names + x_sin_names
         y_names = ['q0', 'qi', 'qj', 'qk']
         z_names = ['X', 'Y', 'Z']
-        return x_names + y_names + z_names
->>>>>>> ab9096ff
+        return x_names + y_names + z_names