import numpy as np
import logging

import simsoptpp as sopp
from .surface import Surface
from .surfacerzfourier import SurfaceRZFourier

logger = logging.getLogger(__name__)

__all__ = ['SurfaceGarabedian']


class SurfaceGarabedian(Surface):
    r"""
    ``SurfaceGarabedian`` represents a toroidal surface for which the
    shape is parameterized using Garabedian's :math:`\Delta_{m,n}`
    coefficients:

    .. math::
      R + i Z = e^{i u} \sum_{m = m_\min}^{m_\max} \sum_{n = n_\min}^{n_\max} \Delta_{m,n} e^{-i m u + i n v}

    where :math:`u = 2 \pi \theta` is a poloidal angle on :math:`[0, 2\pi]`, and
    :math:`v` is the standard toroidal angle on :math:`[0, 2\pi]`.

    The present implementation assumes stellarator symmetry. Note that
    non-stellarator-symmetric surfaces require that the :math:`\Delta_{m,n}`
    coefficients be imaginary.

    For more information about the arguments ``quadpoints_phi``, and
    ``quadpoints_theta``, see the general documentation on :ref:`surfaces`.
    Instead of supplying the quadrature point arrays along :math:`\phi` and
    :math:`\theta` directions, one could also specify the number of
    quadrature points for :math:`\phi` and :math:`\theta` using the
    class method :py:meth:`~simsopt.geo.surface.Surface.from_nphi_ntheta`.

    Args:
        nfp: The number of field periods.
        mmin: Minimum poloidal mode number :math:`m` included (usually 0 or negative).
        mmax: Maximum poloidal mode number :math:`m` included.
        nmin: Minimum toroidal mode number :math:`n` included (usually negative).
          If ``None``, ``nmin = -nmax`` will be used.
        nmax: Maximum toroidal mode number :math:`n` included.
        quadpoints_phi: Set this to a list or 1D array to set the :math:`\phi_j` grid points directly.
        quadpoints_theta: Set this to a list or 1D array to set the :math:`\theta_j` grid points directly.
    """

    def __init__(self, nfp=1, mmax=1, mmin=0, nmax=0, nmin=None,
                 quadpoints_phi=None, quadpoints_theta=None):
        if nmin is None:
            nmin = -nmax
        # Perform some validation.
        if mmax < mmin:
            raise ValueError("mmin must be >= mmax")
        if nmax < nmin:
            raise ValueError("nmin must be >= nmax")
        if mmax < 1:
            raise ValueError("mmax must be >= 1")
        if mmin > 0:
            raise ValueError("mmin must be <= 0")
        self.mmin = mmin
        self.mmax = mmax
        self.nmin = nmin
        self.nmax = nmax
        self.nfp = nfp
        self.stellsym = True

        self.mdim = self.mmax - self.mmin + 1
        self.ndim = self.nmax - self.nmin + 1
        self.shape = (self.mdim, self.ndim)

        if quadpoints_theta is None:
            quadpoints_theta = Surface.get_theta_quadpoints()
        if quadpoints_phi is None:
            quadpoints_phi = Surface.get_phi_quadpoints(nfp=nfp)

        Delta = np.zeros(self.shape)
<<<<<<< HEAD
        quadpoints_phi, quadpoints_theta = Surface.get_quadpoints(nfp=nfp,
                                                                  nphi=nphi, ntheta=ntheta, range=range,
                                                                  quadpoints_phi=quadpoints_phi,
                                                                  quadpoints_theta=quadpoints_theta)
        # sopp.Surface.__init__(self, quadpoints_phi, quadpoints_theta)
        Surface.__init__(self, quadpoints_phi, quadpoints_theta, x0=Delta.ravel(),
=======
        sopp.Surface.__init__(self, quadpoints_phi, quadpoints_theta)
        Surface.__init__(self, x0=Delta.ravel(),
>>>>>>> 7338cc30
                         names=self._make_dof_names())

        # Initialize to an axisymmetric torus with major radius 1m and
        # minor radius 0.1m
        self.set_Delta(1, 0, 1.0)
        self.set_Delta(0, 0, 0.1)

    def _make_dof_names(self):
        names = []
        for m in range(self.mmin, self.mmax + 1):
            for n in range(self.nmin, self.nmax + 1):
                names.append(f'Delta({m},{n})')
        return names

    def __repr__(self):
        return self.name + f" (nfp={self.nfp}, " + \
            f"mmin={self.mmin}, mmax={self.mmax}" + \
            f", nmin={self.nmin}, nmax={self.nmax})"

    @property
    def Delta(self):
        return self.local_full_x.reshape(self.shape)

    @Delta.setter
    def Delta(self, Delta):
        assert (self.shape == Delta.shape)
        self.local_full_x = Delta.flatten()

    def get_Delta(self, m, n):
        """
        Return a particular :math:`\Delta_{m,n}` coefficient.
        """
        return self.Delta[m - self.mmin, n - self.nmin]

    def set_Delta(self, m, n, val):
        """
        Set a particular :math:`\Delta_{m,n}` coefficient.
        """
        i = self.ndim * (m - self.mmin) + n - self.nmin
        self.set(i, val)

    def get_dofs(self):
        """
        Return a 1D numpy array with all the degrees of freedom.
        """
        self.local_full_x

    def set_dofs(self, x):
        """
        Set the shape coefficients from a 1D list/array
        """
        # Check whether any elements actually change:
        if np.all(np.abs(self.get_dofs() - np.array(x)) == 0):
            logger.info('set_dofs called, but no dofs actually changed')
            return

        logger.info('set_dofs called, and at least one dof changed')

        self.local_full_x = x

    def fix_range(self, mmin, mmax, nmin, nmax, fixed=True):
        """
        Fix the DOFs for a range of m and n values.

        All modes with m in the interval [mmin, mmax] and n in the
        interval [nmin, nmax] will have their fixed property set to
        the value of the 'fixed' parameter. Note that mmax and nmax
        are included (unlike the upper bound in python's range(min,
        max).)
        """
        fn = self.fix if fixed else self.unfix
        for m in range(mmin, mmax + 1):
            for n in range(nmin, nmax + 1):
                fn(f'Delta({m},{n})')

    def to_RZFourier(self):
        """
        Return a SurfaceRZFourier object with the identical shape.

        For a derivation of the transformation here, see
        https://terpconnect.umd.edu/~mattland/assets/notes/toroidal_surface_parameterizations.pdf
        """
        mpol = int(np.max((1, self.mmax - 1, 1 - self.mmin)))
        ntor = int(np.max((self.nmax, -self.nmin)))
        s = SurfaceRZFourier(nfp=self.nfp, stellsym=True, mpol=mpol, ntor=ntor)
        s.set_rc(0, 0, self.get_Delta(1, 0))
        for m in range(mpol + 1):
            nmin = -ntor
            if m == 0:
                nmin = 1
            for n in range(nmin, ntor + 1):
                Delta1 = 0
                Delta2 = 0
                if 1 - m >= self.mmin and -n >= self.nmin and -n <= self.nmax:
                    Delta1 = self.get_Delta(1 - m, -n)
                if 1 + m <= self.mmax and n >= self.nmin and n <= self.nmax:
                    Delta2 = self.get_Delta(1 + m, n)
                s.set_rc(m, n, Delta1 + Delta2)
                s.set_zs(m, n, Delta1 - Delta2)

        return s

    # TODO: Reimplement by passing all Delta values once
    @classmethod
    def from_RZFourier(cls, surf):
        """
        Create a `SurfaceGarabedian` from a `SurfaceRZFourier` object of the identical shape.

        For a derivation of the transformation here, see
        https://terpconnect.umd.edu/~mattland/assets/notes/toroidal_surface_parameterizations.pdf
        """
        if not surf.stellsym:
            raise RuntimeError('Non-stellarator-symmetric SurfaceGarabedian '
                               'objects have not been implemented')
        mmax = surf.mpol + 1
        mmin = np.min((0, 1 - surf.mpol))
        s = cls(nfp=surf.nfp, mmin=mmin, mmax=mmax,
                nmin=-surf.ntor, nmax=surf.ntor)
        for n in range(-surf.ntor, surf.ntor + 1):
            for m in range(mmin, mmax + 1):
                Delta = 0
                if m - 1 >= 0:
                    Delta = 0.5 * (surf.get_rc(m - 1, n) - surf.get_zs(m - 1, n))
                if 1 - m >= 0:
                    Delta += 0.5 * (surf.get_rc(1 - m, -n) + surf.get_zs(1 - m, -n))
                s.set_Delta(m, n, Delta)

        return s

    def area_volume(self):
        """
        Compute the surface area and the volume enclosed by the surface.
        """
        if self.new_x:
            logger.info('Running calculation of area and volume')
        else:
            logger.info('area_volume called, but no need to recalculate')
            return

        self.new_x = False

        # Delegate to the area and volume calculations of SurfaceRZFourier():
        s = self.to_RZFourier()
        self._area = s.area()
        self._volume = s.volume()

    def area(self):
        """
        Return the area of the surface.
        """
        self.area_volume()
        return self._area

    def volume(self):
        """
        Return the volume of the surface.
        """
        self.area_volume()
        return self._volume

    def as_dict(self) -> dict:
        d = super().as_dict()
        d["mmax"] = self.mmax
        d["mmin"] = self.mmin
        d["nmax"] = self.nmax
        d["nmin"] = self.nmin
        return d

    @classmethod
    def from_dict(cls, d):
        surf = cls(nfp=d["nfp"], mmax=d["mmax"], mmin=d["mmin"],
                   nmax=d["nmax"], nmin=d["nmin"],
                   quadpoints_phi=d["quadpoints_phi"],
                   quadpoints_theta=d["quadpoints_theta"])
        surf.set_dofs(d["x0"])
        return surf

    return_fn_map = {'area': area,
                     'volume': volume,
                     'aspect-ratio': Surface.aspect_ratio}<|MERGE_RESOLUTION|>--- conflicted
+++ resolved
@@ -74,17 +74,8 @@
             quadpoints_phi = Surface.get_phi_quadpoints(nfp=nfp)
 
         Delta = np.zeros(self.shape)
-<<<<<<< HEAD
-        quadpoints_phi, quadpoints_theta = Surface.get_quadpoints(nfp=nfp,
-                                                                  nphi=nphi, ntheta=ntheta, range=range,
-                                                                  quadpoints_phi=quadpoints_phi,
-                                                                  quadpoints_theta=quadpoints_theta)
-        # sopp.Surface.__init__(self, quadpoints_phi, quadpoints_theta)
-        Surface.__init__(self, quadpoints_phi, quadpoints_theta, x0=Delta.ravel(),
-=======
         sopp.Surface.__init__(self, quadpoints_phi, quadpoints_theta)
         Surface.__init__(self, x0=Delta.ravel(),
->>>>>>> 7338cc30
                          names=self._make_dof_names())
 
         # Initialize to an axisymmetric torus with major radius 1m and
