--- conflicted
+++ resolved
@@ -24,12 +24,8 @@
 from .surfacexyzfourier import *
 from .surfacexyztensorfourier import *
 from .strain_optimization import *
-<<<<<<< HEAD
-=======
 from .wireframe_toroidal import *
 from .ports import *
-
->>>>>>> 651ac8c3
 from .permanent_magnet_grid import *
 from .curveplanarellipticalcylindrical import *
 
@@ -44,12 +40,7 @@
            surfacegarabedian.__all__ + surfacehenneberg.__all__ +
            surfacerzfourier.__all__ + surfacexyzfourier.__all__ +
            surfacexyztensorfourier.__all__ + surfaceobjectives.__all__ +
-<<<<<<< HEAD
-           strain_optimization.__all__ + framedcurve.__all__ +
-           permanent_magnet_grid.__all__ +
            curveplanarellipticalcylindrical.__all__)
-=======
            strain_optimization.__all__ + framedcurve.__all__ + 
            wireframe_toroidal.__all__ + ports.__all__ + 
-           permanent_magnet_grid.__all__)
->>>>>>> 651ac8c3
+           permanent_magnet_grid.__all__)