import abc

import numpy as np
from monty.json import MSONable, MontyDecoder

try:
    from pyevtk.hl import gridToVTK
except ImportError:
    gridToVTK = None

import simsoptpp as sopp
from .._core.optimizable import Optimizable
from ..util.dev import SimsoptRequires
from .plot import fix_matplotlib_3d


class Surface(Optimizable):
    r"""
    ``Surface`` is a base class for various representations of toroidal
    surfaces in simsopt.

    A ``Surface`` is modelled as a function
    :math:`\Gamma:[0, 1] \times [0, 1] \to R^3` and is evaluated at
    quadrature points :math:`\{\phi_1, \ldots, \phi_{n_\phi}\}\times\{\theta_1, \ldots, \theta_{n_\theta}\}`.
    """

    # Options for the 'range' parameter for setting quadpoints_phi:
    RANGE_FULL_TORUS = "full torus"
    RANGE_FIELD_PERIOD = "field period"
    RANGE_HALF_PERIOD = "half period"

    def __init__(self, **kwargs):
        Optimizable.__init__(self, **kwargs)

    def get_quadpoints(quadpoints_phi=None,
                       quadpoints_theta=None,
                       range=RANGE_FULL_TORUS,
                       nphi=None,
                       ntheta=None,
                       nfp=1):
        r"""
        This function is used to set the theta and phi grid points for Surface subclasses.
        It is typically called in the constructor of each Surface subclass.

        For more information about the arguments ``nphi``, ``ntheta``,
        ``range``, ``quadpoints_phi``, and ``quadpoints_theta``, see the
        general documentation on :ref:`surfaces`.

        Args:
            nfp: The number of field periods.
            nphi: Number of grid points :math:`\phi_j` in the toroidal angle :math:`\phi`.
            ntheta: Number of grid points :math:`\theta_j` in the toroidal angle :math:`\theta`.
            range: Toroidal extent of the :math:`\phi` grid.
              Set to ``"full torus"`` (or equivalently ``Surface.RANGE_FULL_TORUS``)
              to generate points up to 1 (with no point at 1).
              Set to ``"field period"`` (or equivalently ``Surface.RANGE_FIELD_PERIOD``)
              to generate points up to :math:`1/n_{fp}` (with no point at :math:`1/n_{fp}`).
              Set to ``"half period"`` (or equivalently ``Surface.RANGE_HALF_PERIOD``)
              to generate points up to :math:`1/(2 n_{fp})`, with all grid points shifted by half
              of the grid spacing in order to provide spectral convergence of integrals.
              If ``quadpoints_phi`` is specified, ``range`` is irrelevant.
            quadpoints_phi: Set this to a list or 1D array to set the :math:`\phi_j` grid points directly.
            quadpoints_theta: Set this to a list or 1D array to set the :math:`\theta_j` grid points directly.

        Returns:
            Tuple containing

            - **quadpoints_phi**: List of grid points :math:`\phi_j`.
            - **quadpoints_theta**: List of grid points :math:`\theta_j`.
        """
        # Handle theta:
        if (quadpoints_theta is not None) and (ntheta is not None):
            raise ValueError("quadpoints_theta and ntheta cannot both be specified")
        if (quadpoints_theta is None) and (ntheta is None):
            # Neither is specified, so use a default:
            ntheta = 62
        if quadpoints_theta is None:
            quadpoints_theta = np.linspace(0.0, 1.0, ntheta, endpoint=False)

        # Handle phi:
        if (quadpoints_phi is not None) and (nphi is not None):
            raise ValueError("quadpoints_phi and nphi cannot both be specified")
        if (quadpoints_phi is None) and (nphi is None):
            # Neither is specified, so use a default:
            nphi = 61
        if quadpoints_phi is None:
            if range == Surface.RANGE_FULL_TORUS:
                quadpoints_phi = np.linspace(0.0, 1.0, nphi, endpoint=False)
            elif range == Surface.RANGE_FIELD_PERIOD:
                quadpoints_phi = np.linspace(0.0, 1.0 / nfp, nphi, endpoint=False)
            elif range == Surface.RANGE_HALF_PERIOD:
                quadpoints_phi = np.linspace(0.0, 0.5 / nfp, nphi, endpoint=False)
                # Shift by half of the grid spacing:
                dphi = quadpoints_phi[1] - quadpoints_phi[0]
                quadpoints_phi += 0.5 * dphi
            else:
                raise ValueError("Invalid setting for range")

        return list(quadpoints_phi), list(quadpoints_theta)

    def plot(self, engine="matplotlib", ax=None, show=True, close=False, axis_equal=True,
             plot_normal=False, plot_derivative=False, wireframe=True, **kwargs):
        """
        Plot the surface in 3D using matplotlib/mayavi/plotly. 

        Args:
            engine: Selects the graphics engine. Currently supported options are ``"matplotlib"`` (default),
              ``"mayavi"``, and ``"plotly"``.
            ax: The figure/axis to be plotted on. This argument is useful when plotting multiple
              objects on the same axes. If equal to the default ``None``, a new axis will be created.
            show: Whether to call the ``show()`` function of the graphics engine.
              Should be set to ``False`` if more objects will be plotted on the same axes.
            close: Whether to close the seams in the surface where the angles jump back to 0.
            axis_equal: For matplotlib, whether to adjust the scales of the x, y, and z axes so
              distances in each direction appear equal.
            plot_normal: Whether to plot the surface normal vectors. Only implemented for mayavi.
            plot_derivative: Whether to plot the surface derivatives. Only implemented for mayavi.
            wireframe: Whether to plot the wireframe in Mayavi.
            kwargs: Any additional arguments to pass to the plotting function, like ``color='r'``.

        Note: the ``ax`` and ``show`` parameters can be used to plot more than one surface:

        .. code-block::

            ax = surface1.plot(show=False)
            ax = surface2.plot(ax=ax, show=False)
            surface3.plot(ax=ax, show=True)

        Returns:
            An axis which could be passed to a further call to the graphics engine
            so multiple objects are shown together.
        """
        gamma = self.gamma()

        if plot_derivative:
            dg1 = 0.05 * self.gammadash1()
            dg2 = 0.05 * self.gammadash2()
        else:
            # No need to calculate derivatives.
            dg1 = np.array([[[1.0]]])
            dg2 = np.array([[[1.0]]])

        if plot_normal:
            normal = 0.005 * self.normal()
        else:
            # No need to calculate the normal
            normal = np.array([[[1.0]]])

        if close:
            # Always close in theta:
            gamma = np.concatenate((gamma, gamma[:, :1, :]), axis=1)
            dg1 = np.concatenate((dg1, dg1[:, :1, :]), axis=1)
            dg2 = np.concatenate((dg2, dg2[:, :1, :]), axis=1)
            normal = np.concatenate((normal, normal[:, :1, :]), axis=1)

            # Only close in phi if range == 'full torus':
            dphi = self.quadpoints_phi[1] - self.quadpoints_phi[0]
            if 1 - self.quadpoints_phi[-1] < 1.1 * dphi:
                gamma = np.concatenate((gamma, gamma[:1, :, :]), axis=0)
                dg1 = np.concatenate((dg1, dg1[:1, :, :]), axis=0)
                dg2 = np.concatenate((dg2, dg2[:1, :, :]), axis=0)
                normal = np.concatenate((normal, normal[:1, :, :]), axis=0)

        if engine == "matplotlib":
            # plot in matplotlib.pyplot
            import matplotlib.pyplot as plt

            if ax is None or ax.name != "3d":
                fig = plt.figure()
                ax = fig.add_subplot(111, projection="3d")
            ax.plot_surface(gamma[:, :, 0], gamma[:, :, 1], gamma[:, :, 2], **kwargs)
            if axis_equal:
                fix_matplotlib_3d(ax)
            if show:
                plt.show()

        elif engine == "mayavi":
            # plot 3D surface in mayavi.mlab
            from mayavi import mlab

            mlab.mesh(gamma[:, :, 0], gamma[:, :, 1], gamma[:, :, 2], **kwargs)
            if wireframe:
                mlab.mesh(gamma[:, :, 0], gamma[:, :, 1], gamma[:, :, 2], representation='wireframe', color=(0, 0, 0), opacity=0.5)

            if plot_derivative:
                mlab.quiver3d(gamma[:, :, 0], gamma[:, :, 1], gamma[:, :, 2], dg1[:, :, 0], dg1[:, :, 1], dg1[:, :, 2])
                mlab.quiver3d(gamma[:, :, 0], gamma[:, :, 1], gamma[:, :, 2], dg2[:, :, 0], dg2[:, :, 1], dg2[:, :, 2])
            if plot_normal:
                mlab.quiver3d(gamma[:, :, 0], gamma[:, :, 1], gamma[:, :, 2], normal[:, :, 0], normal[:, :, 1], normal[:, :, 2])
            if show:
                mlab.show()

        elif engine == "plotly":
            # plot in plotly
            import plotly.graph_objects as go

            if "color" in list(kwargs.keys()):
                color = kwargs["color"]
                del kwargs["color"]
                kwargs["colorscale"] = [[0, color], [1, color]]
            # for plotly, ax is actually the figure
            if ax is None:
                ax = go.Figure()
            ax.add_trace(go.Surface(x=gamma[:, :, 0], y=gamma[:, :, 1], z=gamma[:, :, 2], **kwargs))
            ax.update_layout(scene_aspectmode="data")
            if show:
                ax.show()
        else:
            raise ValueError("Invalid engine option! Please use one of {matplotlib, mayavi, plotly}.")
        return ax

    @SimsoptRequires(gridToVTK is not None, "to_vtk method requires pyevtk module")
    def to_vtk(self, filename, extra_data=None):
        """
        Export the surface to a VTK format file, which can be read with
        Paraview. This function requires the ``pyevtk`` python
        package, which can be installed using ``pip install pyevtk``.

        Args:
            filename: Name of the file to write
            extra_data: An optional data field on the surface, which can be associated with a colormap in Paraview.
        """
        g = self.gamma()
        ntor = g.shape[0]
        npol = g.shape[1]
        x = self.gamma()[:, :, 0].reshape((1, ntor, npol)).copy()
        y = self.gamma()[:, :, 1].reshape((1, ntor, npol)).copy()
        z = self.gamma()[:, :, 2].reshape((1, ntor, npol)).copy()
        n = self.normal().reshape((1, ntor, npol, 3))
        dphi = self.gammadash1().reshape((1, ntor, npol, 3))
        dtheta = self.gammadash2().reshape((1, ntor, npol, 3))
        contig = np.ascontiguousarray
        pointData = {
            "dphi x dtheta": (contig(n[..., 0]), contig(n[..., 1]), contig(n[..., 2])),
            "dphi": (contig(dphi[..., 0]), contig(dphi[..., 1]), contig(dphi[..., 2])),
            "dtheta": (contig(dtheta[..., 0]), contig(dtheta[..., 1]), contig(dtheta[..., 2])),
        }
        if extra_data is not None:
            pointData = {**pointData, **extra_data}

        gridToVTK(filename, x, y, z, pointData=pointData)

    @abc.abstractmethod
    def to_RZFourier(self):
        """
        Return a :obj:`simsopt.geo.surfacerzfourier.SurfaceRZFourier` instance
        corresponding to the shape of this surface. All subclasses should
        implement this abstract method.
        """
        raise NotImplementedError

    def cross_section(self, phi, thetas=None):
        """
        This function takes in a cylindrical angle :math:`\phi` and returns the cross
        section of the surface in that plane evaluated at `thetas`. This is
        done using the method of bisection.
        This function takes in a cylindrical angle :math:`\phi` and returns
        the cross section of the surface in that plane evaluated at `thetas`.
        This is done using the method of bisection.

        This function assumes that the surface intersection with the plane is a
        single curve.
        """

        # phi is assumed to be between [-pi, pi], so if it does not lie on that interval
        # we shift it by multiples of 2pi until it does
        phi = phi - np.sign(phi) * np.floor(np.abs(phi) / (2*np.pi)) * (2. * np.pi)
        if phi > np.pi:
            phi = phi - 2. * np.pi
        if phi < -np.pi:
            phi = phi + 2. * np.pi

        # varphi are the search intervals on which we look for the cross section in
        # at constant cylindrical phi
        # The cross section is sampled at a number of points (theta_resolution) poloidally.
        varphi = np.asarray([0., 0.5, 1.0])

        if thetas is None:
            theta = np.asarray(self.quadpoints_theta)
        elif isinstance(thetas, np.ndarray):
            theta = thetas
        elif isinstance(thetas, int):
            theta = np.linspace(0, 1, thetas, endpoint=False)
        else:
            raise NotImplementedError('Need to pass int or 1d np.array to thetas')

        varphigrid, thetagrid = np.meshgrid(varphi, theta)
        varphigrid = varphigrid.T
        thetagrid = thetagrid.T

        # sample the surface at the varphi and theta points
        gamma = np.zeros((varphigrid.shape[0], varphigrid.shape[1], 3))
        self.gamma_lin(gamma, varphigrid.flatten(), thetagrid.flatten())

        # compute the cylindrical phi coordinate of each sampled point on the surface
        cyl_phi = np.arctan2(gamma[:, :, 1], gamma[:, :, 0])

        # reorder varphi, theta with respect to increasing cylindrical phi
        idx = np.argsort(cyl_phi, axis=0)
        cyl_phi = np.take_along_axis(cyl_phi, idx, axis=0)
        varphigrid = np.take_along_axis(varphigrid, idx, axis=0)

        # In case the target cylindrical angle "phi" lies above the first row or below the last row,
        # we must concatenate the lower row above the top row and the top row below the lower row.
        # This is allowable since the data in the matrices are periodic
        cyl_phi = np.concatenate((cyl_phi[-1, :][None, :]-2.*np.pi, cyl_phi, cyl_phi[0, :][None, :]+2.*np.pi), axis=0)
        varphigrid = np.concatenate((varphigrid[-1, :][None, :]-1., varphigrid, varphigrid[0, :][None, :]+1.), axis=0)

        # ensure that varphi does not have massive jumps.
        diff = varphigrid[1:]-varphigrid[:-1]
        pinc = np.abs(diff+1) < np.abs(diff)
        minc = np.abs(diff-1) < np.abs(diff)
        inc = pinc.astype(int) - minc.astype(int)
        prefix_sum = np.cumsum(inc, axis=0)
        varphigrid[1:] = varphigrid[1:] + prefix_sum

        # find the subintervals in varphi on which the desired cross section lies.
        # if idx_right == 0, then the subinterval must be idx_left = 0 and idx_right = 1
        idx_right = np.argmax(phi <= cyl_phi, axis=0)
        idx_right = np.where(idx_right == 0, 1, idx_right)
        idx_left = idx_right-1

        varphi_left = varphigrid[idx_left, np.arange(idx_left.size)]
        varphi_right = varphigrid[idx_right, np.arange(idx_right.size)]
        cyl_phi_left = cyl_phi[idx_left, np.arange(idx_left.size)]
        cyl_phi_right = cyl_phi[idx_right, np.arange(idx_right.size)]

        # this function converts varphi to cylindrical phi, ensuring that the returned angle
        # lies between left_bound and right_bound.
        def varphi2phi(varphi_in, left_bound, right_bound):
            gamma = np.zeros((varphi_in.size, 3))
            self.gamma_lin(gamma, varphi_in, theta)
            phi = np.arctan2(gamma[:, 1], gamma[:, 0])
            pinc = (phi < left_bound).astype(int)
            minc = (phi > right_bound).astype(int)
            phi = phi + 2.*np.pi * (pinc - minc)
            return phi

        def bisection(phia, a, phic, c):
            err = 1.
            while err > 1e-13:
                b = (a + c)/2.
                phib = varphi2phi(b, phia, phic)

                flag = (phib - phi) * (phic - phi) > 0
                # if flag is true,  then root lies on interval [a,b)
                # if flag is false, then root lies on interval [b,c]
                phia = np.where(flag, phia, phib)
                phic = np.where(flag, phib, phic)
                a = np.where(flag, a, b)
                c = np.where(flag, b, c)
                err = np.max(np.abs(a-c))
            b = (a + c)/2.
            return b
        # bisect cyl_phi to compute the cross section
        sol = bisection(cyl_phi_left, varphi_left, cyl_phi_right, varphi_right)
        cross_section = np.zeros((sol.size, 3))
        self.gamma_lin(cross_section, sol, theta)
        return cross_section

    def aspect_ratio(self):
        r"""
        Note: cylindrical coordinates are :math:`(R, \phi, Z)`, where
        :math:`\phi \in [-\pi,\pi)` and the angles that parametrize the
        surface are :math:`(\varphi, \theta) \in [0,1)^2`
        For a given surface, this function computes its aspect ratio using
        the VMEC definition:

        .. math::
            AR = R_{\text{major}} / R_{\text{minor}}

        where

        .. math::
            R_{\text{minor}} &= \sqrt{ \overline{A} / \pi } \\
            R_{\text{major}} &= \frac{V}{2 \pi^2  R_{\text{minor}}^2}

        and :math:`V` is the volume enclosed by the surface, and
        :math:`\overline{A}` is the average cross sectional area.
        The main difficult part of this calculation is the mean cross
        sectional area.  This is given by the integral

        .. math::
            \overline{A} = \frac{1}{2\pi} \int_{S_{\phi}} ~dS ~d\phi

        where :math:`S_\phi` is the cross section of the surface at the
        cylindrical angle :math:`\phi`.
        Note that :math:`\int_{S_\phi} ~dS` can be rewritten as a line integral

        .. math::
            \int_{S_\phi}~dS &= \int_{S_\phi} ~dR dZ \\
            &= \int_{\partial S_\phi}  [R,0] \cdot \mathbf n/\|\mathbf n\| ~dl \\
            &= \int^1_{0} R \frac{\partial Z}{\partial \theta}~d\theta

        where :math:`\mathbf n = [n_R, n_Z] = [\partial Z/\partial \theta, -\partial R/\partial \theta]`
        is the outward pointing normal.

        Consider the surface in cylindrical coordinates terms of its angles
        :math:`[R(\varphi,\theta), \phi(\varphi,\theta), Z(\varphi,\theta)]`.
        The boundary of the cross section :math:`\partial S_\phi` is given
        by the points :math:`\theta\rightarrow[R(\varphi(\phi,\theta),\theta),\phi,
        Z(\varphi(\phi,\theta),\theta)]` for fixed :math:`\phi`. The cross
        sectional area of :math:`S_\phi` becomes

        .. math::
            \int^{1}_{0} R(\varphi(\phi,\theta),\theta)
            \frac{\partial}{\partial \theta}[Z(\varphi(\phi,\theta),\theta)] ~d\theta

        Now, substituting this into the formula for the mean cross sectional
        area, we have

        .. math::
            \overline{A} = \frac{1}{2\pi}\int^{\pi}_{-\pi}\int^{1}_{0} R(\varphi(\phi,\theta),\theta)
                \frac{\partial}{\partial \theta}[Z(\varphi(\phi,\theta),\theta)] ~d\theta ~d\phi

        Instead of integrating over cylindrical :math:`\phi`, let's complete
        the change of variables and integrate over :math:`\varphi` using the
        mapping:

        .. math::
            [\phi,\theta] \leftarrow [\text{atan2}(y(\varphi,\theta), x(\varphi,\theta)), \theta]

        After the change of variables, the integral becomes:

        .. math::
            \overline{A} = \frac{1}{2\pi}\int^{1}_{0}\int^{1}_{0} R(\varphi,\theta) \left[\frac{\partial Z}{\partial \varphi}
            \frac{\partial \varphi}{d \theta} + \frac{\partial Z}{\partial \theta} \right] \text{det} J ~d\theta ~d\varphi

        where :math:`\text{det}J` is the determinant of the mapping's Jacobian.

        """

        xyz = self.gamma()
        x2y2 = xyz[:, :, 0]**2 + xyz[:, :, 1]**2
        dgamma1 = self.gammadash1()
        dgamma2 = self.gammadash2()

        # compute the average cross sectional area
        J = np.zeros((xyz.shape[0], xyz.shape[1], 2, 2))
        J[:, :, 0, 0] = (xyz[:, :, 0] * dgamma1[:, :, 1] - xyz[:, :, 1] * dgamma1[:, :, 0])/x2y2
        J[:, :, 0, 1] = (xyz[:, :, 0] * dgamma2[:, :, 1] - xyz[:, :, 1] * dgamma2[:, :, 0])/x2y2
        J[:, :, 1, 0] = 0.
        J[:, :, 1, 1] = 1.

        detJ = np.linalg.det(J)
        Jinv = np.linalg.inv(J)

        dZ_dtheta = dgamma1[:, :, 2] * Jinv[:, :, 0, 1] + dgamma2[:, :, 2] * Jinv[:, :, 1, 1]
        mean_cross_sectional_area = np.abs(np.mean(np.sqrt(x2y2) * dZ_dtheta * detJ))/(2 * np.pi)

        R_minor = np.sqrt(mean_cross_sectional_area / np.pi)
        R_major = np.abs(self.volume()) / (2. * np.pi**2 * R_minor**2)

        AR = R_major/R_minor
        return AR

    def arclength_poloidal_angle(self):
        """
        Computes poloidal angle based on arclenth along magnetic surface at
        constant phi. The resulting angle is in the range [0,1]. This is required
        for evaluating the adjoint shape gradient for free-boundary calculations.

        Returns:
            2d array of shape ``(numquadpoints_phi, numquadpoints_theta)``
            containing the arclength poloidal angle
        """
        gamma = self.gamma()
        X = gamma[:, :, 0]
        Y = gamma[:, :, 1]
        Z = gamma[:, :, 2]
        R = np.sqrt(X**2 + Y**2)

        theta_arclength = np.zeros_like(gamma[:, :, 0])
        nphi = len(theta_arclength[:, 0])
        ntheta = len(theta_arclength[0, :])
        for iphi in range(nphi):
            for itheta in range(1, ntheta):
                dr = np.sqrt((R[iphi, itheta] - R[iphi, itheta-1])**2
                             + (Z[iphi, itheta] - Z[iphi, itheta-1])**2)
                theta_arclength[iphi, itheta] = \
                    theta_arclength[iphi, itheta-1] + dr
            dr = np.sqrt((R[iphi, 0] - R[iphi, -1])**2
                         + (Z[iphi, 0] - Z[iphi, -1])**2)
            L = theta_arclength[iphi, -1] + dr
            theta_arclength[iphi, :] = theta_arclength[iphi, :]/L
        return theta_arclength

    def interpolate_on_arclength_grid(self, function, theta_evaluate):
        """
        Interpolate function onto the theta_evaluate grid in the arclength
        poloidal angle. This is required for evaluating the adjoint shape gradient
        for free-boundary calculations.

        Returns:
            function_interpolated: 2d array (numquadpoints_phi,numquadpoints_theta)
                defining interpolated function on arclength angle along curve
                at constant phi
        """
        from scipy import interpolate

        theta_arclength = self.arclength_poloidal_angle()
        function_interpolated = np.zeros_like(function)
        nphi = len(theta_arclength[:, 0])
        for iphi in range(nphi):
            f = interpolate.InterpolatedUnivariateSpline(
                theta_arclength[iphi, :], function[iphi, :])
            function_interpolated[iphi, :] = f(theta_evaluate[iphi, :])

        return function_interpolated

    def as_dict(self) -> dict:
        d = super().as_dict()
        # d = {}
        # d["@module"] = self.__class__.__module__
        # d["@class"] = self.__class__.__name__
        d["nfp"] = self.nfp
        d["quadpoints_phi"] = list(self.quadpoints_phi)
        d["quadpoints_theta"] = list(self.quadpoints_theta)
        return d


def signed_distance_from_surface(xyz, surface):
    """
    Compute the signed distances from points ``xyz`` to a surface.  The sign is
    positive for points inside the volume surrounded by the surface.
    """
    gammas = surface.gamma().reshape((-1, 3))
    from scipy.spatial import KDTree
    tree = KDTree(gammas)
    _, mins = tree.query(xyz, k=1)  # find closest points on the surface

    n = surface.unitnormal().reshape((-1, 3))
    nmins = n[mins]
    gammamins = gammas[mins]

    # Now that we have found the closest node, we approximate the surface with
    # a plane through that node with the appropriate normal and then compute
    # the distance from the point to that plane
    # https://stackoverflow.com/questions/55189333/how-to-get-distance-from-point-to-plane-in-3d
    mindist = np.sum((xyz-gammamins) * nmins, axis=1)

    a_point_in_the_surface = np.mean(surface.gamma()[0, :, :], axis=0)
    sign_of_interiorpoint = np.sign(np.sum((a_point_in_the_surface-gammas[0, :])*n[0, :]))

    signed_dists = mindist * sign_of_interiorpoint
    return signed_dists


class SurfaceClassifier():
    r"""
    Takes in a toroidal surface and constructs an interpolant of the signed distance function
    :math:`f:R^3\to R` that is positive inside the volume contained by the surface,
    (approximately) zero on the surface, and negative outisde the volume contained by the surface.
    """

    def __init__(self, surface, p=1, h=0.05):
        """
        Args:
            surface: the surface to contruct the distance from.
            p: degree of the interpolant
            h: grid resolution of the interpolant
        """
        gammas = surface.gamma()
        r = np.linalg.norm(gammas[:, :, :2], axis=2)
        z = gammas[:, :, 2]
        rmin = max(np.min(r) - 0.1, 0.)
        rmax = np.max(r) + 0.1
        zmin = np.min(z) - 0.1
        zmax = np.max(z) + 0.1

        self.zrange = (zmin, zmax)
        self.rrange = (rmin, rmax)

        nr = int((self.rrange[1]-self.rrange[0])/h)
        nphi = int(2*np.pi/h)
        nz = int((self.zrange[1]-self.zrange[0])/h)

        def fbatch(rs, phis, zs):
            xyz = np.zeros((len(rs), 3))
            xyz[:, 0] = rs * np.cos(phis)
            xyz[:, 1] = rs * np.sin(phis)
            xyz[:, 2] = zs
            return list(signed_distance_from_surface(xyz, surface))

        rule = sopp.UniformInterpolationRule(p)
        self.dist = sopp.RegularGridInterpolant3D(
            rule, [rmin, rmax, nr], [0., 2*np.pi, nphi], [zmin, zmax, nz], 1, True)
        self.dist.interpolate_batch(fbatch)

    def evaluate_xyz(self, xyz):
        rphiz = np.zeros_like(xyz)
        rphiz[:, 0] = np.linalg.norm(xyz[:, :2], axis=1)
        rphiz[:, 1] = np.mod(np.arctan2(xyz[:, 1], xyz[:, 0]), 2*np.pi)
        rphiz[:, 2] = xyz[:, 2]
        # initialize to -1 since the regular grid interpolant will just keep
        # that value when evaluated outside of bounds
        d = -np.ones((xyz.shape[0], 1))
        self.dist.evaluate_batch(rphiz, d)
        return d

    def evaluate_rphiz(self, rphiz):
        # initialize to -1 since the regular grid interpolant will just keep
        # that value when evaluated outside of bounds
        d = -np.ones((rphiz.shape[0], 1))
        self.dist.evaluate_batch(rphiz, d)
        return d

    @SimsoptRequires(gridToVTK is not None,
                     "to_vtk method requires pyevtk module")
    def to_vtk(self, filename, h=0.01):

        nr = int((self.rrange[1]-self.rrange[0])/h)
        nphi = int(2*np.pi/h)
        nz = int((self.zrange[1]-self.zrange[0])/h)
        rs = np.linspace(self.rrange[0], self.rrange[1], nr)
        phis = np.linspace(0, 2*np.pi, nphi)
        zs = np.linspace(self.zrange[0], self.zrange[1], nz)

        R, Phi, Z = np.meshgrid(rs, phis, zs)
        X = R * np.cos(Phi)
        Y = R * np.sin(Phi)
        Z = Z

        RPhiZ = np.zeros((R.size, 3))
        RPhiZ[:, 0] = R.flatten()
        RPhiZ[:, 1] = Phi.flatten()
        RPhiZ[:, 2] = Z.flatten()
        vals = -np.ones((R.size, 1))
        self.dist.evaluate_batch(RPhiZ, vals)
        vals = vals.reshape(R.shape)
        gridToVTK(filename, X, Y, Z, pointData={"levelset": vals})


class SurfaceScaled(Optimizable):
    """
    Allows you to take any Surface class and scale the dofs. This is
    useful for stage-1 optimization.
    """

    def __init__(self, surf, scale_factors):
        self.surf = surf
        self.scale_factors = scale_factors
        super().__init__(x0=surf.x / scale_factors, names=surf.local_dof_names)

    def recompute_bell(self, parent=None):
        self.surf.local_full_x = self.local_full_x * self.scale_factors

    def to_RZFourier(self):
        return self.surf.to_RZFourier()

    def update_fixed(self):
        """
        Copy the fixed status from self.surf to self.
        """
        for j, is_free in enumerate(self.surf.local_dofs_free_status):
            if is_free:
                self.unfix(j)
            else:
                self.fix(j)

    def as_dict(self) -> dict:
        return MSONable.as_dict(self)

    @classmethod
    def from_dict(cls, d):
        surf = MontyDecoder.process_decoded(d["surf"])
        return cls(surf, d["scale_factors"])
<<<<<<< HEAD
=======

>>>>>>> 854a04bd

def best_nphi_over_ntheta(surf):
    """
    Given a surface, estimate the ratio of ``nphi / ntheta`` that
    minimizes the mesh anisotropy. This is useful for improving speed
    and accuracy of the virtual casing calculation. The result refers
    to the number of grid points in ``phi`` covering the full torus,
    not just one field period or half a field period. The input
    surface need not have ``range=="full torus"`` however; any
    ``range`` will work.

    The result of this function will depend somewhat on the quadrature
    points of the input surface, but the dependence should be weak.

    Args:
        surf: A surface object.

    Returns:
        float with the best ratio ``nphi / ntheta``.
    """
    gammadash1 = np.linalg.norm(surf.gammadash1(), axis=2)
    gammadash2 = np.linalg.norm(surf.gammadash2(), axis=2)
    ratio = gammadash1 / gammadash2
    return np.sqrt(np.max(ratio) / np.max(1 / ratio))<|MERGE_RESOLUTION|>--- conflicted
+++ resolved
@@ -665,10 +665,7 @@
     def from_dict(cls, d):
         surf = MontyDecoder.process_decoded(d["surf"])
         return cls(surf, d["scale_factors"])
-<<<<<<< HEAD
-=======
-
->>>>>>> 854a04bd
+
 
 def best_nphi_over_ntheta(surf):
     """
@@ -692,4 +689,4 @@
     gammadash1 = np.linalg.norm(surf.gammadash1(), axis=2)
     gammadash2 = np.linalg.norm(surf.gammadash2(), axis=2)
     ratio = gammadash1 / gammadash2
-    return np.sqrt(np.max(ratio) / np.max(1 / ratio))+    return np.sqrt(np.max(ratio) / np.max(1 / ratio))
