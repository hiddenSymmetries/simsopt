from deprecated import deprecated

import numpy as np
from jax import grad
import jax.numpy as jnp

from .jit import jit
from .._core.optimizable import Optimizable
from .._core.derivative import derivative_dec, Derivative
import simsoptpp as sopp

__all__ = ['CurveLength', 'LpCurveCurvature', 'LpCurveTorsion',
           'CurveCurveDistance', 'CurveSurfaceDistance', 'ArclengthVariation',
           'MeanSquaredCurvature', 'LinkingNumber',
           ]


@jit
def curve_length_pure(l):
    """
    Compute the mean of the incremental arclengths along a curve (the curve length).

    Args:
        l (array-like): Array of incremental arclengths along the curve.

    Returns:
        float: The mean arclength (i.e., the curve length).
    """
    return jnp.mean(l)


class CurveLength(Optimizable):
    r"""
    CurveLength is a class that computes the length of a curve, i.e.

    .. math::
        J = \int_{\text{curve}}~dl.

    """

    def __init__(self, curve):
        self.curve = curve
        self.dJ_dl = jit(lambda l: grad(curve_length_pure)(l))
        super().__init__(depends_on=[curve])

    def J(self):
        """
        This returns the value of the quantity.
        """
        return curve_length_pure(self.curve.incremental_arclength())

    @derivative_dec
    def dJ(self):
        """
        This returns the derivative of the quantity with respect to the curve dofs.
        """

        return self.curve.dincremental_arclength_by_dcoeff_vjp(
            self.dJ_dl(self.curve.incremental_arclength()))

    return_fn_map = {'J': J, 'dJ': dJ}


@jit
def Lp_curvature_pure(kappa, gammadash, p, desired_kappa):
    """
    Compute the Lp penalty for curvature exceeding a threshold along a curve.

    Args:
        kappa (array-like): Curvature values along the curve.
        gammadash (array-like): Tangent vectors along the curve.
        p (float): The Lp norm exponent.
        desired_kappa (float): The threshold curvature value.

    Returns:
        float: The Lp penalty value.
    """
    arc_length = jnp.linalg.norm(gammadash, axis=1)
    return (1./p)*jnp.mean(jnp.maximum(kappa-desired_kappa, 0)**p * arc_length)


class LpCurveCurvature(Optimizable):
    r"""
    This class computes a penalty term based on the :math:`L_p` norm
    of the curve's curvature, and penalizes where the local curve curvature exceeds a threshold

    .. math::
        J = \frac{1}{p} \int_{\text{curve}} \text{max}(\kappa - \kappa_0, 0)^p ~dl

    where :math:`\kappa_0` is a threshold curvature, given by the argument ``threshold``.
    """

    def __init__(self, curve, p, threshold=0.0):
        self.curve = curve
        self.p = p
        self.threshold = threshold
        super().__init__(depends_on=[curve])
        self.J_jax = jit(lambda kappa, gammadash: Lp_curvature_pure(kappa, gammadash, p, threshold))
        self.dJ_dkappa = jit(lambda kappa, gammadash: grad(self.J_jax, argnums=0)(kappa, gammadash))
        self.dJ_dgammadash = jit(lambda kappa, gammadash: grad(self.J_jax, argnums=1)(kappa, gammadash))

    def J(self):
        """
        This returns the value of the quantity.
        """
        return self.J_jax(self.curve.kappa(), self.curve.gammadash())

    @derivative_dec
    def dJ(self):
        """
        This returns the derivative of the quantity with respect to the curve dofs.
        """
        grad0 = self.dJ_dkappa(self.curve.kappa(), self.curve.gammadash())
        grad1 = self.dJ_dgammadash(self.curve.kappa(), self.curve.gammadash())
        return self.curve.dkappa_by_dcoeff_vjp(grad0) + self.curve.dgammadash_by_dcoeff_vjp(grad1)

    return_fn_map = {'J': J, 'dJ': dJ}


@jit
def Lp_torsion_pure(torsion, gammadash, p, threshold):
    """
    Compute the Lp penalty for torsion exceeding a threshold along a curve.

    Args:
        torsion (array-like): Torsion values along the curve.
        gammadash (array-like): Tangent vectors along the curve.
        p (float): The Lp norm exponent.
        threshold (float): The threshold torsion value.

    Returns:
        float: The Lp penalty value.
    """
    arc_length = jnp.linalg.norm(gammadash, axis=1)
    return (1./p)*jnp.mean(jnp.maximum(jnp.abs(torsion)-threshold, 0)**p * arc_length)


class LpCurveTorsion(Optimizable):
    r"""
    LpCurveTorsion is a class that computes a penalty term based on the :math:`L_p` norm
    of the curve's torsion:

    .. math::
        J = \frac{1}{p} \int_{\text{curve}} \max(|\tau|-\tau_0, 0)^p ~dl.

    """

    def __init__(self, curve, p, threshold=0.0):
        self.curve = curve
        self.p = p
        self.threshold = threshold
        super().__init__(depends_on=[curve])
        self.J_jax = jit(lambda torsion, gammadash: Lp_torsion_pure(torsion, gammadash, p, threshold))
        self.dJ_dtorsion = jit(lambda torsion, gammadash: grad(self.J_jax, argnums=0)(torsion, gammadash))
        self.dJ_dgammadash = jit(lambda torsion, gammadash: grad(self.J_jax, argnums=1)(torsion, gammadash))

    def J(self):
        """
        This returns the value of the quantity.
        """
        return self.J_jax(self.curve.torsion(), self.curve.gammadash())

    @derivative_dec
    def dJ(self):
        """
        This returns the derivative of the quantity with respect to the curve dofs.
        """
        grad0 = self.dJ_dtorsion(self.curve.torsion(), self.curve.gammadash())
        grad1 = self.dJ_dgammadash(self.curve.torsion(), self.curve.gammadash())
        return self.curve.dtorsion_by_dcoeff_vjp(grad0) + self.curve.dgammadash_by_dcoeff_vjp(grad1)

    return_fn_map = {'J': J, 'dJ': dJ}


def cc_distance_pure(gamma1, l1, gamma2, l2, minimum_distance, downsample=1):
    """
    Compute the curve-curve distance penalty between two curves.

    Args:
        gamma1 (array-like): Points along the first curve.
        l1 (array-like): Tangent vectors along the first curve.
        gamma2 (array-like): Points along the second curve.
        l2 (array-like): Tangent vectors along the second curve.
        minimum_distance (float): The minimum allowed distance between curves.
        downsample (int, default=1): 
            Factor by which to downsample the quadrature points 
            by skipping through the array by a factor of ``downsample``,
            e.g. curve.gamma()[::downsample, :]. 
            Setting this parameter to a value larger than 1 will speed up the calculation,
            which may be useful if the set of coils is large, though it may introduce
            inaccuracy if ``downsample`` is set too large, or not a multiple of the 
            total number of quadrature points (since this will produce a nonuniform set of points). 
            This parameter is used to speed up expensive calculations during optimization, 
            while retaining higher accuracy for the other objectives. 

    Returns:
        float: The curve-curve distance penalty value.
    """
    gamma1 = gamma1[::downsample, :]
    gamma2 = gamma2[::downsample, :]
    l1 = l1[::downsample, :]
    l2 = l2[::downsample, :]
    dists = jnp.sqrt(jnp.sum((gamma1[:, None, :] - gamma2[None, :, :])**2, axis=2))
    alen = jnp.linalg.norm(l1, axis=1)[:, None] * jnp.linalg.norm(l2, axis=1)[None, :]
    return jnp.sum(alen * jnp.maximum(minimum_distance-dists, 0)**2)/(gamma1.shape[0]*gamma2.shape[0])


class CurveCurveDistance(Optimizable):
    r"""
    CurveCurveDistance is a class that computes

    .. math::
        J = \sum_{i = 1}^{\text{num_coils}} \sum_{j = 1}^{i-1} d_{i,j}

    where 

    .. math::
        d_{i,j} = \int_{\text{curve}_i} \int_{\text{curve}_j} \max(0, d_{\min} - \| \mathbf{r}_i - \mathbf{r}_j \|_2)^2 ~dl_j ~dl_i\\

    and :math:`\mathbf{r}_i`, :math:`\mathbf{r}_j` are points on coils :math:`i` and :math:`j`, respectively.
    :math:`d_\min` is a desired threshold minimum intercoil distance.  This penalty term is zero when the points on coil :math:`i` and 
    coil :math:`j` lie more than :math:`d_\min` away from one another, for :math:`i, j \in \{1, \cdots, \text{num_coils}\}`

    If num_basecurves is passed, then the code only computes the distance to
    the first `num_basecurves` many curves, which is useful when the coils
    satisfy symmetries that can be exploited.

    """

    def __init__(self, curves, minimum_distance, num_basecurves=None, downsample=1):
        self.curves = curves
        self.minimum_distance = minimum_distance
        self.downsample = downsample
        args = {"static_argnums": (4,)}
        self.J_jax = jit(lambda gamma1, l1, gamma2, l2, dsample: cc_distance_pure(gamma1, l1, gamma2, l2, minimum_distance, dsample), **args)
<<<<<<< HEAD
        self.thisgrad0 = jit(lambda gamma1, l1, gamma2, l2, dsample: grad(self.J_jax, argnums=0)(gamma1, l1, gamma2, l2, dsample), **args)
        self.thisgrad1 = jit(lambda gamma1, l1, gamma2, l2, dsample: grad(self.J_jax, argnums=1)(gamma1, l1, gamma2, l2, dsample), **args)
        self.thisgrad2 = jit(lambda gamma1, l1, gamma2, l2, dsample: grad(self.J_jax, argnums=2)(gamma1, l1, gamma2, l2, dsample), **args)
        self.thisgrad3 = jit(lambda gamma1, l1, gamma2, l2, dsample: grad(self.J_jax, argnums=3)(gamma1, l1, gamma2, l2, dsample), **args)
=======
        self.dJ_dgamma1 = jit(lambda gamma1, l1, gamma2, l2, dsample: grad(self.J_jax, argnums=0)(gamma1, l1, gamma2, l2, dsample), **args)
        self.dJ_dl1 = jit(lambda gamma1, l1, gamma2, l2, dsample: grad(self.J_jax, argnums=1)(gamma1, l1, gamma2, l2, dsample), **args)
        self.dJ_dgamma2 = jit(lambda gamma1, l1, gamma2, l2, dsample: grad(self.J_jax, argnums=2)(gamma1, l1, gamma2, l2, dsample), **args)
        self.dJ_dl2 = jit(lambda gamma1, l1, gamma2, l2, dsample: grad(self.J_jax, argnums=3)(gamma1, l1, gamma2, l2, dsample), **args)
>>>>>>> ab9096ff
        self.candidates = None
        self.num_basecurves = num_basecurves or len(curves)
        super().__init__(depends_on=curves)

    def recompute_bell(self, parent=None):
        self.candidates = None

    def compute_candidates(self):
        if self.candidates is None:
            candidates = sopp.get_pointclouds_closer_than_threshold_within_collection(
                [c.gamma()[::self.downsample, :] for c in self.curves], self.minimum_distance, self.num_basecurves)
            self.candidates = candidates

    def shortest_distance_among_candidates(self):
        self.compute_candidates()
        from scipy.spatial.distance import cdist
        return min([self.minimum_distance] + [np.min(cdist(self.curves[i].gamma()[::self.downsample, :],
                                                           self.curves[j].gamma()[::self.downsample, :])) for i, j in self.candidates])

    def shortest_distance(self):
        self.compute_candidates()
        if len(self.candidates) > 0:
            return self.shortest_distance_among_candidates()
        from scipy.spatial.distance import cdist
        return min([np.min(cdist(self.curves[i].gamma()[::self.downsample, :],
                                 self.curves[j].gamma()[::self.downsample, :])) for i in range(len(self.curves)) for j in range(i)])

    def J(self):
        """
        This returns the value of the quantity.
        """
        self.compute_candidates()
        res = 0
        for i, j in self.candidates:
            gamma1 = self.curves[i].gamma()
            l1 = self.curves[i].gammadash()
            gamma2 = self.curves[j].gamma()
            l2 = self.curves[j].gammadash()
            res += self.J_jax(gamma1, l1, gamma2, l2, self.downsample)

        return res

    @derivative_dec
    def dJ(self):
        """
        This returns the derivative of the quantity with respect to the curve dofs.
        """
        self.compute_candidates()
        dgamma_by_dcoeff_vjp_vecs = [np.zeros_like(c.gamma()) for c in self.curves]
        dgammadash_by_dcoeff_vjp_vecs = [np.zeros_like(c.gammadash()) for c in self.curves]

        for i, j in self.candidates:
            gamma1 = self.curves[i].gamma()
            l1 = self.curves[i].gammadash()
            gamma2 = self.curves[j].gamma()
            l2 = self.curves[j].gammadash()
<<<<<<< HEAD
            dgamma_by_dcoeff_vjp_vecs[i] += self.thisgrad0(gamma1, l1, gamma2, l2, self.downsample)
            dgammadash_by_dcoeff_vjp_vecs[i] += self.thisgrad1(gamma1, l1, gamma2, l2, self.downsample)
            dgamma_by_dcoeff_vjp_vecs[j] += self.thisgrad2(gamma1, l1, gamma2, l2, self.downsample)
            dgammadash_by_dcoeff_vjp_vecs[j] += self.thisgrad3(gamma1, l1, gamma2, l2, self.downsample)
=======
            dgamma_by_dcoeff_vjp_vecs[i] += self.dJ_dgamma1(gamma1, l1, gamma2, l2, self.downsample)
            dgammadash_by_dcoeff_vjp_vecs[i] += self.dJ_dl1(gamma1, l1, gamma2, l2, self.downsample)
            dgamma_by_dcoeff_vjp_vecs[j] += self.dJ_dgamma2(gamma1, l1, gamma2, l2, self.downsample)
            dgammadash_by_dcoeff_vjp_vecs[j] += self.dJ_dl2(gamma1, l1, gamma2, l2, self.downsample)
>>>>>>> ab9096ff

        res = [self.curves[i].dgamma_by_dcoeff_vjp(dgamma_by_dcoeff_vjp_vecs[i]) + self.curves[i].dgammadash_by_dcoeff_vjp(dgammadash_by_dcoeff_vjp_vecs[i]) for i in range(len(self.curves))]
        return sum(res)

    return_fn_map = {'J': J, 'dJ': dJ}


def cs_distance_pure(gammac, lc, gammas, ns, minimum_distance):
    """
    Compute the curve-surface distance penalty between a curve and a surface.

    Args:
        gammac (array-like): Points along the curve.
        lc (array-like): Tangent vectors along the curve.
        gammas (array-like): Points on the surface.
        ns (array-like): Surface normal vectors.
        minimum_distance (float): The minimum allowed distance between curve and surface.

    Returns:
        float: The curve-surface distance penalty value.
    """
    dists = jnp.sqrt(jnp.sum(
        (gammac[:, None, :] - gammas[None, :, :])**2, axis=2))
    integralweight = jnp.linalg.norm(lc, axis=1)[:, None] \
        * jnp.linalg.norm(ns, axis=1)[None, :]
    return jnp.mean(integralweight * jnp.maximum(minimum_distance-dists, 0)**2)


class CurveSurfaceDistance(Optimizable):
    r"""
    CurveSurfaceDistance is a class that computes

    .. math::
        J = \sum_{i = 1}^{\text{num_coils}} d_{i}

    where

    .. math::
        d_{i} = \int_{\text{curve}_i} \int_{surface} \max(0, d_{\min} - \| \mathbf{r}_i - \mathbf{s} \|_2)^2 ~dl_i ~ds\\

    and :math:`\mathbf{r}_i`, :math:`\mathbf{s}` are points on coil :math:`i`
    and the surface, respectively. :math:`d_\min` is a desired threshold
    minimum coil-to-surface distance.  This penalty term is zero when the
    points on all coils :math:`i` and on the surface lie more than
    :math:`d_\min` away from one another.

    """

    def __init__(self, curves, surface, minimum_distance):
        self.curves = curves
        self.surface = surface
        self.minimum_distance = minimum_distance

        self.J_jax = jit(lambda gammac, lc, gammas, ns: cs_distance_pure(gammac, lc, gammas, ns, minimum_distance))
        self.dJ_dgamma = jit(lambda gammac, lc, gammas, ns: grad(self.J_jax, argnums=0)(gammac, lc, gammas, ns))
        self.dJ_dlc = jit(lambda gammac, lc, gammas, ns: grad(self.J_jax, argnums=1)(gammac, lc, gammas, ns))
        self.candidates = None
        super().__init__(depends_on=curves)  # Bharat's comment: Shouldn't we add surface here

    def recompute_bell(self, parent=None):
        self.candidates = None

    def compute_candidates(self):
        if self.candidates is None:
            candidates = sopp.get_pointclouds_closer_than_threshold_between_two_collections(
                [c.gamma() for c in self.curves], [self.surface.gamma().reshape((-1, 3))], self.minimum_distance)
            self.candidates = candidates

    def shortest_distance_among_candidates(self):
        self.compute_candidates()
        from scipy.spatial.distance import cdist
        xyz_surf = self.surface.gamma().reshape((-1, 3))
        return min([self.minimum_distance] + [np.min(cdist(self.curves[i].gamma(), xyz_surf)) for i, _ in self.candidates])

    def shortest_distance(self):
        self.compute_candidates()
        if len(self.candidates) > 0:
            return self.shortest_distance_among_candidates()
        from scipy.spatial.distance import cdist
        xyz_surf = self.surface.gamma().reshape((-1, 3))
        return min([np.min(cdist(self.curves[i].gamma(), xyz_surf)) for i in range(len(self.curves))])

    def J(self):
        """
        This returns the value of the quantity.
        """
        self.compute_candidates()
        res = 0
        gammas = self.surface.gamma().reshape((-1, 3))
        ns = self.surface.normal().reshape((-1, 3))
        for i, _ in self.candidates:
            gammac = self.curves[i].gamma()
            lc = self.curves[i].gammadash()
            res += self.J_jax(gammac, lc, gammas, ns)
        return res

    @derivative_dec
    def dJ(self):
        """
        This returns the derivative of the quantity with respect to the curve dofs.
        """
        self.compute_candidates()
        dgamma_by_dcoeff_vjp_vecs = [np.zeros_like(c.gamma()) for c in self.curves]
        dgammadash_by_dcoeff_vjp_vecs = [np.zeros_like(c.gammadash()) for c in self.curves]
        gammas = self.surface.gamma().reshape((-1, 3))

        gammas = self.surface.gamma().reshape((-1, 3))
        ns = self.surface.normal().reshape((-1, 3))
        for i, _ in self.candidates:
            gammac = self.curves[i].gamma()
            lc = self.curves[i].gammadash()
            dgamma_by_dcoeff_vjp_vecs[i] += self.dJ_dgamma(gammac, lc, gammas, ns)
            dgammadash_by_dcoeff_vjp_vecs[i] += self.dJ_dlc(gammac, lc, gammas, ns)
        res = [self.curves[i].dgamma_by_dcoeff_vjp(dgamma_by_dcoeff_vjp_vecs[i]) + self.curves[i].dgammadash_by_dcoeff_vjp(dgammadash_by_dcoeff_vjp_vecs[i]) for i in range(len(self.curves))]
        return sum(res)

    return_fn_map = {'J': J, 'dJ': dJ}


@jit
def curve_arclengthvariation_pure(l, mat):
    """
    Compute the variance of the average incremental arclengths over intervals.

    Args:
        l (array-like): Incremental arclengths along the curve.
        mat (array-like): Matrix mapping arclengths to intervals.

    Returns:
        float: The variance of the average arclengths over intervals.
    """
    return jnp.var(mat @ l)


class ArclengthVariation(Optimizable):

    def __init__(self, curve, nintervals="full"):
        r"""
        This class penalizes variation of the arclength along a curve.
        The idea of this class is to avoid ill-posedness of curve objectives due to
        non-uniqueness of the underlying parametrization. Essentially we want to
        achieve constant arclength along the curve. Since we can not expect
        perfectly constant arclength along the entire curve, this class has
        some support to relax this notion. Consider a partition of the :math:`[0, 1]`
        interval into intervals :math:`\{I_i\}_{i=1}^L`, and tenote the average incremental arclength
        on interval :math:`I_i` by :math:`\ell_i`. This objective then penalises the variance

        .. math::
            J = \mathrm{Var}(\ell_i)

        it remains to choose the number of intervals :math:`L` that :math:`[0, 1]` is split into.
        If ``nintervals="full"``, then the number of intervals :math:`L` is equal to the number of quadrature
        points of the curve. If ``nintervals="partial"``, then the argument is as follows:

        A curve in 3d space is defined uniquely by an initial point, an initial
        direction, and the arclength, curvature, and torsion along the curve. For a
        :mod:`simsopt.geo.curvexyzfourier.CurveXYZFourier`, the intuition is now as
        follows: assuming that the curve has order :math:`p`, that means we have
        :math:`3*(2p+1)` degrees of freedom in total. Assuming that three each are
        required for both the initial position and direction, :math:`6p-3` are left
        over for curvature, torsion, and arclength. We want to fix the arclength,
        so we can afford :math:`2p-1` constraints, which corresponds to
        :math:`L=2p`.

        Finally, the user can also provide an integer value for `nintervals`
        and thus specify the number of intervals directly.
        """
        super().__init__(depends_on=[curve])

        assert nintervals in ["full", "partial"] \
            or (isinstance(nintervals, int) and 0 < nintervals <= curve.gamma().shape[0])
        self.curve = curve
        nquadpoints = len(curve.quadpoints)
        if nintervals == "full":
            nintervals = curve.gamma().shape[0]
        elif nintervals == "partial":
            from simsopt.geo.curvexyzfourier import CurveXYZFourier, JaxCurveXYZFourier
            if isinstance(curve, CurveXYZFourier) or isinstance(curve, JaxCurveXYZFourier):
                nintervals = 2*curve.order
            else:
                raise RuntimeError("Please provide a value other than `partial` for `nintervals`. We only have a default for `CurveXYZFourier` and `JaxCurveXYZFourier`.")

        self.nintervals = nintervals
        indices = np.floor(np.linspace(0, nquadpoints, nintervals+1, endpoint=True)).astype(int)
        mat = np.zeros((nintervals, nquadpoints))
        for i in range(nintervals):
            mat[i, indices[i]:indices[i+1]] = 1/(indices[i+1]-indices[i])
        self.mat = mat
        self.dJ_dl = jit(lambda l: grad(lambda x: curve_arclengthvariation_pure(x, mat))(l))

    def J(self):
        return float(curve_arclengthvariation_pure(self.curve.incremental_arclength(), self.mat))

    @derivative_dec
    def dJ(self):
        """
        This returns the derivative of the quantity with respect to the curve dofs.
        """
        return self.curve.dincremental_arclength_by_dcoeff_vjp(
            self.dJ_dl(self.curve.incremental_arclength()))

    return_fn_map = {'J': J, 'dJ': dJ}


@jit
def curve_msc_pure(kappa, gammadash):
    """
    Compute the mean squared curvature objective for a curve.

    Args:
        kappa (array-like): Curvature values along the curve.
        gammadash (array-like): Tangent vectors along the curve.

    Returns:
        float: The mean squared curvature value.
    """
    arc_length = jnp.linalg.norm(gammadash, axis=1)
    return jnp.mean(kappa**2 * arc_length)/jnp.mean(arc_length)


class MeanSquaredCurvature(Optimizable):

    def __init__(self, curve):
        r"""
        Compute the mean of the squared curvature of a curve.

        .. math::
            J = (1/L) \int_{\text{curve}} \kappa^2 ~dl

        where :math:`L` is the curve length, :math:`\ell` is the incremental
        arclength, and :math:`\kappa` is the curvature.

        Args:
            curve: the curve of which the curvature should be computed.
        """
        super().__init__(depends_on=[curve])
        self.curve = curve
        self.dJ_dkappa = jit(lambda kappa, gammadash: grad(curve_msc_pure, argnums=0)(kappa, gammadash))
        self.dJ_dgammadash = jit(lambda kappa, gammadash: grad(curve_msc_pure, argnums=1)(kappa, gammadash))

    def J(self):
        return float(curve_msc_pure(self.curve.kappa(), self.curve.gammadash()))

    @derivative_dec
    def dJ(self):
        grad0 = self.dJ_dkappa(self.curve.kappa(), self.curve.gammadash())
        grad1 = self.dJ_dgammadash(self.curve.kappa(), self.curve.gammadash())
        return self.curve.dkappa_by_dcoeff_vjp(grad0) + self.curve.dgammadash_by_dcoeff_vjp(grad1)


@deprecated("`MinimumDistance` has been deprecated and will be removed. Please use `CurveCurveDistance` instead.")
class MinimumDistance(CurveCurveDistance):
    pass


class LinkingNumber(Optimizable):

    def __init__(self, curves, downsample=1):
        Optimizable.__init__(self, depends_on=curves)
        self.curves = curves
        for curve in curves:
            assert np.mod(len(curve.quadpoints), downsample) == 0, f"Downsample {downsample} does not divide the number of quadpoints {len(curve.quadpoints)}."

        self.downsample = downsample
        self.dphis = np.array([(c.quadpoints[1] - c.quadpoints[0]) * downsample for c in self.curves])

        r"""
        Compute the Gauss linking number of a set of curves, i.e. whether the curves
        are interlocked or not.

        The value is an integer, >= 1 if the curves are interlocked, 0 if not. For each pair
        of curves, the contribution to the linking number is
        
        .. math::
            Link(c_1, c_2) = \frac{1}{4\pi} \left| \oint_{c_1}\oint_{c_2}\frac{\textbf{r}_1 - \textbf{r}_2}{|\textbf{r}_1 - \textbf{r}_2|^3} (d\textbf{r}_1 \times d\textbf{r}_2) \right|
            
        where :math:`c_1` is the first curve, :math:`c_2` is the second curve,
        :math:`\textbf{r}_1` is the position vector along the first curve, and
        :math:`\textbf{r}_2` is the position vector along the second curve.

        Args:
            curves (list of Curve, shape (n_curves)): 
                The set of curves for which the linking number should be computed.
            downsample (int, default=1): 
                Factor by which to downsample the quadrature points 
                by skipping through the array by a factor of ``downsample``,
                e.g. curve.gamma()[::downsample, :]. 
                Setting this parameter to a value larger than 1 will speed up the calculation,
                which may be useful if the set of coils is large, though it may introduce
                inaccuracy if ``downsample`` is set too large, or not a multiple of the 
                total number of quadrature points (since this will produce a nonuniform set of points). 
                This parameter is used to speed up expensive calculations during optimization, 
                while retaining higher accuracy for the other objectives. 
        """

    def J(self):
        return sopp.compute_linking_number(
            [c.gamma() for c in self.curves],
            [c.gammadash() for c in self.curves],
            self.dphis,
            self.downsample,
        )

    @derivative_dec
    def dJ(self):
        return Derivative({})<|MERGE_RESOLUTION|>--- conflicted
+++ resolved
@@ -233,17 +233,10 @@
         self.downsample = downsample
         args = {"static_argnums": (4,)}
         self.J_jax = jit(lambda gamma1, l1, gamma2, l2, dsample: cc_distance_pure(gamma1, l1, gamma2, l2, minimum_distance, dsample), **args)
-<<<<<<< HEAD
-        self.thisgrad0 = jit(lambda gamma1, l1, gamma2, l2, dsample: grad(self.J_jax, argnums=0)(gamma1, l1, gamma2, l2, dsample), **args)
-        self.thisgrad1 = jit(lambda gamma1, l1, gamma2, l2, dsample: grad(self.J_jax, argnums=1)(gamma1, l1, gamma2, l2, dsample), **args)
-        self.thisgrad2 = jit(lambda gamma1, l1, gamma2, l2, dsample: grad(self.J_jax, argnums=2)(gamma1, l1, gamma2, l2, dsample), **args)
-        self.thisgrad3 = jit(lambda gamma1, l1, gamma2, l2, dsample: grad(self.J_jax, argnums=3)(gamma1, l1, gamma2, l2, dsample), **args)
-=======
         self.dJ_dgamma1 = jit(lambda gamma1, l1, gamma2, l2, dsample: grad(self.J_jax, argnums=0)(gamma1, l1, gamma2, l2, dsample), **args)
         self.dJ_dl1 = jit(lambda gamma1, l1, gamma2, l2, dsample: grad(self.J_jax, argnums=1)(gamma1, l1, gamma2, l2, dsample), **args)
         self.dJ_dgamma2 = jit(lambda gamma1, l1, gamma2, l2, dsample: grad(self.J_jax, argnums=2)(gamma1, l1, gamma2, l2, dsample), **args)
         self.dJ_dl2 = jit(lambda gamma1, l1, gamma2, l2, dsample: grad(self.J_jax, argnums=3)(gamma1, l1, gamma2, l2, dsample), **args)
->>>>>>> ab9096ff
         self.candidates = None
         self.num_basecurves = num_basecurves or len(curves)
         super().__init__(depends_on=curves)
@@ -300,17 +293,10 @@
             l1 = self.curves[i].gammadash()
             gamma2 = self.curves[j].gamma()
             l2 = self.curves[j].gammadash()
-<<<<<<< HEAD
-            dgamma_by_dcoeff_vjp_vecs[i] += self.thisgrad0(gamma1, l1, gamma2, l2, self.downsample)
-            dgammadash_by_dcoeff_vjp_vecs[i] += self.thisgrad1(gamma1, l1, gamma2, l2, self.downsample)
-            dgamma_by_dcoeff_vjp_vecs[j] += self.thisgrad2(gamma1, l1, gamma2, l2, self.downsample)
-            dgammadash_by_dcoeff_vjp_vecs[j] += self.thisgrad3(gamma1, l1, gamma2, l2, self.downsample)
-=======
             dgamma_by_dcoeff_vjp_vecs[i] += self.dJ_dgamma1(gamma1, l1, gamma2, l2, self.downsample)
             dgammadash_by_dcoeff_vjp_vecs[i] += self.dJ_dl1(gamma1, l1, gamma2, l2, self.downsample)
             dgamma_by_dcoeff_vjp_vecs[j] += self.dJ_dgamma2(gamma1, l1, gamma2, l2, self.downsample)
             dgammadash_by_dcoeff_vjp_vecs[j] += self.dJ_dl2(gamma1, l1, gamma2, l2, self.downsample)
->>>>>>> ab9096ff
 
         res = [self.curves[i].dgamma_by_dcoeff_vjp(dgamma_by_dcoeff_vjp_vecs[i]) + self.curves[i].dgammadash_by_dcoeff_vjp(dgammadash_by_dcoeff_vjp_vecs[i]) for i in range(len(self.curves))]
         return sum(res)
