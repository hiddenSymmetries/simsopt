--- conflicted
+++ resolved
@@ -20,15 +20,9 @@
     This pure function is used in a Python+Jax implementation of formula for centroid.
 
     .. math::
-<<<<<<< HEAD
-        \mathbf{c} = \frac{1}{L} \int_0^L \mathbf{\gamma}(\phi) d\phi
-
-    where :math:`L` is the arclength of the curve.
-=======
         \mathbf{c} = \frac{1}{L} \int_0^L \mathbf{\gamma}(l) dl
 
     where :math:`\gamma` is the position vector on the curve.
->>>>>>> 427bfbf9
     """
     arclength = jnp.linalg.norm(gammadash, axis=-1)
     centroid = jnp.sum(gamma * arclength[:, None], axis=0) / jnp.sum(arclength)
@@ -42,12 +36,8 @@
     .. math::
         \text{incremental arclength} = \|\mathbf{\gammadash}(\phi)\| d\phi
 
-<<<<<<< HEAD
-    where :math:`\mathbf{\gammadash}(\phi)` is the derivative of the tangent vector to the curve.
-=======
     where :math:`\mathbf{\gammadash}(\phi)` is the derivative of the 
     position vector to the curve.
->>>>>>> 427bfbf9
     """
     return jnp.linalg.norm(d1gamma, axis=1)
 
@@ -104,18 +94,11 @@
     .. math::
         \mathbf{t} = \frac{1}{l} \mathbf{\gammadash}
 
-<<<<<<< HEAD
-    where :math:`l` is the arclength of the curve.
-
-    .. math::
-        \mathbf{n} = \frac{1}{\|\mathbf{\gammadashdash}\|}\mathbf{\gammadashdash}
-=======
     where :math:`l` is the the derivative of arclength with respect 
     to the curve parameter. t = gammadash / |gammadash|.
 
     .. math::
         \mathbf{n} = \frac{1}{\|\mathbf{tdash}\|}\mathbf{tdash}
->>>>>>> 427bfbf9
 
     .. math::
         \mathbf{b} = \mathbf{t} \times \mathbf{n}
@@ -475,15 +458,9 @@
         Compute the centroid of the curve
 
         .. math::
-<<<<<<< HEAD
-            \mathbf{c} = \frac{1}{L} \int_0^L \mathbf{\gamma}(\phi) d\phi
-
-        where :math:`L` is the arclength of the curve. Note that this function was once called
-=======
             \mathbf{c} = \frac{1}{L} \int_0^L \mathbf{\gamma}(l) dl
 
         where :math:`\gamma` is the position on the curve. Note that this function was once called
->>>>>>> 427bfbf9
         `center` but this conflicts with the center property of the C++ CurvePlanarFourier
         implementation.
         """
@@ -549,11 +526,7 @@
         """
         gamma[:, :] = self.gamma_impl_jax(self.get_dofs(), quadpoints)
 
-<<<<<<< HEAD
-    def incremental_arclength(self):
-=======
     def incremental_arclength_impl(self):
->>>>>>> 427bfbf9
         """
         This function returns the incremental arclength of the curve.
         """
@@ -959,11 +932,6 @@
     polyLinesToVTK(str(filename), x, y, z, pointsPerLine=ppl, pointData=pointData)
 
 
-<<<<<<< HEAD
-def setup_uniform_grid_in_bounding_box(s, s_outer, Nx, Ny, Nz, Nmin_factor=2.01):
-    """
-    Generate a uniform 3D grid of points for setting up circular coils. 
-=======
 def _setup_uniform_grid_in_bounding_box(s_outer, Nx, Ny, Nz, Nmin_factor=2.01):
     """
     Generate a uniform 3D grid of points where a set of circular coils 
@@ -972,7 +940,6 @@
     in the x, y, and z directions, and it is appropriately initialized to
     respect the discrete symmetries of the plasma.
 
->>>>>>> 427bfbf9
     The grid is defined by the inner and outermost points of a toroidal surface s_outer.
     Filtering on this grid is done to avoid coil overlap and respect stellarator and 
     field-period symmetries.
@@ -1002,16 +969,9 @@
 
     Parameters
     ----------
-<<<<<<< HEAD
-    s : Surface
-        The main surface object (used for nfp and geometry info).
-    s_outer : Surface
-        The outer toroidal surface (for grid bounding box).
-=======
     s_outer : Surface
         The outer toroidal surface (for grid bounding box). Assumed to have the same 
         discrete symmetries as the plasma surface.
->>>>>>> 427bfbf9
     Nx : int
         Number of grid points in the x direction.
     Ny : int
@@ -1027,11 +987,6 @@
     -------
     xyz_uniform : ndarray, shape (N, 3)
         Array of candidate coil center points in 3D, filtered for symmetry and spacing.
-<<<<<<< HEAD
-    xyz_outer : ndarray, shape (M, 3)
-        Array of points on the outer surface.
-=======
->>>>>>> 427bfbf9
     R : float
         The coil radius used for spacing.
     """
@@ -1040,11 +995,7 @@
         warnings.warn('Nmin_factor should be greater than 2.0 to avoid coil overlap.')
 
     # Get (X, Y, Z) coordinates of the two boundaries
-<<<<<<< HEAD
-    nfp = s.nfp
-=======
     nfp = s_outer.nfp
->>>>>>> 427bfbf9
     xyz_outer = s_outer.gamma().reshape(-1, 3)
     x_outer = xyz_outer[:, 0]
     y_outer = xyz_outer[:, 1]
@@ -1096,11 +1047,7 @@
 
     # Now need to chop off points close to the unique sector [0, (2)pi / nfp]
     # to avoid overlap after discrete symmetry operations.
-<<<<<<< HEAD
-    if s.stellsym:
-=======
     if s_outer.stellsym:
->>>>>>> 427bfbf9
         phi0 = np.pi / nfp
     else:
         phi0 = 2 * np.pi / nfp
@@ -1118,20 +1065,11 @@
     remove_inds = np.logical_or(phi >= phi0, phi <= 0)
     intersection_inds = np.any(remove_inds, axis=0)
     xyz_uniform = xyz_uniform[~intersection_inds, :]
-<<<<<<< HEAD
-    return xyz_uniform, xyz_outer, R
-=======
     return xyz_uniform, R
->>>>>>> 427bfbf9
 
 
 def create_planar_curves_between_two_toroidal_surfaces(
     s, s_inner, s_outer, Nx=10, Ny=10, Nz=10, order=1,
-<<<<<<< HEAD
-    jax_flag=False, numquadpoints=None,
-    Nmin_factor=2.01,
-):
-=======
     use_jax_curve=False, numquadpoints=None,
     Nmin_factor=2.01,
 ):
@@ -1172,7 +1110,6 @@
             List of CurvePlanarFourier or JaxCurvePlanarFourier objects.
         all_curves : list
     """
->>>>>>> 427bfbf9
     from simsopt.geo import CurvePlanarFourier, JaxCurvePlanarFourier
     from simsopt.field import apply_symmetries_to_curves
 
@@ -1181,16 +1118,10 @@
     normal_inner = s_inner.unitnormal().reshape(-1, 3)
     xyz_inner = s_inner.gamma().reshape(-1, 3)
     normal_outer = s_outer.unitnormal().reshape(-1, 3)
-<<<<<<< HEAD
-
-    # Now guarantees that circular coils of radius R on this grid do not overlap 
-    xyz_uniform, xyz_outer, R = setup_uniform_grid_in_bounding_box(s, s_outer, Nx, Ny, Nz, Nmin_factor=Nmin_factor)
-=======
     xyz_outer = s_outer.gamma().reshape(-1, 3)
 
     # Now guarantees that circular coils of radius R on this grid do not overlap 
     xyz_uniform, R = _setup_uniform_grid_in_bounding_box(s_outer, Nx, Ny, Nz, Nmin_factor=Nmin_factor)
->>>>>>> 427bfbf9
     
     # Have the uniform grid, now need to loop through and eliminate any points that are 
     # not actually between the two toroidal surfaces.
@@ -1209,11 +1140,7 @@
         nquad = (order + 1)*40
     else:
         nquad = numquadpoints
-<<<<<<< HEAD
-    if jax_flag:
-=======
     if use_jax_curve:
->>>>>>> 427bfbf9
         curves = [JaxCurvePlanarFourier(nquad, order) for i in range(ncoils)]
     else:
         curves = [CurvePlanarFourier(nquad, order) for i in range(ncoils)]
@@ -1244,11 +1171,7 @@
     return curves, all_curves
 
 
-<<<<<<< HEAD
-def create_equally_spaced_curves(ncurves, nfp, stellsym, R0=1.0, R1=0.5, order=6, numquadpoints=None, jax_flag=False):
-=======
 def create_equally_spaced_curves(ncurves, nfp, stellsym, R0=1.0, R1=0.5, order=6, numquadpoints=None, use_jax_curve=False):
->>>>>>> 427bfbf9
     """
     Create ``ncurves`` curves of type
     :obj:`~simsopt.geo.curvexyzfourier.CurveXYZFourier` of order
@@ -1290,11 +1213,7 @@
     from simsopt.geo.curvexyzfourier import CurveXYZFourier, JaxCurveXYZFourier
     if numquadpoints is None:
         numquadpoints = 15 * order
-<<<<<<< HEAD
-    if jax_flag:
-=======
     if use_jax_curve:
->>>>>>> 427bfbf9
         curvefunc = JaxCurveXYZFourier
     else:
         curvefunc = CurveXYZFourier
@@ -1316,20 +1235,14 @@
 
 
 def create_equally_spaced_planar_curves(
-<<<<<<< HEAD
-        ncurves, nfp, stellsym, R0=1.0, R1=0.5, order=6, numquadpoints=None, jax_flag=False):
-=======
         ncurves, nfp, stellsym, R0=1.0, R1=0.5, 
         order=6, numquadpoints=None, use_jax_curve=False):
->>>>>>> 427bfbf9
     """
     Create ``ncurves`` curves of type
     :obj:`~simsopt.geo.curveplanarfourier.CurvePlanarFourier` of order
     ``order`` that will result in circular equally spaced coils (major
     radius ``R0`` and minor radius ``R1``) after applying
     :obj:`~simsopt.field.coil.coils_via_symmetries`.
-<<<<<<< HEAD
-=======
 
     Args:
         ncurves : int
@@ -1352,16 +1265,11 @@
     Returns:
         curves : list
             List of CurvePlanarFourier or JaxCurvePlanarFourier objects.
->>>>>>> 427bfbf9
     """
     from simsopt.geo.curveplanarfourier import CurvePlanarFourier, JaxCurvePlanarFourier
     if numquadpoints is None:
         numquadpoints = 15 * order
-<<<<<<< HEAD
-    if jax_flag:
-=======
     if use_jax_curve:
->>>>>>> 427bfbf9
         curvefunc = JaxCurvePlanarFourier
     else:
         curvefunc = CurvePlanarFourier
