--- conflicted
+++ resolved
@@ -453,14 +453,6 @@
             )
         return dkappadash_by_dcoeff
 
-<<<<<<< HEAD
-    def center(self, gamma, gammadash):
-        # Compute the centroid of the curve
-        arclength = jnp.linalg.norm(gammadash, axis=-1)
-        barycenter = jnp.sum(gamma * arclength[:, None], axis=0) / jnp.sum(arclength)
-        return barycenter
-
-=======
     def centroid(self):
         r""" 
         Compute the centroid of the curve
@@ -473,7 +465,6 @@
         implementation.
         """
         return centroid_pure(self.gamma(), self.gammadash())
->>>>>>> ab9096ff
 
 class JaxCurve(sopp.Curve, Curve):
     """
@@ -518,18 +509,7 @@
         self.dgammadashdashdash_by_dcoeff_jax = jit(jacfwd(self.gammadashdashdash_jax))
         self.dgammadashdashdash_by_dcoeff_vjp_jax = jit(lambda x, v: vjp(self.gammadashdashdash_jax, x)[1](v)[0])
 
-<<<<<<< HEAD
-        self.center_jax = jit(lambda x, v: self.center(x, v))
-        self.dcenter_dgamma = jit(jacfwd(self.center_jax, argnums=0))
-        self.dcenter_dgammadash = jit(jacfwd(self.center_jax, argnums=1))
-        self.kappa_pure = kappa_pure
-        self.kappa_jax = jit(lambda x, v: kappa_pure(x, v))
-        self.kappa_impl_jax = jit(lambda x, v: kappa_pure(x, v))
-        self.frenet_frame_jax = jit(lambda x: self.frenet_frame_pure(x))
-        self.incremental_arclength_jax = jit(lambda x: self.incremental_arclength_pure(x))
-=======
         self.incremental_arclength_jax = jit(lambda x: incremental_arclength_pure(self.gammadash_jax(x)))
->>>>>>> ab9096ff
         self.dkappa_by_dcoeff_vjp_jax = jit(lambda x, v: vjp(lambda d: kappa_pure(self.gammadash_jax(d), self.gammadashdash_jax(d)), x)[1](v)[0])
         self.dtorsion_by_dcoeff_vjp_jax = jit(lambda x, v: vjp(lambda d: torsion_pure(self.gammadash_jax(d), self.gammadashdash_jax(d), self.gammadashdashdash_jax(d)), x)[1](v)[0])
 
@@ -546,45 +526,11 @@
         """
         gamma[:, :] = self.gamma_impl_jax(self.get_dofs(), quadpoints)
 
-<<<<<<< HEAD
-    def incremental_arclength_pure(self, dofs):
-        gammadash = self.gammadash_jax(dofs)
-        return jnp.linalg.norm(gammadash, axis=1)
-
-    def incremental_arclength(self):
+    def incremental_arclength_impl(self):
+        """
+        This function returns the incremental arclength of the curve.
+        """
         return self.incremental_arclength_jax(self.get_dofs())
-
-    # @jit
-    def frenet_frame_pure(self, dofs):
-        r"""
-        This function returns the Frenet frame, :math:`(\mathbf{t}, \mathbf{n}, \mathbf{b})`,
-        associated to the curve.
-        """
-        gammadash = self.gammadash_jax(dofs)
-        gammadashdash = self.gammadashdash_jax(dofs)
-        l = self.incremental_arclength()
-        def norm(a): return jnp.linalg.norm(a, axis=1)
-        def inner(a, b): return jnp.sum(a*b, axis=1)
-        N = len(self.quadpoints)
-        t, n, b = (jnp.zeros((N, 3)), jnp.zeros((N, 3)), jnp.zeros((N, 3)))
-        t = (1./l[:, None]) * gammadash
-
-        tdash = (1./l[:, None])**2 * (l[:, None] * gammadashdash
-                                      - (inner(gammadash, gammadashdash)/l)[:, None] * gammadash
-                                      )
-        n = (1./norm(tdash))[:, None] * tdash
-        b = jnp.cross(t, n, axis=1)
-        return t, n, b
-
-    def frenet_frame(self):
-        return self.frenet_frame_jax(self.get_dofs())
-=======
-    def incremental_arclength_impl(self):
-        """
-        This function returns the incremental arclength of the curve.
-        """
-        return self.incremental_arclength_jax(self.get_dofs())
->>>>>>> ab9096ff
 
     def dgamma_by_dcoeff_impl(self, dgamma_by_dcoeff):
         r"""
@@ -947,8 +893,7 @@
         return True if self.rotmat[2][2] == -1 else False
 
 
-def curves_to_vtk(curves, filename, close=False, I=None, extra_point_data=None,
-                  NetForces=None, NetTorques=None):
+def curves_to_vtk(curves, filename, close=False, extra_point_data=None, I=None, NetForces=None, NetTorques=None):
     """
     Export a list of Curve objects in VTK format, so they can be
     viewed using Paraview. This function requires the python package ``pyevtk``,
@@ -958,6 +903,10 @@
         curves: A python list of Curve objects.
         filename: Name of the file to write.
         close: Whether to draw the segment from the last quadrature point back to the first.
+        extra_point_data: A dictionary of additional point data to add to the VTK file.
+        I: A list of currents for the coils.
+        NetForces: A list of net forces for the coils.
+        NetTorques: A list of net torques for the coils.
     """
     from pyevtk.hl import polyLinesToVTK
 
@@ -974,49 +923,30 @@
         y = np.concatenate([c.gamma()[:, 1] for c in curves])
         z = np.concatenate([c.gamma()[:, 2] for c in curves])
         ppl = np.asarray([c.gamma().shape[0] for c in curves])
-    data = np.concatenate([i*np.ones((ppl[i], )) for i in range(len(curves))])
-    pointData = {'idx': data}
-<<<<<<< HEAD
-    contig = np.ascontiguousarray
+    pointData = {}
     if I is not None:
-        coil_data = np.zeros(data.shape)
-        for i in range(len(I)):
-            coil_data[i * ppl[i]: (i + 1) * ppl[i]] = I[i]
-        coil_data = np.ascontiguousarray(coil_data)
-        pointData['I'] = coil_data
-        pointData['I_mag'] = contig(np.abs(coil_data))
+        data = np.concatenate([I[i]*np.ones((ppl[i], )) for i in range(len(curves))])
+        pointData = {'I': data, 'I_mag': np.abs(data)}
     if NetForces is not None:
-        coil_data = np.zeros((data.shape[0], 3))
-        for i in range(len(NetForces)):
-            coil_data[i * ppl[i]: (i + 1) * ppl[i], :] = NetForces[i, :]
-        coil_data = np.ascontiguousarray(coil_data)
-        pointData['NetForces'] = (contig(coil_data[:, 0]),
-                                  contig(coil_data[:, 1]),
-                                  contig(coil_data[:, 2]))
+        # NetForces is a list/array of 3D vectors, shape (len(curves), 3)
+        # For each curve, repeat the force vector for each point on that curve
+        fx = np.concatenate([NetForces[i][0]*np.ones((ppl[i], )) for i in range(len(curves))])
+        fy = np.concatenate([NetForces[i][1]*np.ones((ppl[i], )) for i in range(len(curves))])
+        fz = np.concatenate([NetForces[i][2]*np.ones((ppl[i], )) for i in range(len(curves))])
+        pointData = {**pointData, 'NetForces': (fx, fy, fz)}
     if NetTorques is not None:
-        coil_data = np.zeros((data.shape[0], 3))
-        for i in range(len(NetTorques)):
-            coil_data[i * ppl[i]: (i + 1) * ppl[i], :] = NetTorques[i, :]
-        coil_data = np.ascontiguousarray(coil_data)
-        pointData['NetTorques'] = (contig(coil_data[:, 0]),
-                                   contig(coil_data[:, 1]),
-                                   contig(coil_data[:, 2]))
+        # NetTorques is a list/array of 3D vectors, shape (len(curves), 3)
+        # For each curve, repeat the torque vector for each point on that curve
+        tx = np.concatenate([NetTorques[i][0]*np.ones((ppl[i], )) for i in range(len(curves))])
+        ty = np.concatenate([NetTorques[i][1]*np.ones((ppl[i], )) for i in range(len(curves))])
+        tz = np.concatenate([NetTorques[i][2]*np.ones((ppl[i], )) for i in range(len(curves))])
+        pointData = {**pointData, 'NetTorques': (tx, ty, tz)}
     if extra_point_data is not None:
         pointData = {**pointData, **extra_point_data}
-=======
-    if extra_data is not None:
-        pointData = {**pointData, **extra_data}
->>>>>>> ab9096ff
 
     polyLinesToVTK(str(filename), x, y, z, pointsPerLine=ppl, pointData=pointData)
 
 
-<<<<<<< HEAD
-def setup_uniform_grid(s, s_inner, s_outer, Nx, Ny, Nz, Nmin_factor=2.5):
-    # Get (X, Y, Z) coordinates of the two boundaries
-    nfp = s.nfp
-    xyz_inner = s_inner.gamma().reshape(-1, 3)
-=======
 def _setup_uniform_grid_in_bounding_box(s_outer, Nx, Ny, Nz, Nmin_factor=2.01):
     """
     Generate a uniform 3D grid of points where a set of circular coils 
@@ -1081,7 +1011,6 @@
 
     # Get (X, Y, Z) coordinates of the two boundaries
     nfp = s_outer.nfp
->>>>>>> ab9096ff
     xyz_outer = s_outer.gamma().reshape(-1, 3)
     x_outer = xyz_outer[:, 0]
     y_outer = xyz_outer[:, 1]
@@ -1089,44 +1018,6 @@
     x_max = np.max(x_outer)
     x_min = np.min(x_outer)
     y_max = np.max(y_outer)
-<<<<<<< HEAD
-    y_min = np.min(y_outer)
-    z_max = np.max(z_outer)
-    z_min = np.min(z_outer)
-    z_max = max(z_max, abs(z_min))
-
-    # Initialize uniform grid
-    dx = (x_max - x_min) / (Nx - 1)
-    dy = (y_max - y_min) / (Ny - 1)
-    dz = 2 * z_max / (Nz - 1)
-    Nmin = min(dx, min(dy, dz))
-
-    # This is not a guarantee that coils will not touch but inductance
-    # matrix blows up if they do so it is easy to tell when they do
-    R = Nmin / Nmin_factor
-
-    print('Major radius of the coils is R = ', R)
-    print('Coils are spaced so that every coil of radius R '
-          ' is at least 2R away from the next coil'
-          )
-
-    if nfp > 1:
-        # Throw away any points not in the section phi = [0, pi / n_p] and
-        # make sure all centers points are at least a distance R from the
-        # sector so that all the coil points are reflected correctly.
-        X = np.linspace(
-            dx / 2.0 + x_min, x_max - dx / 2.0,
-            Nx, endpoint=True
-        )
-        Y = np.linspace(
-            dy / 2.0 + y_min, y_max - dy / 2.0,
-            Ny, endpoint=True
-        )
-    else:
-        X = np.linspace(x_min, x_max, Nx, endpoint=True)
-        Y = np.linspace(y_min, y_max, Ny, endpoint=True)
-    Z = np.linspace(-z_max, z_max, Nz, endpoint=True)
-=======
     y_min = 0
     z_max = np.max(z_outer)
     z_min = np.min(z_outer)
@@ -1164,37 +1055,11 @@
     # Coils are now spaced so that every coil of radius R is at least 2R away from the next coil'
     R = Nmin / Nmin_factor
     print('Major radius of the coils is R = ', R)
->>>>>>> ab9096ff
 
     # Make 3D mesh
     X, Y, Z = np.meshgrid(X, Y, Z, indexing='ij')
     xyz_uniform = np.transpose(np.array([X, Y, Z]), [1, 2, 3, 0]).reshape(Nx * Ny * Nz, 3)
 
-<<<<<<< HEAD
-    # Extra work for nfp > 1 to chop off points outside sector
-    # This is probably not robust for every stellarator but seems to work
-    # reasonably well for the Landreman/Paul QA/QH in the code.
-    if nfp > 1:
-        inds = []
-        for i in range(Nx):
-            for j in range(Ny):
-                for k in range(Nz):
-                    phi = np.arctan2(Y[i, j, k], X[i, j, k])
-                    if nfp == 4:
-                        phi2 = np.arctan2(R / 1.4, X[i, j, k])
-                    elif nfp == 3:
-                        phi2 = np.arctan2(Y[i, j, k] + R / 2.0, X[i, j, k] - R / 2.0) - phi
-                    elif nfp == 2:
-                        phi2 = np.arctan2(R, s.get_rc(0, 0))
-                    # Add a little factor to avoid phi = pi / n_p degrees
-                    # exactly, which can intersect with a symmetrized
-                    # coil if not careful
-                    if phi >= (np.pi / nfp - phi2) or phi < 0.0:
-                        inds.append(int(i * Ny * Nz + j * Nz + k))
-        good_inds = np.setdiff1d(np.arange(Nx * Ny * Nz), inds)
-        xyz_uniform = xyz_uniform[good_inds, :]
-    return xyz_uniform, xyz_inner, xyz_outer, R
-=======
     # Now need to chop off points close to the unique sector [0, (2)pi / nfp]
     # to avoid overlap after discrete symmetry operations.
     if s_outer.stellsym:
@@ -1216,16 +1081,10 @@
     intersection_inds = np.any(remove_inds, axis=0)
     xyz_uniform = xyz_uniform[~intersection_inds, :]
     return xyz_uniform, R
->>>>>>> ab9096ff
 
 
 def create_planar_curves_between_two_toroidal_surfaces(
     s, s_inner, s_outer, Nx=10, Ny=10, Nz=10, order=1,
-<<<<<<< HEAD
-    coil_coil_flag=False, jax_flag=False, numquadpoints=None,
-    Nmin_factor=2.5, eps=0.01,
-):
-=======
     use_jax_curve=False, numquadpoints=None,
     Nmin_factor=2.01,
 ):
@@ -1266,18 +1125,12 @@
             List of CurvePlanarFourier or JaxCurvePlanarFourier objects.
         all_curves : list
     """
->>>>>>> ab9096ff
     from simsopt.geo import CurvePlanarFourier, JaxCurvePlanarFourier
     from simsopt.field import apply_symmetries_to_curves
 
     nfp = s.nfp
     stellsym = s.stellsym
     normal_inner = s_inner.unitnormal().reshape(-1, 3)
-<<<<<<< HEAD
-    normal_outer = s_outer.unitnormal().reshape(-1, 3)
-    xyz_uniform, xyz_inner, xyz_outer, R = setup_uniform_grid(s, s_inner, s_outer, Nx, Ny, Nz, Nmin_factor=Nmin_factor)
-    # Have the uniform grid, now need to loop through and eliminate cells.
-=======
     xyz_inner = s_inner.gamma().reshape(-1, 3)
     normal_outer = s_outer.unitnormal().reshape(-1, 3)
     xyz_outer = s_outer.gamma().reshape(-1, 3)
@@ -1287,7 +1140,6 @@
     
     # Have the uniform grid, now need to loop through and eliminate any points that are 
     # not actually between the two toroidal surfaces.
->>>>>>> ab9096ff
     contig = np.ascontiguousarray
     grid_xyz = sopp.define_a_uniform_cartesian_grid_between_two_toroidal_surfaces(
         contig(normal_inner),
@@ -1298,56 +1150,15 @@
     )
     inds = np.ravel(np.logical_not(np.all(grid_xyz == 0.0, axis=-1)))
     grid_xyz = np.array(grid_xyz[inds, :], dtype=float)
-<<<<<<< HEAD
-
-    # Check if the grid intersects a symmetry plane
-    phi0 = 2 * np.pi / nfp * np.arange(nfp)
-    phi_grid = np.arctan2(grid_xyz[:, 1], grid_xyz[:, 0])
-    phi_dev = np.arctan2(R, np.sqrt(grid_xyz[:, 0] ** 2 + grid_xyz[:, 1] ** 2))
-    inds = []
-    remove_inds = []
-
-    # Remove any coils intersecting with the symmetry plane.
-    for i in range(nfp):
-        conflicts = np.ravel(np.where(np.abs(phi_grid - phi0[i]) < phi_dev))
-        if len(conflicts) > 0:
-            inds.append(conflicts[0])
-    if len(inds) > 0:
-        print('bad indices = ', inds)
-    remove_inds = inds
-
-    # Remove any coils within a distance eps of another coil.
-    if coil_coil_flag:
-        for i in range(grid_xyz.shape[0]):
-            for j in range(i + 1, grid_xyz.shape[0]):
-                dij = np.sqrt(np.sum((grid_xyz[i, :] - grid_xyz[j, :]) ** 2))
-                conflict_bool = (dij < eps)
-                if conflict_bool:
-                    print('bad indices = ', i, j, dij)
-                    raise ValueError('There is a PSC coil initialized such that it is within a diameter'
-                                     'of another PSC coil. Please reinitialize the coils with a smaller Nmin_factor,'
-                                     'larger epsilon, or a larger number of points.')
-
-    final_inds = np.setdiff1d(np.arange(grid_xyz.shape[0]), remove_inds)
-    grid_xyz = grid_xyz[final_inds, :]
-=======
->>>>>>> ab9096ff
     ncoils = grid_xyz.shape[0]
     if numquadpoints is None:
         nquad = (order + 1)*40
     else:
         nquad = numquadpoints
-<<<<<<< HEAD
-    if jax_flag:
-        curves = [JaxCurvePlanarFourier(nquad, order) for i in range(ncoils)]
-    else:
-        curves = [CurvePlanarFourier(nquad, order, nfp=1, stellsym=False) for i in range(ncoils)]
-=======
     if use_jax_curve:
         curves = [JaxCurvePlanarFourier(nquad, order) for i in range(ncoils)]
     else:
         curves = [CurvePlanarFourier(nquad, order) for i in range(ncoils)]
->>>>>>> ab9096ff
 
     # Initialize a bunch of circular coils with same normal vector
     for ic in range(ncoils):
@@ -1369,26 +1180,13 @@
         dofs[2 * order + 4] = -salpha2 * sdelta2
         # Now specify the center
         dofs[2 * order + 5:2 * order + 8] = grid_xyz[ic, :]
-<<<<<<< HEAD
-        if jax_flag:
-            curves[ic].set_dofs(dofs)
-        else:
-            for j in range(2 * order + 8):
-                curves[ic].set('x' + str(j), dofs[j])
-        curves[ic].x = curves[ic].x  # need to do this to transfer data to C++
-=======
         curves[ic].set_dofs(dofs)
         curves[ic].x = curves[ic].x  # need to do this to transfer data to C++?
->>>>>>> ab9096ff
     all_curves = apply_symmetries_to_curves(curves, nfp, stellsym)
     return curves, all_curves
 
 
-<<<<<<< HEAD
-def create_equally_spaced_curves(ncurves, nfp, stellsym, R0=1.0, R1=0.5, order=6, numquadpoints=None, jax_flag=False):
-=======
 def create_equally_spaced_curves(ncurves, nfp, stellsym, R0=1.0, R1=0.5, order=6, numquadpoints=None, use_jax_curve=False):
->>>>>>> ab9096ff
     """
     Create ``ncurves`` curves of type
     :obj:`~simsopt.geo.curvexyzfourier.CurveXYZFourier` of order
@@ -1435,36 +1233,6 @@
     else:
         curvefunc = CurveXYZFourier
     curves = []
-<<<<<<< HEAD
-    from simsopt.geo.curvexyzfourier import CurveXYZFourier, JaxCurveXYZFourier
-    if jax_flag:
-        for i in range(ncurves):
-            curve = JaxCurveXYZFourier(numquadpoints, order)
-            angle = (i + 0.5) * (2 * np.pi) / ((1 + int(stellsym)) * nfp * ncurves)
-            coeffs = np.zeros((3, len(curve.get_dofs()) // 3))
-            coeffs[0][0] = cos(angle) * R0
-            coeffs[0][2] = cos(angle) * R1
-            coeffs[1][0] = sin(angle) * R0
-            coeffs[1][2] = sin(angle) * R1
-            coeffs[2][1] = -R1
-            curve.set_dofs(np.concatenate(coeffs))
-            curve.x = curve.x  # need to do this to transfer data to C++
-            curves.append(curve)
-    else:
-        for i in range(ncurves):
-            curve = CurveXYZFourier(numquadpoints, order)
-            angle = (i + 0.5) * (2 * np.pi) / ((1 + int(stellsym)) * nfp * ncurves)
-            curve.set("xc(0)", cos(angle) * R0)
-            curve.set("xc(1)", cos(angle) * R1)
-            curve.set("yc(0)", sin(angle) * R0)
-            curve.set("yc(1)", sin(angle) * R1)
-            # The the next line, the minus sign is for consistency with
-            # Vmec.external_current(), so the coils create a toroidal field of the
-            # proper sign and free-boundary equilibrium works following stage-2 optimization.
-            curve.set("zs(1)", -R1)
-            curve.x = curve.x  # need to do this to transfer data to C++
-            curves.append(curve)
-=======
     for i in range(ncurves):
         curve = curvefunc(numquadpoints, order)
         angle = (i + 0.5) * (2 * np.pi) / ((1 + int(stellsym)) * nfp * ncurves)
@@ -1478,17 +1246,12 @@
         curve.set("zs(1)", -R1)
         curve.x = curve.x  # need to do this to transfer data to C++
         curves.append(curve)
->>>>>>> ab9096ff
     return curves
 
 
 def create_equally_spaced_planar_curves(
-<<<<<<< HEAD
-        ncurves, nfp, stellsym, R0=1.0, R1=0.5, order=6, numquadpoints=None, jax_flag=False):
-=======
         ncurves, nfp, stellsym, R0=1.0, R1=0.5, 
         order=6, numquadpoints=None, use_jax_curve=False):
->>>>>>> ab9096ff
     """
     Create ``ncurves`` curves of type
     :obj:`~simsopt.geo.curveplanarfourier.CurvePlanarFourier` of order
@@ -1526,21 +1289,9 @@
     else:
         curvefunc = CurvePlanarFourier
     curves = []
-<<<<<<< HEAD
-    from simsopt.geo.curveplanarfourier import CurvePlanarFourier, JaxCurvePlanarFourier
-    for k in range(ncurves):
-        angle = (k + 0.5) * (2 * np.pi) / ((1 + int(stellsym)) * nfp * ncurves)
-
-        if jax_flag:
-            curve = JaxCurvePlanarFourier(numquadpoints, order)
-        else:
-            curve = CurvePlanarFourier(numquadpoints, order, nfp, stellsym)
-
-=======
     for k in range(ncurves):
         angle = (k + 0.5) * (2 * np.pi) / ((1 + int(stellsym)) * nfp * ncurves)
         curve = curvefunc(numquadpoints, order)
->>>>>>> ab9096ff
         rcCoeffs = np.zeros(order+1)
         rcCoeffs[0] = R1
         rsCoeffs = np.zeros(order)
