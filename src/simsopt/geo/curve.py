--- conflicted
+++ resolved
@@ -806,8 +806,7 @@
         return self.curve.dgammadashdashdash_by_dcoeff_vjp(v)
 
 
-<<<<<<< HEAD
-def curves_to_vtk(curves, filename):
+def curves_to_vtk(curves, filename, close=False):
     """
     Export a list of Curve objects in VTK format, so they can be
     viewed using Paraview. This function requires the python package ``pyevtk``,
@@ -816,14 +815,13 @@
     Args:
         curves: A python list of Curve objects.
         filename: Name of the file to write.
-    """
-=======
-def curves_to_vtk(curves, filename, close=False):
->>>>>>> 1a404d64
+        close: Whether to draw the segment from the last quadrature point back to the first.
+    """
     from pyevtk.hl import polyLinesToVTK
 
     def wrap(data):
         return np.concatenate([data, [data[0]]])
+
     if close:
         x = np.concatenate([wrap(c.gamma()[:, 0]) for c in curves])
         y = np.concatenate([wrap(c.gamma()[:, 1]) for c in curves])
