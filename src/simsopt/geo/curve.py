--- conflicted
+++ resolved
@@ -869,14 +869,9 @@
     def flip(self):
         return True if self.rotmat[2][2] == -1 else False
 
-<<<<<<< HEAD
-def curves_to_vtk(curves, filename, close=False, I=None, 
+def curves_to_vtk(curves, filename, close=False, I=None, extra_point_data=None,
                   NetForces=None, NetTorques=None, NetSelfForces=None,
                   MixedCoilForces=None, MixedCoilTorques=None):
-=======
-
-def curves_to_vtk(curves, filename, close=False, extra_data=None):
->>>>>>> 52bcec08
     """
     Export a list of Curve objects in VTK format, so they can be
     viewed using Paraview. This function requires the python package ``pyevtk``,
@@ -903,7 +898,6 @@
         z = np.concatenate([c.gamma()[:, 2] for c in curves])
         ppl = np.asarray([c.gamma().shape[0] for c in curves])
     data = np.concatenate([i*np.ones((ppl[i], )) for i in range(len(curves))])
-<<<<<<< HEAD
     pointData={'idx': data}
     # cellData={}
     contig = np.ascontiguousarray
@@ -970,8 +964,10 @@
         pointData['TotalCoilTorques'] = (contig(coil_data[:, 0]), 
                                 contig(coil_data[:, 1]),
                                 contig(coil_data[:, 2]))
-
-    polyLinesToVTK(str(filename), x, y, z, pointsPerLine=ppl, pointData=pointData) #, cellData=cellData)
+    if extra_point_data is not None:
+        pointData = {**pointData, **extra_point_data}
+
+    polyLinesToVTK(str(filename), x, y, z, pointsPerLine=ppl, pointData=pointData)
 
 def setup_uniform_grid(s, s_inner, s_outer, Nx, Ny, Nz, coil_coil_flag):
     # Get (X, Y, Z) coordinates of the two boundaries
@@ -1147,15 +1143,6 @@
         curves[ic].x = curves[ic].x  # need to do this to transfer data to C++
     all_curves = apply_symmetries_to_curves(curves, nfp, stellsym)
     return curves, all_curves
-=======
-    pointData = {'idx': data}
-
-    if extra_data is not None:
-        pointData = {**pointData, **extra_data}
-
-    polyLinesToVTK(str(filename), x, y, z, pointsPerLine=ppl, pointData=pointData)
-
->>>>>>> 52bcec08
 
 def create_equally_spaced_curves(ncurves, nfp, stellsym, R0=1.0, R1=0.5, order=6, numquadpoints=None, jax_flag=False):
     """
