--- conflicted
+++ resolved
@@ -6,10 +6,7 @@
 import jax.numpy as jnp
 from monty.dev import requires
 
-try:
-    import matplotlib.pyplot as plt
-except ImportError:
-    plt = None
+import matplotlib.pyplot as plt
 
 try:
     from myavi import mlab
@@ -79,15 +76,6 @@
         """
         self.invalidate_cache()
 
-<<<<<<< HEAD
-    @requires(plt is not None, "Install matplotlib to plot Curve object")
-    def plot(self, ax=None, show=True, plot_derivative=False, closed_loop=True,
-             color=None, linestyle=None):
-        """
-        Plot the curve using :mod:`matplotlib.pyplot`, along with optionally its tangent when ``plot_derivative=True``. 
-        When ``close_loop=False`` the first and final point on the surface will not be connected, and
-        when it is ``True``, they will be connected by a line segment and a closed curve will be plotted.
-=======
     def plot(self, ax=None, show=True, plot_derivative=False, closed_loop=False, color=None, linestyle=None, axis_equal=True):
         """
         Plot the curve using :mod:`matplotlib.pyplot`
@@ -113,7 +101,6 @@
 
         Returns: a axis which could be passed to a further call to
                  ``Curve.plot`` so that multiple curve are shown together.
->>>>>>> 87d77449
         """
 
         gamma = self.gamma()
