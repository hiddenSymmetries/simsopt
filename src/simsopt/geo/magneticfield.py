import numpy as np
<<<<<<< HEAD
from simsopt.geo.poincare import compute_poincare, plot_poincare
=======
import simsoptpp as sopp
>>>>>>> d7bba726


class MagneticField(sopp.MagneticField):

    '''
    Generic class that represents any magnetic field from which each magnetic
    field class inherits. The usage of ``MagneticField`` is as follows:

    .. code-block::

        bfield = BiotSavart(coils, currents) # An instance of a MagneticField
        points = ... # points is a (n, 3) numpy array
        bfield.set_points(points)
        B = bfield.B() # returns the Magnetic field at `points`
        dA = bfield.dA_by_dX() # returns the gradient of the potential of the field at `points`

    ``MagneticField`` has a cache to avoid repeated calculations.
    To clear this cache, call the `clear_cached_properties()` function.
    The cache is automatically cleard when ``set_points`` is called.

    '''

    def __init__(self):
        sopp.MagneticField.__init__(self)

    def clear_cached_properties(self):
        """Clear the cache."""
        sopp.MagneticField.invalidate_cache(self)

    def __add__(self, other):
        """Add two magnetic fields."""
        return MagneticFieldSum([self, other])

    def __mul__(self, other):
        """Multiply a field with a scalar."""
        return MagneticFieldMultiply(other, self)

    def __rmul__(self, other):
        """Multiply a field with a scalar."""
        return MagneticFieldMultiply(other, self)

<<<<<<< HEAD
    def BR_Bphi_BZ(self):
        Bxyz = self.B()
        phi = np.arctan2(self.points[:, 1], self.points[:, 0])
        B_phi = np.cos(phi)*Bxyz[:, 1] - np.sin(phi)*Bxyz[:, 0]
        B_r = np.cos(phi)*Bxyz[:, 0] + np.sin(phi)*Bxyz[:, 1]
        B_z = Bxyz[:, 2]
        return np.vstack((B_r, B_phi, B_z)).T

    def dB_by_drphiz(self):
        phi = np.arctan2(self.points[:, 1], self.points[:, 0])
        x = self.points[:, 0]
        y = self.points[:, 1]
        dB = self.dB_by_dX()
        B = self.B()
        drBr = np.cos(phi)*(np.cos(phi)*dB[:, 0, 0]+np.sin(phi)*dB[:, 0, 1])+np.sin(phi)*(np.cos(phi)*dB[:, 1, 0]+np.sin(phi)*dB[:, 1, 1])
        dphiBr = -np.sin(phi)*B[:, 0]+np.cos(phi)*B[:, 1]+x*(-np.sin(phi)*dB[:, 0, 0]+np.cos(phi)*dB[:, 0, 1])+y*(-np.sin(phi)*dB[:, 1, 0]+np.cos(phi)*dB[:, 1, 1])
        dzBr = np.cos(phi)*dB[:, 0, 2]+np.sin(phi)*dB[:, 1, 2]
        drBphi = np.cos(phi)*(np.cos(phi)*dB[:, 1, 0]+np.sin(phi)*dB[:, 1, 1])-np.sin(phi)*(np.cos(phi)*dB[:, 0, 0]+np.sin(phi)*dB[:, 0, 1])
        dphiBphi = -np.sin(phi)*B[:, 1]-np.cos(phi)*B[:, 0]+x*(-np.sin(phi)*dB[:, 1, 0]+np.cos(phi)*dB[:, 1, 1])-y*(-np.sin(phi)*dB[:, 0, 0]+np.cos(phi)*dB[:, 0, 1])
        dzBphi = np.cos(phi)*dB[:, 1, 2]-np.sin(phi)*dB[:, 0, 2]
        drBz = np.cos(phi)*dB[:, 2, 0]+np.sin(phi)*dB[:, 2, 1]
        dphiBz = -y*dB[:, 2, 0]+x*dB[:, 2, 1]
        dzBz = dB[:, 2, 2]
        return np.transpose(np.array([[drBr, drBphi, dzBr], [dphiBr, dphiBphi, dphiBz], [drBz, dzBphi, dzBz]]), [2, 1, 0])

    def d_RZ_d_phi(self, phi, RZ):
        R = RZ[0]
        Z = RZ[1]
        x = R*np.cos(phi)
        y = R*np.sin(phi)
        self.set_points([[x, y, Z]])
        BR, Bphi, BZ = self.BR_Bphi_BZ()[0]
        return [R * BR / Bphi, R * BZ / Bphi]

    def compute_poincare(self, R0, Z0, NFP=1, npoints=20, rtol=1e-6, atol=1e-9):
        self.Poincare_data = compute_poincare(self, R0, Z0, NFP=NFP, npoints=npoints, rtol=rtol, atol=atol)
        return self.Poincare_data

    def plot_poincare(self, R0, Z0, NFP=1, npoints=20, rtol=1e-6, atol=1e-9, marker_size=2, extra_str=""):
        self.Poincare_data = compute_poincare(self, R0, Z0, NFP=NFP, npoints=npoints, rtol=rtol, atol=atol)
        plot_poincare(self.Poincare_data, marker_size=2, extra_str="")
=======
    def to_vtk(self, filename, nr=10, nphi=10, nz=10, rmin=1.0, rmax=2.0, zmin=-0.5, zmax=0.5):
        """Export the field evaluated on a regular grid for visualisation with e.g. Paraview."""
        from pyevtk.hl import gridToVTK
        rs = np.linspace(rmin, rmax, nr, endpoint=True)
        phis = np.linspace(0, 2*np.pi, nphi, endpoint=True)
        zs = np.linspace(zmin, zmax, nz, endpoint=True)

        R, Phi, Z = np.meshgrid(rs, phis, zs)
        X = R * np.cos(Phi)
        Y = R * np.sin(Phi)
        Z = Z

        RPhiZ = np.zeros((R.size, 3))
        RPhiZ[:, 0] = R.flatten()
        RPhiZ[:, 1] = Phi.flatten()
        RPhiZ[:, 2] = Z.flatten()

        self.set_points_cyl(RPhiZ)
        vals = self.B()
        contig = np.ascontiguousarray
        gridToVTK(filename, X, Y, Z, pointData={"B": (contig(vals[:, 0]), contig(vals[:, 1]), contig(vals[:, 2]))})
>>>>>>> d7bba726


class MagneticFieldMultiply(MagneticField):
    """
    Class used to multiply a magnetic field by a scalar.  It takes as input a
    MagneticField class and a scalar and multiplies B, A and their derivatives
    by that value.
    """

    def __init__(self, scalar, Bfield):
        MagneticField.__init__(self)
        self.scalar = scalar
        self.Bfield = Bfield

    def _set_points_cb(self):
        self.Bfield.set_points_cart(self.get_points_cart_ref())

    def _B_impl(self, B):
        B[:] = self.scalar*self.Bfield.B()

    def _dB_by_dX_impl(self, dB):
        dB[:] = self.scalar*self.Bfield.dB_by_dX()

    def _d2B_by_dXdX_impl(self, ddB):
        ddB[:] = self.scalar*self.Bfield.d2B_by_dXdX()

    def _A_impl(self, A):
        A[:] = self.scalar*self.Bfield.A()

    def _dA_by_dX_impl(self, dA):
        dA[:] = self.scalar*self.Bfield.dA_by_dX()

    def _d2A_by_dXdX_impl(self, ddA):
        ddA[:] = self.scalar*self.Bfield.d2A_by_dXdX()


class MagneticFieldSum(MagneticField):
    """
    Class used to sum two or more magnetic field together.  It can either be
    called directly with a list of magnetic fields given as input and outputing
    another magnetic field with B, A and its derivatives added together or it
    can be called by summing magnetic fields classes as Bfield1 + Bfield1
    """

    def __init__(self, Bfields):
        MagneticField.__init__(self)
        self.Bfields = Bfields

    def _set_points_cb(self):
        for bf in self.Bfields:
            bf.set_points_cart(self.get_points_cart_ref())

    def _B_impl(self, B):
        B[:] = np.sum([bf.B() for bf in self.Bfields], axis=0)

    def _dB_by_dX_impl(self, dB):
        dB[:] = np.sum([bf.dB_by_dX() for bf in self.Bfields], axis=0)

    def _d2B_by_dXdX_impl(self, ddB):
        ddB[:] = np.sum([bf.d2B_by_dXdX() for bf in self.Bfields], axis=0)

    def _A_impl(self, A):
        A[:] = np.sum([bf.A() for bf in self.Bfields], axis=0)

    def _dA_by_dX_impl(self, dA):
        dA[:] = np.sum([bf.dA_by_dX() for bf in self.Bfields], axis=0)

    def _d2A_by_dXdX_impl(self, ddA):
        ddA[:] = np.sum([bf.d2A_by_dXdX() for bf in self.Bfields], axis=0)<|MERGE_RESOLUTION|>--- conflicted
+++ resolved
@@ -1,9 +1,5 @@
 import numpy as np
-<<<<<<< HEAD
-from simsopt.geo.poincare import compute_poincare, plot_poincare
-=======
 import simsoptpp as sopp
->>>>>>> d7bba726
 
 
 class MagneticField(sopp.MagneticField):
@@ -45,49 +41,6 @@
         """Multiply a field with a scalar."""
         return MagneticFieldMultiply(other, self)
 
-<<<<<<< HEAD
-    def BR_Bphi_BZ(self):
-        Bxyz = self.B()
-        phi = np.arctan2(self.points[:, 1], self.points[:, 0])
-        B_phi = np.cos(phi)*Bxyz[:, 1] - np.sin(phi)*Bxyz[:, 0]
-        B_r = np.cos(phi)*Bxyz[:, 0] + np.sin(phi)*Bxyz[:, 1]
-        B_z = Bxyz[:, 2]
-        return np.vstack((B_r, B_phi, B_z)).T
-
-    def dB_by_drphiz(self):
-        phi = np.arctan2(self.points[:, 1], self.points[:, 0])
-        x = self.points[:, 0]
-        y = self.points[:, 1]
-        dB = self.dB_by_dX()
-        B = self.B()
-        drBr = np.cos(phi)*(np.cos(phi)*dB[:, 0, 0]+np.sin(phi)*dB[:, 0, 1])+np.sin(phi)*(np.cos(phi)*dB[:, 1, 0]+np.sin(phi)*dB[:, 1, 1])
-        dphiBr = -np.sin(phi)*B[:, 0]+np.cos(phi)*B[:, 1]+x*(-np.sin(phi)*dB[:, 0, 0]+np.cos(phi)*dB[:, 0, 1])+y*(-np.sin(phi)*dB[:, 1, 0]+np.cos(phi)*dB[:, 1, 1])
-        dzBr = np.cos(phi)*dB[:, 0, 2]+np.sin(phi)*dB[:, 1, 2]
-        drBphi = np.cos(phi)*(np.cos(phi)*dB[:, 1, 0]+np.sin(phi)*dB[:, 1, 1])-np.sin(phi)*(np.cos(phi)*dB[:, 0, 0]+np.sin(phi)*dB[:, 0, 1])
-        dphiBphi = -np.sin(phi)*B[:, 1]-np.cos(phi)*B[:, 0]+x*(-np.sin(phi)*dB[:, 1, 0]+np.cos(phi)*dB[:, 1, 1])-y*(-np.sin(phi)*dB[:, 0, 0]+np.cos(phi)*dB[:, 0, 1])
-        dzBphi = np.cos(phi)*dB[:, 1, 2]-np.sin(phi)*dB[:, 0, 2]
-        drBz = np.cos(phi)*dB[:, 2, 0]+np.sin(phi)*dB[:, 2, 1]
-        dphiBz = -y*dB[:, 2, 0]+x*dB[:, 2, 1]
-        dzBz = dB[:, 2, 2]
-        return np.transpose(np.array([[drBr, drBphi, dzBr], [dphiBr, dphiBphi, dphiBz], [drBz, dzBphi, dzBz]]), [2, 1, 0])
-
-    def d_RZ_d_phi(self, phi, RZ):
-        R = RZ[0]
-        Z = RZ[1]
-        x = R*np.cos(phi)
-        y = R*np.sin(phi)
-        self.set_points([[x, y, Z]])
-        BR, Bphi, BZ = self.BR_Bphi_BZ()[0]
-        return [R * BR / Bphi, R * BZ / Bphi]
-
-    def compute_poincare(self, R0, Z0, NFP=1, npoints=20, rtol=1e-6, atol=1e-9):
-        self.Poincare_data = compute_poincare(self, R0, Z0, NFP=NFP, npoints=npoints, rtol=rtol, atol=atol)
-        return self.Poincare_data
-
-    def plot_poincare(self, R0, Z0, NFP=1, npoints=20, rtol=1e-6, atol=1e-9, marker_size=2, extra_str=""):
-        self.Poincare_data = compute_poincare(self, R0, Z0, NFP=NFP, npoints=npoints, rtol=rtol, atol=atol)
-        plot_poincare(self.Poincare_data, marker_size=2, extra_str="")
-=======
     def to_vtk(self, filename, nr=10, nphi=10, nz=10, rmin=1.0, rmax=2.0, zmin=-0.5, zmax=0.5):
         """Export the field evaluated on a regular grid for visualisation with e.g. Paraview."""
         from pyevtk.hl import gridToVTK
@@ -109,7 +62,6 @@
         vals = self.B()
         contig = np.ascontiguousarray
         gridToVTK(filename, X, Y, Z, pointData={"B": (contig(vals[:, 0]), contig(vals[:, 1]), contig(vals[:, 2]))})
->>>>>>> d7bba726
 
 
 class MagneticFieldMultiply(MagneticField):
