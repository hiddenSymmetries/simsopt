from typing import Any

import numpy as np
from nptyping import NDArray, Float

import simsoptpp as sopp
from .._core.optimizable import Optimizable
from .._core.derivative import Derivative, derivative_dec
from .surface import Surface
from .surfacexyztensorfourier import SurfaceXYZTensorFourier
from ..objectives.utilities import forward_backward

__all__ = ['Area', 'Volume', 'ToroidalFlux', 'PrincipalCurvature',
           'QfmResidual', 'boozer_surface_residual', 'Iotas', 
           'MajorRadius', 'NonQuasiSymmetricRatio']


class Area(Optimizable):
    """
    Wrapper class for surface area label.
    """

    def __init__(self, surface, range=None, nphi=None, ntheta=None):

        if range is not None or nphi is not None or ntheta is not None:
            if range is None:
                if surface.stellsym:
                    range = Surface.RANGE_HALF_PERIOD
                else:
                    range = Surface.RANGE_FIELD_PERIOD
            if nphi is None:
                nphi = len(surface.quadpoints_phi)
            if ntheta is None:
                ntheta = len(surface.quadpoints_theta)
            self.surface = surface.__class__.from_nphi_ntheta(nphi=nphi, ntheta=ntheta, range=range, nfp=surface.nfp, stellsym=surface.stellsym, \
                                                              mpol=surface.mpol, ntor=surface.ntor, dofs=surface.dofs)
        else:
            self.surface = surface

        self.range = range
        self.nphi = nphi
        self.ntheta = ntheta

        super().__init__(depends_on=[self.surface])

    def J(self):
        """
        Compute the area of a surface.
        """
        return self.surface.area()

    @derivative_dec
    def dJ(self):
        return Derivative({self.surface: self.dJ_by_dsurfacecoefficients()})

    def dJ_by_dsurfacecoefficients(self):
        """
        Calculate the partial derivatives with respect to the surface coefficients.
        """
        return self.surface.darea_by_dcoeff()

    def d2J_by_dsurfacecoefficientsdsurfacecoefficients(self):
        """
        Calculate the second partial derivatives with respect to the surface coefficients.
        """
        return self.surface.d2area_by_dcoeffdcoeff()


class Volume(Optimizable):
    """
    Wrapper class for volume label.
    """

    def __init__(self, surface, range=None, nphi=None, ntheta=None):

        if range is not None or nphi is not None or ntheta is not None:
            if range is None:
                if surface.stellsym:
                    range = Surface.RANGE_HALF_PERIOD
                else:
                    range = Surface.RANGE_FIELD_PERIOD
            if nphi is None:
                nphi = len(surface.quadpoints_phi)
            if ntheta is None:
                ntheta = len(surface.quadpoints_theta)
            self.surface = surface.__class__.from_nphi_ntheta(nphi=nphi, ntheta=ntheta, range=range, nfp=surface.nfp, stellsym=surface.stellsym, \
                                                              mpol=surface.mpol, ntor=surface.ntor, dofs=surface.dofs)
        else:
            self.surface = surface

        self.range = range
        self.nphi = nphi
        self.ntheta = ntheta

        super().__init__(depends_on=[self.surface])

    def J(self):
        """
        Compute the volume enclosed by the surface.
        """
        return self.surface.volume()

    @derivative_dec
    def dJ(self):
        return Derivative({self.surface: self.dJ_by_dsurfacecoefficients()})

    def dJ_by_dsurfacecoefficients(self):
        """
        Calculate the derivatives with respect to the surface coefficients.
        """
        return self.surface.dvolume_by_dcoeff()

    def d2J_by_dsurfacecoefficientsdsurfacecoefficients(self):
        """
        Calculate the second derivatives with respect to the surface coefficients.
        """
        return self.surface.d2volume_by_dcoeffdcoeff()


class ToroidalFlux(Optimizable):
    r"""
    Given a surface and Biot Savart kernel, this objective calculates

    .. math::
       J &= \int_{S_{\varphi}} \mathbf{B} \cdot \mathbf{n} ~ds, \\
       &= \int_{S_{\varphi}} \text{curl} \mathbf{A} \cdot \mathbf{n} ~ds, \\
       &= \int_{\partial S_{\varphi}} \mathbf{A} \cdot \mathbf{t}~dl,

    where :math:`S_{\varphi}` is a surface of constant :math:`\varphi`, and :math:`\mathbf A`
    is the magnetic vector potential.
    """

    def __init__(self, surface, biotsavart, idx=0, range=None, nphi=None, ntheta=None):

        if range is not None or nphi is not None or ntheta is not None:
            if range is None:
                if surface.stellsym:
                    range = Surface.RANGE_HALF_PERIOD
                else:
                    range = Surface.RANGE_FIELD_PERIOD
            if nphi is None:
                nphi = len(surface.quadpoints_phi)
            if ntheta is None:
                ntheta = len(surface.quadpoints_theta)
            self.surface = surface.__class__.from_nphi_ntheta(nphi=nphi, ntheta=ntheta, range=range, nfp=surface.nfp, stellsym=surface.stellsym, \
                                                              mpol=surface.mpol, ntor=surface.ntor, dofs=surface.dofs)
        else:
<<<<<<< HEAD
            self.surface = in_surface
=======
            self.surface = surface
>>>>>>> 8db94519

        self.biotsavart = biotsavart
        self.idx = idx

        self.range = range
        self.nphi = nphi
        self.ntheta = ntheta

        super().__init__(depends_on=[self.surface, biotsavart])

    def recompute_bell(self, parent=None):
        self.invalidate_cache()

    def invalidate_cache(self):
        x = self.surface.gamma()[self.idx]
        self.biotsavart.set_points(x)

    def J(self):
        r"""
        Compute the toroidal flux on the surface where
        :math:`\varphi = \texttt{quadpoints_varphi}[\texttt{idx}]`.
        """
        xtheta = self.surface.gammadash2()[self.idx]
        ntheta = self.surface.gamma().shape[1]
        A = self.biotsavart.A()
        tf = np.sum(A * xtheta)/ntheta
        return tf

    @derivative_dec
    def dJ(self):
        d_s = Derivative({self.surface: self.dJ_by_dsurfacecoefficients()})
        d_c = self.dJ_by_dcoils()
        return d_s + d_c

    def dJ_by_dsurfacecoefficients(self):
        """
        Calculate the partial derivatives with respect to the surface coefficients.
        """
        ntheta = self.surface.gamma().shape[1]
        dA_by_dX = self.biotsavart.dA_by_dX()
        A = self.biotsavart.A()
        dgammadash2 = self.surface.gammadash2()[self.idx, :]
        dgammadash2_by_dc = self.surface.dgammadash2_by_dcoeff()[self.idx, :]

        dx_dc = self.surface.dgamma_by_dcoeff()[self.idx]
        dA_dc = np.sum(dA_by_dX[..., :, None] * dx_dc[..., None, :], axis=1)
        term1 = np.sum(dA_dc * dgammadash2[..., None], axis=(0, 1))
        term2 = np.sum(A[..., None] * dgammadash2_by_dc, axis=(0, 1))

        out = (term1+term2)/ntheta
        return out

    def d2J_by_dsurfacecoefficientsdsurfacecoefficients(self):
        """
        Calculate the second partial derivatives with respect to the surface coefficients.
        """
        ntheta = self.surface.gamma().shape[1]
        dx_dc = self.surface.dgamma_by_dcoeff()[self.idx]
        d2A_by_dXdX = self.biotsavart.d2A_by_dXdX().reshape((ntheta, 3, 3, 3))
        dA_by_dX = self.biotsavart.dA_by_dX()
        dA_dc = np.sum(dA_by_dX[..., :, None] * dx_dc[..., None, :], axis=1)
        d2A_dcdc = np.einsum('jkpl,jpn,jkm->jlmn', d2A_by_dXdX, dx_dc, dx_dc)

        dgammadash2 = self.surface.gammadash2()[self.idx]
        dgammadash2_by_dc = self.surface.dgammadash2_by_dcoeff()[self.idx]

        term1 = np.sum(d2A_dcdc * dgammadash2[..., None, None], axis=-3)
        term2 = np.sum(dA_dc[..., :, None] * dgammadash2_by_dc[..., None, :], axis=-3)
        term3 = np.sum(dA_dc[..., None, :] * dgammadash2_by_dc[..., :, None], axis=-3)

        out = (1/ntheta) * np.sum(term1+term2+term3, axis=0)
        return out

    def dJ_by_dcoils(self):
        """
        Calculate the partial derivatives with respect to the coil coefficients.
        """
        xtheta = self.surface.gammadash2()[self.idx]
        ntheta = self.surface.gamma().shape[1]
        dJ_by_dA = xtheta/ntheta
        dJ_by_dcoils = self.biotsavart.A_vjp(dJ_by_dA)
        return dJ_by_dcoils


class PrincipalCurvature(Optimizable):
    r"""

    Given a Surface, evaluates a metric based on the principal curvatures,
    :math:`\kappa_1` and :math:`\kappa_2`, where :math:`\kappa_1>\kappa_2`.
    This metric is designed to penalize :math:`\kappa_1 > \kappa_{\max,1}` and
    :math:`-\kappa_2 > \kappa_{\max,2}`.

    .. math::
       J &= \int d^2 x \exp \left(- ( \kappa_1 - \kappa_{\max,1})/w_1) \right) \\
         &+ \int d^2 x \exp \left(- (-\kappa_2 - \kappa_{\max,2})/w_2) \right).

    This metric can be used as a regularization within fixed-boundary optimization
    to prevent, for example, surfaces with concave regions
    (large values of :math:`|\kappa_2|`) or surfaces with large elongation
    (large values of :math:`\kappa_1`).

    """

    def __init__(self, surface, kappamax1=1, kappamax2=1, weight1=0.05, weight2=0.05):
        super().__init__(depends_on=[surface])
        self.surface = surface
        self.kappamax1 = kappamax1
        self.kappamax2 = kappamax2
        self.weight1 = weight1
        self.weight2 = weight2

    def J(self):
        curvature = self.surface.surface_curvatures()
        k1 = curvature[:, :, 2]  # larger
        k2 = curvature[:, :, 3]  # smaller
        normal = self.surface.normal()
        norm_normal = np.sqrt(normal[:, :, 0]**2 + normal[:, :, 1]**2 + normal[:, :, 2]**2)
        return np.sum(norm_normal * np.exp(-(k1 - self.kappamax1)/self.weight1)) + \
            np.sum(norm_normal * np.exp(-(-k2 - self.kappamax2)/self.weight2))

    @derivative_dec
    def dJ(self):
        curvature = self.surface.surface_curvatures()
        k1 = curvature[:, :, 2]  # larger
        k2 = curvature[:, :, 3]  # smaller
        normal = self.surface.normal()
        norm_normal = np.sqrt(normal[:, :, 0]**2 + normal[:, :, 1]**2 + normal[:, :, 2]**2)
        dcurvature_dc = self.surface.dsurface_curvatures_by_dcoeff()
        dk1_dc = dcurvature_dc[:, :, 2, :]
        dk2_dc = dcurvature_dc[:, :, 3, :]
        dnormal_dc = self.surface.dnormal_by_dcoeff()
        dnorm_normal_dc = normal[:, :, 0, None]*dnormal_dc[:, :, 0, :]/norm_normal[:, :, None] + \
            normal[:, :, 1, None]*dnormal_dc[:, :, 1, :]/norm_normal[:, :, None] + \
            normal[:, :, 2, None]*dnormal_dc[:, :, 2, :]/norm_normal[:, :, None]
        deriv = np.sum(dnorm_normal_dc * np.exp(-(k1[:, :, None] - self.kappamax1)/self.weight1), axis=(0, 1)) + \
            np.sum(norm_normal[:, :, None] * np.exp(-(k1[:, :, None] - self.kappamax1)/self.weight1) * (- dk1_dc/self.weight1), axis=(0, 1)) + \
            np.sum(dnorm_normal_dc * np.exp(-(-k2[:, :, None] - self.kappamax2)/self.weight2), axis=(0, 1)) + \
            np.sum(norm_normal[:, :, None] * np.exp(-(-k2[:, :, None] - self.kappamax2)/self.weight2) * (dk2_dc/self.weight2), axis=(0, 1))
        return Derivative({self.surface: deriv})


def boozer_surface_residual(surface, iota, G, biotsavart, derivatives=0):
    r"""
    For a given surface, this function computes the
    residual

    .. math::
        G\mathbf B(\mathbf x) - \|\mathbf B(\mathbf x)\|^2  (\mathbf x_\varphi + \iota  \mathbf x_\theta)

    as well as the derivatives of this residual with respect to surface dofs,
    iota, and G.  In the above, :math:`\mathbf x` are points on the surface, :math:`\iota` is the
    rotational transform on that surface, and :math:`\mathbf B` is the magnetic field.

    :math:`G` is known for exact boozer surfaces, so if ``G=None`` is passed, then that
    value is used instead.
    """

    user_provided_G = G is not None
    if not user_provided_G:
        G = 2. * np.pi * np.sum([np.abs(c.current.get_value()) for c in biotsavart.coils]) * (4 * np.pi * 10**(-7) / (2 * np.pi))

    x = surface.gamma()
    xphi = surface.gammadash1()
    xtheta = surface.gammadash2()
    nphi = x.shape[0]
    ntheta = x.shape[1]

    xsemiflat = x.reshape((x.size//3, 3)).copy()

    biotsavart.set_points(xsemiflat)

    biotsavart.compute(derivatives)
    B = biotsavart.B().reshape((nphi, ntheta, 3))

    tang = xphi + iota * xtheta
    B2 = np.sum(B**2, axis=2)
    residual = G*B - B2[..., None] * tang

    residual_flattened = residual.reshape((nphi*ntheta*3, ))
    r = residual_flattened
    if derivatives == 0:
        return r,

    dx_dc = surface.dgamma_by_dcoeff()
    dxphi_dc = surface.dgammadash1_by_dcoeff()
    dxtheta_dc = surface.dgammadash2_by_dcoeff()
    nsurfdofs = dx_dc.shape[-1]

    dB_by_dX = biotsavart.dB_by_dX().reshape((nphi, ntheta, 3, 3))
    dB_dc = np.einsum('ijkl,ijkm->ijlm', dB_by_dX, dx_dc)

    # dresidual_dc = G*dB_dc - 2*np.sum(B[..., None]*dB_dc, axis=2)[:, :, None, :] * tang[..., None] - B2[..., None, None] * (dxphi_dc + iota * dxtheta_dc)
    dresidual_dc = sopp.boozer_dresidual_dc(G, dB_dc, B, tang, B2, dxphi_dc, iota, dxtheta_dc)
    dresidual_diota = -B2[..., None] * xtheta

    dresidual_dc_flattened = dresidual_dc.reshape((nphi*ntheta*3, nsurfdofs))
    dresidual_diota_flattened = dresidual_diota.reshape((nphi*ntheta*3, 1))

    if user_provided_G:
        dresidual_dG = B
        dresidual_dG_flattened = dresidual_dG.reshape((nphi*ntheta*3, 1))
        J = np.concatenate((dresidual_dc_flattened, dresidual_diota_flattened, dresidual_dG_flattened), axis=1)
    else:
        J = np.concatenate((dresidual_dc_flattened, dresidual_diota_flattened), axis=1)
    if derivatives == 1:
        return r, J

    d2B_by_dXdX = biotsavart.d2B_by_dXdX().reshape((nphi, ntheta, 3, 3, 3))
    d2B_dcdc = np.einsum('ijkpl,ijpn,ijkm->ijlmn', d2B_by_dXdX, dx_dc, dx_dc)
    dB2_dc = 2. * np.einsum('ijl,ijlm->ijm', B, dB_dc)

    term1 = np.einsum('ijlm,ijln->ijmn', dB_dc, dB_dc)
    term2 = np.einsum('ijlmn,ijl->ijmn', d2B_dcdc, B)
    d2B2_dcdc = 2*(term1 + term2)

    term1 = -(dxphi_dc[..., None, :] + iota * dxtheta_dc[..., None, :]) * dB2_dc[..., None, :, None]
    term2 = -(dxphi_dc[..., :, None] + iota * dxtheta_dc[..., :, None]) * dB2_dc[..., None, None, :]
    term3 = -(xphi[..., None, None] + iota * xtheta[..., None, None]) * d2B2_dcdc[..., None, :, :]
    d2residual_by_dcdc = G * d2B_dcdc + term1 + term2 + term3
    d2residual_by_dcdiota = -(dB2_dc[..., None, :] * xtheta[..., :, None] + B2[..., None, None] * dxtheta_dc)
    d2residual_by_diotadiota = np.zeros(dresidual_diota.shape)

    d2residual_by_dcdc_flattened = d2residual_by_dcdc.reshape((nphi*ntheta*3, nsurfdofs, nsurfdofs))
    d2residual_by_dcdiota_flattened = d2residual_by_dcdiota.reshape((nphi*ntheta*3, nsurfdofs))
    d2residual_by_diotadiota_flattened = d2residual_by_diotadiota.reshape((nphi*ntheta*3,))

    if user_provided_G:
        d2residual_by_dcdG = dB_dc
        d2residual_by_diotadG = np.zeros(dresidual_diota.shape)
        d2residual_by_dGdG = np.zeros(dresidual_dG.shape)
        d2residual_by_dcdG_flattened = d2residual_by_dcdG.reshape((nphi*ntheta*3, nsurfdofs))
        d2residual_by_diotadG_flattened = d2residual_by_diotadG.reshape((nphi*ntheta*3,))
        d2residual_by_dGdG_flattened = d2residual_by_dGdG.reshape((nphi*ntheta*3,))
        H = np.zeros((nphi*ntheta*3, nsurfdofs + 2, nsurfdofs + 2))
        # noqa turns out linting so that we can align everything neatly
        H[:, :nsurfdofs, :nsurfdofs] = d2residual_by_dcdc_flattened        # noqa (0, 0) dcdc
        H[:, :nsurfdofs, nsurfdofs] = d2residual_by_dcdiota_flattened     # noqa (0, 1) dcdiota
        H[:, :nsurfdofs, nsurfdofs+1] = d2residual_by_dcdG_flattened        # noqa (0, 2) dcdG
        H[:, nsurfdofs, :nsurfdofs] = d2residual_by_dcdiota_flattened     # noqa (1, 0) diotadc
        H[:, nsurfdofs, nsurfdofs] = d2residual_by_diotadiota_flattened  # noqa (1, 1) diotadiota
        H[:, nsurfdofs, nsurfdofs+1] = d2residual_by_diotadiota_flattened  # noqa (1, 2) diotadG
        H[:, nsurfdofs+1, :nsurfdofs] = d2residual_by_dcdG_flattened        # noqa (2, 0) dGdc
        H[:, nsurfdofs+1, nsurfdofs] = d2residual_by_diotadG_flattened     # noqa (2, 1) dGdiota
        H[:, nsurfdofs+1, nsurfdofs+1] = d2residual_by_dGdG_flattened        # noqa (2, 2) dGdG
    else:
        H = np.zeros((nphi*ntheta*3, nsurfdofs + 1, nsurfdofs + 1))

        H[:, :nsurfdofs, :nsurfdofs] = d2residual_by_dcdc_flattened        # noqa (0, 0) dcdc
        H[:, :nsurfdofs, nsurfdofs] = d2residual_by_dcdiota_flattened     # noqa (0, 1) dcdiota
        H[:, nsurfdofs, :nsurfdofs] = d2residual_by_dcdiota_flattened     # noqa (1, 0) diotadc
        H[:, nsurfdofs, nsurfdofs] = d2residual_by_diotadiota_flattened  # noqa (1, 1) diotadiota

    return r, J, H


def parameter_derivatives(surface: Surface,
                          shape_gradient: NDArray[Any, Float]
                          ) -> NDArray[Any, Float]:
    r"""
    Converts the shape gradient of a given figure of merit, :math:`f`,
    to derivatives with respect to parameters defining a surface.  For
    a perturbation to the surface :math:`\delta \vec{x}`, the
    resulting perturbation to the objective function is

    .. math::
      \delta f(\delta \vec{x}) = \int d^2 x \, G \delta \vec{x} \cdot \vec{n}

    where :math:`G` is the shape gradient and :math:`\vec{n}` is the
    unit normal. Given :math:`G`, the parameter derivatives are then
    computed as

    .. math::
      \frac{\partial f}{\partial \Omega} = \int d^2 x \, G \frac{\partial\vec{x}}{\partial \Omega} \cdot \vec{n},

    where :math:`\Omega` is any parameter of the surface.

    Args:
        surface: The surface to use for the computation
        shape_gradient: 2d array of size (numquadpoints_phi,numquadpoints_theta)

    Returns:
        1d array of size (ndofs)
    """
    N = surface.normal()
    norm_N = np.linalg.norm(N, axis=2)
    dx_by_dc = surface.dgamma_by_dcoeff()
    N_dot_dx_by_dc = np.einsum('ijk,ijkl->ijl', N, dx_by_dc)
    nphi = surface.gamma().shape[0]
    ntheta = surface.gamma().shape[1]
    return np.einsum('ijk,ij->k', N_dot_dx_by_dc, shape_gradient) / (ntheta * nphi)


class QfmResidual(Optimizable):
    r"""
    For a given surface :math:`S`, this class computes the residual

    .. math::
        f(S) = \frac{\int_{S} d^2 x \, (\textbf{B} \cdot \hat{\textbf{n}})^2}{\int_{S} d^2 x \, B^2}

    where :math:`\textbf{B}` is the magnetic field from :mod:`biotsavart`,
    :math:`\hat{\textbf{n}}` is the unit normal on a given surface, and the
    integration is performed over the surface. Derivatives are computed wrt the
    surface dofs.
    """

    def __init__(self, surface, biotsavart):
        self.surface = surface
        self.biotsavart = biotsavart
        self.biotsavart.append_parent(self.surface)
        super().__init__(depends_on=[surface, biotsavart])

    def recompute_bell(self, parent=None):
        self.invalidate_cache()

    def invalidate_cache(self):
        x = self.surface.gamma()
        xsemiflat = x.reshape((-1, 3))
        self.biotsavart.set_points(xsemiflat)

    def J(self):
        N = self.surface.normal()
        norm_N = np.linalg.norm(N, axis=2)
        n = N/norm_N[:, :, None]
        x = self.surface.gamma()
        nphi = x.shape[0]
        ntheta = x.shape[1]
        B = self.biotsavart.B().reshape((nphi, ntheta, 3))
        B_n = np.sum(B * n, axis=2)
        norm_B = np.linalg.norm(B, axis=2)
        return np.sum(B_n**2 * norm_N)/np.sum(norm_B**2 * norm_N)

    def dJ_by_dsurfacecoefficients(self):
        """
        Calculate the derivatives with respect to the surface coefficients
        """

        # we write the objective as J = J1/J2, then we compute the partial derivatives
        # dJ1_by_dgamma, dJ1_by_dN, dJ2_by_dgamma, dJ2_by_dN and then use the vjp functions
        # to get the derivatives wrt to the surface dofs
        x = self.surface.gamma()
        nphi = x.shape[0]
        ntheta = x.shape[1]
        dB_by_dX = self.biotsavart.dB_by_dX().reshape((nphi, ntheta, 3, 3))
        B = self.biotsavart.B().reshape((nphi, ntheta, 3))
        N = self.surface.normal()
        norm_N = np.linalg.norm(N, axis=2)

        B_N = np.sum(B * N, axis=2)
        dJ1dx = (2*B_N/norm_N)[:, :, None] * (np.sum(dB_by_dX*N[:, :, None, :], axis=3))
        dJ1dN = (2*B_N/norm_N)[:, :, None] * B - (B_N**2/norm_N**3)[:, :, None] * N

        dJ2dx = 2 * np.sum(dB_by_dX*B[:, :, None, :], axis=3) * norm_N[:, :, None]
        dJ2dN = (np.sum(B*B, axis=2)/norm_N)[:, :, None] * N

        J1 = np.sum(B_N**2 / norm_N)  # same as np.sum(B_n**2 * norm_N)
        J2 = np.sum(B**2 * norm_N[:, :, None])

        # d_J1 = self.surface.dnormal_by_dcoeff_vjp(dJ1dN) + self.surface.dgamma_by_dcoeff_vjp(dJ1dx)
        # d_J2 = self.surface.dnormal_by_dcoeff_vjp(dJ2dN) + self.surface.dgamma_by_dcoeff_vjp(dJ2dx)
        # deriv = d_J1/J2 - d_J2*J1/(J2*J2)

        deriv = self.surface.dnormal_by_dcoeff_vjp(dJ1dN/J2 - dJ2dN*J1/(J2*J2)) \
            + self.surface.dgamma_by_dcoeff_vjp(dJ1dx/J2 - dJ2dx*J1/(J2*J2))
        return deriv


class MajorRadius(Optimizable): 
    r"""
    This wrapper objective computes the major radius of a toroidal Boozer surface and supplies
    its derivative with respect to coils

    Args:
        boozer_surface: The surface to use for the computation
    """

    def __init__(self, boozer_surface):
        super().__init__(depends_on=[boozer_surface])
        self.boozer_surface = boozer_surface
        self.surface = boozer_surface.surface
        self.recompute_bell()

    def J(self):
        if self._J is None:
            self.compute()
        return self._J

    @derivative_dec
    def dJ(self):
        if self._dJ is None:
            self.compute()
        return self._dJ

    def recompute_bell(self, parent=None):
        self._J = None
        self._dJ = None

    def compute(self):
        if self.boozer_surface.need_to_run_code:
            res = self.boozer_surface.res
            res = self.boozer_surface.solve_residual_equation_exactly_newton(tol=1e-13, maxiter=20, iota=res['iota'], G=res['G'])

        surface = self.surface
        self._J = surface.major_radius()

        booz_surf = self.boozer_surface
        iota = booz_surf.res['iota']
        G = booz_surf.res['G']
        P, L, U = booz_surf.res['PLU']
        dconstraint_dcoils_vjp = boozer_surface_dexactresidual_dcoils_dcurrents_vjp

        # tack on dJ_diota = dJ_dG = 0 to the end of dJ_ds
        dJ_ds = np.zeros(L.shape[0])
        dj_ds = surface.dmajor_radius_by_dcoeff()
        dJ_ds[:dj_ds.size] = dj_ds
        adj = forward_backward(P, L, U, dJ_ds)

        adj_times_dg_dcoil = dconstraint_dcoils_vjp(adj, booz_surf, iota, G)
        self._dJ = -1 * adj_times_dg_dcoil


class NonQuasiSymmetricRatio(Optimizable):
    r"""
    This objective decomposes the field magnitude :math:`B(\varphi,\theta)` into quasisymmetric and
    non-quasisymmetric components.  For quasi-axisymmetry, we compute

    .. math::
        B_{\text{QS}} &= \frac{\int_0^1 B \|\mathbf n\| ~d\varphi}{\int_0^1 \|\mathbf n\| ~d\varphi} \\
        B_{\text{non-QS}} &= B - B_{\text{QS}}

    where :math:`B = \| \mathbf B(\varphi,\theta) \|_2`.  
    For quasi-poloidal symmetry, an analagous formula is used, but the integral is computed in the :math:`\theta` direction.
    The objective computed by this penalty is

    .. math::
        J &= \frac{\int_{\Gamma_{s}} B_{\text{non-QS}}^2~dS}{\int_{\Gamma_{s}} B_{\text{QS}}^2~dS} \\

    When :math:`J` is zero, then there is perfect QS on the given boozer surface. The ratio of the QS and non-QS components
    of the field is returned to avoid dependence on the magnitude of the field strength.  Note that this penalty is computed
    on an auxilliary surface with quadrature points that are different from those on the input Boozer surface.  This is to allow
    for a spectrally accurate evaluation of the above integrals. Note that if boozer_surface.surface.stellsym == True, 
    computing this term on the half-period with shifted quadrature points is ~not~ equivalent to computing on the full-period 
    with unshifted points.  This is why we compute on an auxilliary surface with quadrature points on the full period.

    Args:
        boozer_surface: input boozer surface on which the penalty term is evaluated,
        biotsavart: biotsavart object (not necessarily the same as the one used on the Boozer surface). 
        sDIM: integer that determines the resolution of the quadrature points placed on the auxilliary surface.  
        quasi_poloidal: `False` for quasiaxisymmetry and `True` for quasipoloidal symmetry
    """

    def __init__(self, boozer_surface, bs, sDIM=20, quasi_poloidal=False):
        # only BoozerExact surfaces work for now
        assert boozer_surface.res['type'] == 'exact'
        # only SurfaceXYZTensorFourier for now
        assert type(boozer_surface.surface) is SurfaceXYZTensorFourier 

        Optimizable.__init__(self, depends_on=[boozer_surface])
        in_surface = boozer_surface.surface
        self.boozer_surface = boozer_surface

        surface = in_surface
        phis = np.linspace(0, 1/in_surface.nfp, 2*sDIM, endpoint=False)
        thetas = np.linspace(0, 1., 2*sDIM, endpoint=False)
        surface = SurfaceXYZTensorFourier(mpol=in_surface.mpol, ntor=in_surface.ntor, stellsym=in_surface.stellsym, nfp=in_surface.nfp, quadpoints_phi=phis, quadpoints_theta=thetas, dofs=in_surface.dofs)

        self.axis = 1 if quasi_poloidal else 0
        self.in_surface = in_surface
        self.surface = surface
        self.biotsavart = bs
        self.recompute_bell()

    def recompute_bell(self, parent=None):
        self._J = None
        self._dJ = None

    def J(self):
        if self._J is None:
            self.compute()
        return self._J

    @derivative_dec
    def dJ(self):
        if self._dJ is None:
            self.compute()
        return self._dJ

    def compute(self):
        if self.boozer_surface.need_to_run_code:
            res = self.boozer_surface.res
            res = self.boozer_surface.solve_residual_equation_exactly_newton(tol=1e-13, maxiter=20, iota=res['iota'], G=res['G'])

        self.biotsavart.set_points(self.surface.gamma().reshape((-1, 3)))
        axis = self.axis

        # compute J
        surface = self.surface
        nphi = surface.quadpoints_phi.size
        ntheta = surface.quadpoints_theta.size

        B = self.biotsavart.B()
        B = B.reshape((nphi, ntheta, 3))
        modB = np.sqrt(B[:, :, 0]**2 + B[:, :, 1]**2 + B[:, :, 2]**2)

        nor = surface.normal()
        dS = np.sqrt(nor[:, :, 0]**2 + nor[:, :, 1]**2 + nor[:, :, 2]**2)

        B_QS = np.mean(modB * dS, axis=axis) / np.mean(dS, axis=axis)

        if axis == 0:
            B_QS = B_QS[None, :]
        else:
            B_QS = B_QS[:, None]

        B_nonQS = modB - B_QS
        self._J = np.mean(dS * B_nonQS**2) / np.mean(dS * B_QS**2)

        booz_surf = self.boozer_surface
        iota = booz_surf.res['iota']
        G = booz_surf.res['G']
        P, L, U = booz_surf.res['PLU']
        dconstraint_dcoils_vjp = boozer_surface_dexactresidual_dcoils_dcurrents_vjp

        dJ_by_dB = self.dJ_by_dB().reshape((-1, 3))
        dJ_by_dcoils = self.biotsavart.B_vjp(dJ_by_dB)

        # tack on dJ_diota = dJ_dG = 0 to the end of dJ_ds
        dJ_ds = np.concatenate((self.dJ_by_dsurfacecoefficients(), [0., 0.]))
        adj = forward_backward(P, L, U, dJ_ds)

        adj_times_dg_dcoil = dconstraint_dcoils_vjp(adj, booz_surf, iota, G)
        self._dJ = dJ_by_dcoils-adj_times_dg_dcoil

    def dJ_by_dB(self):
        """
        Return the partial derivative of the objective with respect to the magnetic field
        """
        surface = self.surface
        nphi = surface.quadpoints_phi.size
        ntheta = surface.quadpoints_theta.size
        axis = self.axis

        B = self.biotsavart.B()
        B = B.reshape((nphi, ntheta, 3))

        modB = np.sqrt(B[:, :, 0]**2 + B[:, :, 1]**2 + B[:, :, 2]**2)
        nor = surface.normal()
        dS = np.sqrt(nor[:, :, 0]**2 + nor[:, :, 1]**2 + nor[:, :, 2]**2)

        denom = np.mean(dS, axis=axis)
        B_QS = np.mean(modB * dS, axis=axis) / denom

        if axis == 0:
            B_QS = B_QS[None, :]
        else:
            B_QS = B_QS[:, None]

        B_nonQS = modB - B_QS

        dmodB_dB = B / modB[..., None]
        dnum_by_dB = B_nonQS[..., None] * dmodB_dB * dS[:, :, None] / (nphi * ntheta)  # d J_nonQS / dB_ijk
        ddenom_by_dB = B_QS[..., None] * dmodB_dB * dS[:, :, None] / (nphi * ntheta)  # dJ_QS/dB_ijk
        num = 0.5*np.mean(dS * B_nonQS**2)
        denom = 0.5*np.mean(dS * B_QS**2)
        return (denom * dnum_by_dB - num * ddenom_by_dB) / denom**2 

    def dJ_by_dsurfacecoefficients(self):
        """
        Return the partial derivative of the objective with respect to the surface coefficients
        """
        surface = self.surface
        nphi = surface.quadpoints_phi.size
        ntheta = surface.quadpoints_theta.size
        axis = self.axis

        B = self.biotsavart.B()
        B = B.reshape((nphi, ntheta, 3))
        modB = np.sqrt(B[:, :, 0]**2 + B[:, :, 1]**2 + B[:, :, 2]**2)

        nor = surface.normal()
        dnor_dc = surface.dnormal_by_dcoeff()
        dS = np.sqrt(nor[:, :, 0]**2 + nor[:, :, 1]**2 + nor[:, :, 2]**2)
        dS_dc = (nor[:, :, 0, None]*dnor_dc[:, :, 0, :] + nor[:, :, 1, None]*dnor_dc[:, :, 1, :] + nor[:, :, 2, None]*dnor_dc[:, :, 2, :])/dS[:, :, None]

        B_QS = np.mean(modB * dS, axis=axis) / np.mean(dS, axis=axis)

        if axis == 0:
            B_QS = B_QS[None, :]
        else:
            B_QS = B_QS[:, None]

        B_nonQS = modB - B_QS

        dB_by_dX = self.biotsavart.dB_by_dX().reshape((nphi, ntheta, 3, 3))
        dx_dc = surface.dgamma_by_dcoeff()
        dB_dc = np.einsum('ijkl,ijkm->ijlm', dB_by_dX, dx_dc, optimize=True)

        modB = np.sqrt(B[:, :, 0]**2 + B[:, :, 1]**2 + B[:, :, 2]**2)
        dmodB_dc = (B[:, :, 0, None] * dB_dc[:, :, 0, :] + B[:, :, 1, None] * dB_dc[:, :, 1, :] + B[:, :, 2, None] * dB_dc[:, :, 2, :])/modB[:, :, None]

        num = np.mean(modB * dS, axis=axis)
        denom = np.mean(dS, axis=axis)
        dnum_dc = np.mean(dmodB_dc * dS[..., None] + modB[..., None] * dS_dc, axis=axis) 
        ddenom_dc = np.mean(dS_dc, axis=axis)
        B_QS_dc = (dnum_dc * denom[:, None] - ddenom_dc * num[:, None])/denom[:, None]**2

        if axis == 0:
            B_QS_dc = B_QS_dc[None, :, :]
        else:
            B_QS_dc = B_QS_dc[:, None, :]

        B_nonQS_dc = dmodB_dc - B_QS_dc

        num = 0.5*np.mean(dS * B_nonQS**2)
        denom = 0.5*np.mean(dS * B_QS**2)
        dnum_by_dc = np.mean(0.5*dS_dc * B_nonQS[..., None]**2 + dS[..., None] * B_nonQS[..., None] * B_nonQS_dc, axis=(0, 1)) 
        ddenom_by_dc = np.mean(0.5*dS_dc * B_QS[..., None]**2 + dS[..., None] * B_QS[..., None] * B_QS_dc, axis=(0, 1)) 
        dJ_by_dc = (denom * dnum_by_dc - num * ddenom_by_dc) / denom**2 
        return dJ_by_dc


class Iotas(Optimizable):
    """
    This term returns the rotational transform on a boozer surface as well as its derivative
    with respect to the coil degrees of freedom.
    """

    def __init__(self, boozer_surface):
        Optimizable.__init__(self, x0=np.asarray([]), depends_on=[boozer_surface])
        self.boozer_surface = boozer_surface
        self.biotsavart = boozer_surface.biotsavart 
        self.recompute_bell()

    def J(self):
        if self._J is None:
            self.compute()
        return self._J

    @derivative_dec
    def dJ(self):
        if self._dJ is None:
            self.compute()
        return self._dJ

    def recompute_bell(self, parent=None):
        self._J = None
        self._dJ_by_dcoefficients = None
        self._dJ_by_dcoilcurrents = None

    def compute(self):
        if self.boozer_surface.need_to_run_code:
            res = self.boozer_surface.res
            res = self.boozer_surface.solve_residual_equation_exactly_newton(tol=1e-13, maxiter=20, iota=res['iota'], G=res['G'])

        self._J = self.boozer_surface.res['iota']

        booz_surf = self.boozer_surface
        iota = booz_surf.res['iota']
        G = booz_surf.res['G']
        P, L, U = booz_surf.res['PLU']
        dconstraint_dcoils_vjp = boozer_surface_dexactresidual_dcoils_dcurrents_vjp

        # tack on dJ_diota = dJ_dG = 0 to the end of dJ_ds
        dJ_ds = np.zeros(L.shape[0])
        dJ_ds[-2] = 1.
        adj = forward_backward(P, L, U, dJ_ds)

        adj_times_dg_dcoil = dconstraint_dcoils_vjp(adj, booz_surf, iota, G)
        self._dJ = -1.*adj_times_dg_dcoil


def boozer_surface_dexactresidual_dcoils_dcurrents_vjp(lm, booz_surf, iota, G):
    r"""
    For a given surface with points :math:`x` on it, this function computes the
    vector-Jacobian product of:

    .. math::
        \lambda^T \frac{d\mathbf{r}}{d\text{coils   }} &= [G\lambda - 2\lambda\|\mathbf B(\mathbf x)\| (\mathbf{x}_\varphi + \iota \mathbf{x}_\theta) ]^T \frac{d\mathbf B}{d\text{coils}} \\ 
        \lambda^T \frac{d\mathbf{r}}{d\text{currents}} &= [G\lambda - 2\lambda\|\mathbf B(\mathbf x)\| (\mathbf{x}_\varphi + \iota \mathbf{x}_\theta) ]^T \frac{d\mathbf B}{d\text{currents}}

    where :math:`\mathbf{r}` is the Boozer residual.
    G is known for exact boozer surfaces, so if G=None is passed, then that
    value is used instead.

    Args:
        lm: adjoint variable,
        booz_surf: boozer surface,
        iota: rotational transform on the boozer surface,
        G: constant on boozer surface,
    """
    surface = booz_surf.surface
    biotsavart = booz_surf.biotsavart
    user_provided_G = G is not None
    if not user_provided_G:
        G = 2. * np.pi * np.sum(np.abs(biotsavart.coil_currents)) * (4 * np.pi * 10**(-7) / (2 * np.pi))

    res, dres_dB = boozer_surface_residual_dB(surface, iota, G, biotsavart)
    dres_dB = dres_dB.reshape((-1, 3, 3))

    lm_label = lm[-1]
    lmask = np.zeros(booz_surf.res["mask"].shape)
    lmask[booz_surf.res["mask"]] = lm[:-1]
    lm_cons = lmask.reshape((-1, 3))

    lm_times_dres_dB = np.sum(lm_cons[:, :, None] * dres_dB, axis=1).reshape((-1, 3))
    lm_times_dres_dcoils = biotsavart.B_vjp(lm_times_dres_dB)
    lm_times_dlabel_dcoils = lm_label*booz_surf.label.dJ(partials=True)(biotsavart, as_derivative=True)

    return lm_times_dres_dcoils+lm_times_dlabel_dcoils


def boozer_surface_residual_dB(surface, iota, G, biotsavart):
    r"""
    For a given surface with points x on it, this function computes the
    differentiated residual

    .. math::
        \frac{d}{dB_{i,j,k}}[ G B_{i,j,k} - \|\mathbf{B}_{i,j}\|^2  (\mathbf{x}_{\varphi} + \iota  \mathbf{x}_{\theta}) ]

    where :math:`B_{i,j,k}` is the kth component of the magnetic field :math:`\mathbf B_{i,j}` at quadrature point :math:`(i,j)` 
    as well as the derivatives of this residual with respect to surface dofs,
    :math:`\iota`, and :math:`G`. :math:`G` is known for exact boozer surfaces, so if 
    G=None is passed, then that value is used instead.
    """

    user_provided_G = G is not None
    if not user_provided_G:
        G = 2. * np.pi * np.sum(np.abs(biotsavart.coil_currents)) * (4 * np.pi * 10**(-7) / (2 * np.pi))

    x = surface.gamma()
    xphi = surface.gammadash1()
    xtheta = surface.gammadash2()
    nphi = x.shape[0]
    ntheta = x.shape[1]

    xsemiflat = x.reshape((x.size//3, 3)).copy()

    biotsavart.set_points(xsemiflat)

    B = biotsavart.B().reshape((nphi, ntheta, 3))

    tang = xphi + iota * xtheta
    residual = G*B - np.sum(B**2, axis=2)[..., None] * tang

    GI = np.eye(3, 3) * G
    dresidual_dB = GI[None, None, :, :] - 2. * tang[:, :, :, None] * B[:, :, None, :]

    residual_flattened = residual.reshape((nphi*ntheta*3, ))
    dresidual_dB_flattened = dresidual_dB.reshape((nphi*ntheta*3, 3))
    r = residual_flattened
    dr_dB = dresidual_dB_flattened

    return r, dr_dB
<|MERGE_RESOLUTION|>--- conflicted
+++ resolved
@@ -145,11 +145,7 @@
             self.surface = surface.__class__.from_nphi_ntheta(nphi=nphi, ntheta=ntheta, range=range, nfp=surface.nfp, stellsym=surface.stellsym, \
                                                               mpol=surface.mpol, ntor=surface.ntor, dofs=surface.dofs)
         else:
-<<<<<<< HEAD
-            self.surface = in_surface
-=======
             self.surface = surface
->>>>>>> 8db94519
 
         self.biotsavart = biotsavart
         self.idx = idx
