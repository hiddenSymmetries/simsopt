import numpy as np

import simsoptpp as sopp
from .._core.optimizable import Optimizable
from .._core.derivative import Derivative, derivative_dec
from .._core.types import RealArray
from .surface import Surface
from .surfacexyztensorfourier import SurfaceXYZTensorFourier
from ..objectives.utilities import forward_backward

__all__ = ['Area', 'Volume', 'ToroidalFlux', 'PrincipalCurvature',
           'QfmResidual', 'boozer_surface_residual', 'Iotas', 
           'MajorRadius', 'NonQuasiSymmetricRatio', 'BoozerResidual', 
           'AspectRatio']


class AspectRatio(Optimizable):
    """
    Wrapper class for surface aspect ratio.
    """

    def __init__(self, surface, range=None, nphi=None, ntheta=None):

        if range is not None or nphi is not None or ntheta is not None:
            if range is None:
                if surface.stellsym:
                    range = Surface.RANGE_HALF_PERIOD
                else:
                    range = Surface.RANGE_FIELD_PERIOD
            if nphi is None:
                nphi = len(surface.quadpoints_phi)
            if ntheta is None:
                ntheta = len(surface.quadpoints_theta)
            self.surface = surface.__class__.from_nphi_ntheta(nphi=nphi, ntheta=ntheta, range=range, nfp=surface.nfp, stellsym=surface.stellsym, \
                                                              mpol=surface.mpol, ntor=surface.ntor, dofs=surface.dofs)
        else:
            self.surface = surface

        self.range = range
        self.nphi = nphi
        self.ntheta = ntheta

        super().__init__(depends_on=[self.surface])

    def J(self):
        """
        Compute the aspect ratio of a surface.
        """
        return self.surface.aspect_ratio()

    @derivative_dec
    def dJ(self):
        return Derivative({self.surface: self.dJ_by_dsurfacecoefficients()})

    def dJ_by_dsurfacecoefficients(self):
        """
        Calculate the partial derivatives with respect to the surface coefficients.
        """
        return self.surface.daspect_ratio_by_dcoeff()

    def d2J_by_dsurfacecoefficientsdsurfacecoefficients(self):
        """
        Calculate the second partial derivatives with respect to the surface coefficients.
        """
        return self.surface.d2aspect_ratio_by_dcoeff_dcoeff()


class Area(Optimizable):
    """
    Wrapper class for surface area label.
    """

    def __init__(self, surface, range=None, nphi=None, ntheta=None):

        if range is not None or nphi is not None or ntheta is not None:
            if range is None:
                if surface.stellsym:
                    range = Surface.RANGE_HALF_PERIOD
                else:
                    range = Surface.RANGE_FIELD_PERIOD
            if nphi is None:
                nphi = len(surface.quadpoints_phi)
            if ntheta is None:
                ntheta = len(surface.quadpoints_theta)
            self.surface = surface.__class__.from_nphi_ntheta(nphi=nphi, ntheta=ntheta, range=range, nfp=surface.nfp, stellsym=surface.stellsym, \
                                                              mpol=surface.mpol, ntor=surface.ntor, dofs=surface.dofs)
        else:
            self.surface = surface

        self.range = range
        self.nphi = nphi
        self.ntheta = ntheta

        super().__init__(depends_on=[self.surface])

    def J(self):
        """
        Compute the area of a surface.
        """
        return self.surface.area()

    @derivative_dec
    def dJ(self):
        return Derivative({self.surface: self.dJ_by_dsurfacecoefficients()})

    def dJ_by_dsurfacecoefficients(self):
        """
        Calculate the partial derivatives with respect to the surface coefficients.
        """
        return self.surface.darea_by_dcoeff()

    def d2J_by_dsurfacecoefficientsdsurfacecoefficients(self):
        """
        Calculate the second partial derivatives with respect to the surface coefficients.
        """
        return self.surface.d2area_by_dcoeffdcoeff()


class Volume(Optimizable):
    """
    Wrapper class for volume label.
    """

    def __init__(self, surface, range=None, nphi=None, ntheta=None):

        if range is not None or nphi is not None or ntheta is not None:
            if range is None:
                if surface.stellsym:
                    range = Surface.RANGE_HALF_PERIOD
                else:
                    range = Surface.RANGE_FIELD_PERIOD
            if nphi is None:
                nphi = len(surface.quadpoints_phi)
            if ntheta is None:
                ntheta = len(surface.quadpoints_theta)
            self.surface = surface.__class__.from_nphi_ntheta(nphi=nphi, ntheta=ntheta, range=range, nfp=surface.nfp, stellsym=surface.stellsym, \
                                                              mpol=surface.mpol, ntor=surface.ntor, dofs=surface.dofs)
        else:
            self.surface = surface

        self.range = range
        self.nphi = nphi
        self.ntheta = ntheta

        super().__init__(depends_on=[self.surface])

    def J(self):
        """
        Compute the volume enclosed by the surface.
        """
        return self.surface.volume()

    @derivative_dec
    def dJ(self):
        return Derivative({self.surface: self.dJ_by_dsurfacecoefficients()})

    def dJ_by_dsurfacecoefficients(self):
        """
        Calculate the derivatives with respect to the surface coefficients.
        """
        return self.surface.dvolume_by_dcoeff()

    def d2J_by_dsurfacecoefficientsdsurfacecoefficients(self):
        """
        Calculate the second derivatives with respect to the surface coefficients.
        """
        return self.surface.d2volume_by_dcoeffdcoeff()


class ToroidalFlux(Optimizable):
    r"""
    Given a surface and Biot Savart kernel, this objective calculates

    .. math::
       J &= \int_{S_{\varphi}} \mathbf{B} \cdot \mathbf{n} ~ds, \\
       &= \int_{S_{\varphi}} \text{curl} \mathbf{A} \cdot \mathbf{n} ~ds, \\
       &= \int_{\partial S_{\varphi}} \mathbf{A} \cdot \mathbf{t}~dl,

    where :math:`S_{\varphi}` is a surface of constant :math:`\varphi`, and :math:`\mathbf A`
    is the magnetic vector potential.
    """

    def __init__(self, surface, biotsavart, idx=0, range=None, nphi=None, ntheta=None):

        if range is not None or nphi is not None or ntheta is not None:
            if range is None:
                if surface.stellsym:
                    range = Surface.RANGE_HALF_PERIOD
                else:
                    range = Surface.RANGE_FIELD_PERIOD
            if nphi is None:
                nphi = len(surface.quadpoints_phi)
            if ntheta is None:
                ntheta = len(surface.quadpoints_theta)
            self.surface = surface.__class__.from_nphi_ntheta(nphi=nphi, ntheta=ntheta, range=range, nfp=surface.nfp, stellsym=surface.stellsym, \
                                                              mpol=surface.mpol, ntor=surface.ntor, dofs=surface.dofs)
        else:
            self.surface = surface

        self.biotsavart = biotsavart
        self.idx = idx

        self.range = range
        self.nphi = nphi
        self.ntheta = ntheta

        super().__init__(depends_on=[self.surface, biotsavart])

    def recompute_bell(self, parent=None):
        self.invalidate_cache()

    def invalidate_cache(self):
        x = self.surface.gamma()[self.idx]
        self.biotsavart.set_points(x)

    def J(self):
        r"""
        Compute the toroidal flux on the surface where
        :math:`\varphi = \texttt{quadpoints_varphi}[\texttt{idx}]`.
        """
        xtheta = self.surface.gammadash2()[self.idx]
        ntheta = self.surface.gamma().shape[1]
        A = self.biotsavart.A()
        tf = np.sum(A * xtheta)/ntheta
        return tf

    @derivative_dec
    def dJ(self):
        d_s = Derivative({self.surface: self.dJ_by_dsurfacecoefficients()})
        d_c = self.dJ_by_dcoils()
        return d_s + d_c

    def dJ_by_dsurfacecoefficients(self):
        """
        Calculate the partial derivatives with respect to the surface coefficients.
        """
        ntheta = self.surface.gamma().shape[1]
        dA_by_dX = self.biotsavart.dA_by_dX()
        A = self.biotsavart.A()
        dgammadash2 = self.surface.gammadash2()[self.idx, :]
        dgammadash2_by_dc = self.surface.dgammadash2_by_dcoeff()[self.idx, :]

        dx_dc = self.surface.dgamma_by_dcoeff()[self.idx]
        dA_dc = np.sum(dA_by_dX[..., :, None] * dx_dc[..., None, :], axis=1)
        term1 = np.sum(dA_dc * dgammadash2[..., None], axis=(0, 1))
        term2 = np.sum(A[..., None] * dgammadash2_by_dc, axis=(0, 1))

        out = (term1+term2)/ntheta
        return out

    def d2J_by_dsurfacecoefficientsdsurfacecoefficients(self):
        """
        Calculate the second partial derivatives with respect to the surface coefficients.
        """
        ntheta = self.surface.gamma().shape[1]
        dx_dc = self.surface.dgamma_by_dcoeff()[self.idx]
        d2A_by_dXdX = self.biotsavart.d2A_by_dXdX().reshape((ntheta, 3, 3, 3))
        dA_by_dX = self.biotsavart.dA_by_dX()
        dA_dc = np.sum(dA_by_dX[..., :, None] * dx_dc[..., None, :], axis=1)
        d2A_dcdc = np.einsum('jkpl,jpn,jkm->jlmn', d2A_by_dXdX, dx_dc, dx_dc)

        dgammadash2 = self.surface.gammadash2()[self.idx]
        dgammadash2_by_dc = self.surface.dgammadash2_by_dcoeff()[self.idx]

        term1 = np.sum(d2A_dcdc * dgammadash2[..., None, None], axis=-3)
        term2 = np.sum(dA_dc[..., :, None] * dgammadash2_by_dc[..., None, :], axis=-3)
        term3 = np.sum(dA_dc[..., None, :] * dgammadash2_by_dc[..., :, None], axis=-3)

        out = (1/ntheta) * np.sum(term1+term2+term3, axis=0)
        return out

    def dJ_by_dcoils(self):
        """
        Calculate the partial derivatives with respect to the coil coefficients.
        """
        xtheta = self.surface.gammadash2()[self.idx]
        ntheta = self.surface.gamma().shape[1]
        dJ_by_dA = xtheta/ntheta
        dJ_by_dcoils = self.biotsavart.A_vjp(dJ_by_dA)
        return dJ_by_dcoils


class PrincipalCurvature(Optimizable):
    r"""

    Given a Surface, evaluates a metric based on the principal curvatures,
    :math:`\kappa_1` and :math:`\kappa_2`, where :math:`\kappa_1>\kappa_2`.
    This metric is designed to penalize :math:`\kappa_1 > \kappa_{\max,1}` and
    :math:`-\kappa_2 > \kappa_{\max,2}`.

    .. math::
       J &= \int d^2 x \exp \left(- ( \kappa_1 - \kappa_{\max,1})/w_1) \right) \\
         &+ \int d^2 x \exp \left(- (-\kappa_2 - \kappa_{\max,2})/w_2) \right).

    This metric can be used as a regularization within fixed-boundary optimization
    to prevent, for example, surfaces with concave regions
    (large values of :math:`|\kappa_2|`) or surfaces with large elongation
    (large values of :math:`\kappa_1`).

    """

    def __init__(self, surface, kappamax1=1, kappamax2=1, weight1=0.05, weight2=0.05):
        super().__init__(depends_on=[surface])
        self.surface = surface
        self.kappamax1 = kappamax1
        self.kappamax2 = kappamax2
        self.weight1 = weight1
        self.weight2 = weight2

    def J(self):
        curvature = self.surface.surface_curvatures()
        k1 = curvature[:, :, 2]  # larger
        k2 = curvature[:, :, 3]  # smaller
        normal = self.surface.normal()
        norm_normal = np.sqrt(normal[:, :, 0]**2 + normal[:, :, 1]**2 + normal[:, :, 2]**2)
        return np.sum(norm_normal * np.exp(-(k1 - self.kappamax1)/self.weight1)) + \
            np.sum(norm_normal * np.exp(-(-k2 - self.kappamax2)/self.weight2))

    @derivative_dec
    def dJ(self):
        curvature = self.surface.surface_curvatures()
        k1 = curvature[:, :, 2]  # larger
        k2 = curvature[:, :, 3]  # smaller
        normal = self.surface.normal()
        norm_normal = np.sqrt(normal[:, :, 0]**2 + normal[:, :, 1]**2 + normal[:, :, 2]**2)
        dcurvature_dc = self.surface.dsurface_curvatures_by_dcoeff()
        dk1_dc = dcurvature_dc[:, :, 2, :]
        dk2_dc = dcurvature_dc[:, :, 3, :]
        dnormal_dc = self.surface.dnormal_by_dcoeff()
        dnorm_normal_dc = normal[:, :, 0, None]*dnormal_dc[:, :, 0, :]/norm_normal[:, :, None] + \
            normal[:, :, 1, None]*dnormal_dc[:, :, 1, :]/norm_normal[:, :, None] + \
            normal[:, :, 2, None]*dnormal_dc[:, :, 2, :]/norm_normal[:, :, None]
        deriv = np.sum(dnorm_normal_dc * np.exp(-(k1[:, :, None] - self.kappamax1)/self.weight1), axis=(0, 1)) + \
            np.sum(norm_normal[:, :, None] * np.exp(-(k1[:, :, None] - self.kappamax1)/self.weight1) * (- dk1_dc/self.weight1), axis=(0, 1)) + \
            np.sum(dnorm_normal_dc * np.exp(-(-k2[:, :, None] - self.kappamax2)/self.weight2), axis=(0, 1)) + \
            np.sum(norm_normal[:, :, None] * np.exp(-(-k2[:, :, None] - self.kappamax2)/self.weight2) * (dk2_dc/self.weight2), axis=(0, 1))
        return Derivative({self.surface: deriv})


def boozer_surface_residual(surface, iota, G, biotsavart, derivatives=0, weight_inv_modB=False):
    r"""
    For a given surface, this function computes the
    residual

    .. math::
        G\mathbf B_\text{BS}(\mathbf x) - \|\mathbf B_\text{BS}(\mathbf x)\|^2  (\mathbf x_\varphi + \iota  \mathbf x_\theta)

    as well as the derivatives of this residual with respect to surface dofs,
    iota, and G.  In the above, :math:`\mathbf x` are points on the surface, :math:`\iota` is the
    rotational transform on that surface, and :math:`\mathbf B_{\text{BS}}` is the magnetic field
    computed using the Biot-Savart law.

    :math:`G` is known for exact boozer surfaces, so if ``G=None`` is passed, then that
    value is used instead.

    Args:
        surface: The surface to use for the computation
        iota: the surface rotational transform
        G: a constant that is a function of the coil currents in vacuum field
        biotsavart: the Biot-Savart magnetic field
        derivatives: how many spatial derivatives of the residual to compute
        weight_inv_modB: whether or not to weight the residual by :math:`1/\|\mathbf B\|`.  This 
                         is useful to activate so that the residual does not scale with the 
                         coil currents.

    Returns:
        the residual at the surface quadrature points and optionally the spatial derivatives
        of the residual.


    """
    
    assert derivatives in [0, 1, 2]

    user_provided_G = G is not None
    if not user_provided_G:
        G = 2. * np.pi * np.sum([np.abs(c.current.get_value()) for c in biotsavart.coils]) * (4 * np.pi * 10**(-7) / (2 * np.pi))

    x = surface.gamma()
    xphi = surface.gammadash1()
    xtheta = surface.gammadash2()
    nphi = x.shape[0]
    ntheta = x.shape[1]

    xsemiflat = x.reshape((x.size//3, 3)).copy()

    biotsavart.set_points(xsemiflat)

    biotsavart.compute(derivatives)
    B = biotsavart.B().reshape((nphi, ntheta, 3))

    tang = xphi + iota * xtheta
    B2 = np.sum(B**2, axis=2)
    residual = G*B - B2[..., None] * tang

    if weight_inv_modB:
        modB = np.sqrt(B2)
        w = 1./modB
        rtil = w[:, :, None] * residual
    else:
        rtil = residual.copy()

    rtil_flattened = rtil.reshape((nphi*ntheta*3, ))
    r = rtil_flattened
    if derivatives == 0:
        return r,

    dx_dc = surface.dgamma_by_dcoeff()
    dxphi_dc = surface.dgammadash1_by_dcoeff()
    dxtheta_dc = surface.dgammadash2_by_dcoeff()
    nsurfdofs = dx_dc.shape[-1]

    dB_by_dX = biotsavart.dB_by_dX().reshape((nphi, ntheta, 3, 3))
    dB_dc = np.einsum('ijkl,ijkm->ijlm', dB_by_dX, dx_dc)

    # dresidual_dc = G*dB_dc - 2*np.sum(B[..., None]*dB_dc, axis=2)[:, :, None, :] * tang[..., None] - B2[..., None, None] * (dxphi_dc + iota * dxtheta_dc)
    dresidual_dc = sopp.boozer_dresidual_dc(G, dB_dc, B, tang, B2, dxphi_dc, iota, dxtheta_dc)
    dresidual_diota = -B2[..., None] * xtheta

    if weight_inv_modB:
        dB2_dc = 2*np.einsum('ijk,ijkl->ijl', B, dB_dc, optimize=True)
        dmodB_dc = 0.5*dB2_dc/np.sqrt(B2[:, :, None])
        dw_dc = -dmodB_dc/modB[:, :, None]**2
        drtil_dc = residual[..., None] * dw_dc[:, :, None, :] + w[:, :, None, None] * dresidual_dc
        drtil_diota = w[:, :, None] * dresidual_diota
    else:
        drtil_dc = dresidual_dc.copy() 
        drtil_diota = dresidual_diota.copy()

    drtil_dc_flattened = drtil_dc.reshape((nphi*ntheta*3, nsurfdofs))
    drtil_diota_flattened = drtil_diota.reshape((nphi*ntheta*3, 1))

    if user_provided_G:
        dresidual_dG = B
        
        if weight_inv_modB:
            drtil_dG = w[:, :, None] * dresidual_dG
        else:
            drtil_dG = dresidual_dG.copy()

        drtil_dG_flattened = drtil_dG.reshape((nphi*ntheta*3, 1))
        J = np.concatenate((drtil_dc_flattened, drtil_diota_flattened, drtil_dG_flattened), axis=1)
    else:
        J = np.concatenate((drtil_dc_flattened, drtil_diota_flattened), axis=1)
    
    if derivatives == 1:
        return r, J

    d2B_by_dXdX = biotsavart.d2B_by_dXdX().reshape((nphi, ntheta, 3, 3, 3))
    d2B_dcdc = np.einsum('ijkpl,ijpn,ijkm->ijlmn', d2B_by_dXdX, dx_dc, dx_dc, optimize=True)
    dB2_dc = 2. * np.einsum('ijl,ijlm->ijm', B, dB_dc, optimize=True)

    term1 = np.einsum('ijlm,ijln->ijmn', dB_dc, dB_dc, optimize=True)
    term2 = np.einsum('ijlmn,ijl->ijmn', d2B_dcdc, B, optimize=True)
    d2B2_dcdc = 2*(term1 + term2)

    term1 = -(dxphi_dc[..., None, :] + iota * dxtheta_dc[..., None, :]) * dB2_dc[..., None, :, None]
    term2 = -(dxphi_dc[..., :, None] + iota * dxtheta_dc[..., :, None]) * dB2_dc[..., None, None, :]
    term3 = -(xphi[..., None, None] + iota * xtheta[..., None, None]) * d2B2_dcdc[..., None, :, :]
    d2residual_by_dcdc = G * d2B_dcdc + term1 + term2 + term3
    d2residual_by_dcdiota = -(dB2_dc[..., None, :] * xtheta[..., :, None] + B2[..., None, None] * dxtheta_dc)
    d2residual_by_diotadiota = np.zeros(dresidual_diota.shape)

    if weight_inv_modB:
        d2B2_dcdc = 2*(np.einsum('ijlm,ijln->ijmn', dB_dc, dB_dc, optimize=True)+np.einsum('ijkpl,ijpn,ijkm,ijl->ijmn', d2B_by_dXdX, dx_dc, dx_dc, B, optimize=True))
        d2modB_dc2 = (2*B2[:, :, None, None] * d2B2_dcdc - dB2_dc[:, :, :, None]*dB2_dc[:, :, None, :])*(1/(4*B2[:, :, None, None]**1.5))
        d2w_dc2 = (2*dmodB_dc[:, :, :, None] * dmodB_dc[:, :, None, :] - modB[:, :, None, None] * d2modB_dc2)/modB[:, :, None, None]**3.

        d2rtil_dcdc = residual[..., None, None] * d2w_dc2[:, :, None, ...] \
            + dw_dc[:, :, None, :, None] * dresidual_dc[:, :, :, None, :] \
            + dw_dc[:, :, None, None, :] * dresidual_dc[:, :, :, :, None] \
            + w[:, :, None, None, None] * d2residual_by_dcdc
        d2rtil_dcdiota = w[:, :, None, None] * d2residual_by_dcdiota + dw_dc[:, :, None, :] * dresidual_diota[..., None] 
        d2rtil_diotadiota = np.zeros(dresidual_diota.shape)
    else:
        d2rtil_dcdc = d2residual_by_dcdc.copy()
        d2rtil_dcdiota = d2residual_by_dcdiota.copy() 
        d2rtil_diotadiota = d2residual_by_diotadiota.copy()
   
    d2rtil_dcdc_flattened = d2rtil_dcdc.reshape((nphi*ntheta*3, nsurfdofs, nsurfdofs))
    d2rtil_dcdiota_flattened = d2rtil_dcdiota.reshape((nphi*ntheta*3, nsurfdofs))
    d2rtil_diotadiota_flattened = d2rtil_diotadiota.reshape((nphi*ntheta*3,))
    
    if user_provided_G:
        d2residual_by_dcdG = dB_dc
        if weight_inv_modB:
            d2rtil_dcdG = dw_dc[:, :, None, :] * dresidual_dG[..., None] + w[:, :, None, None] * d2residual_by_dcdG 
        else:
            d2rtil_dcdG = d2residual_by_dcdG.copy()

        d2rtil_dGdG = np.zeros(dresidual_dG.shape)
        d2rtil_dcdG_flattened = d2rtil_dcdG.reshape((nphi*ntheta*3, nsurfdofs))
        d2rtil_diotadG_flattened = np.zeros((nphi*ntheta*3,))
        d2rtil_dGdG_flattened = d2rtil_dGdG.reshape((nphi*ntheta*3,))
        
        H = np.zeros((nphi*ntheta*3, nsurfdofs + 2, nsurfdofs + 2))
        # noqa turns out linting so that we can align everything neatly
        H[:, :nsurfdofs, :nsurfdofs] = d2rtil_dcdc_flattened        # noqa (0, 0) dcdc
        H[:, :nsurfdofs, nsurfdofs] = d2rtil_dcdiota_flattened     # noqa (0, 1) dcdiota
        H[:, :nsurfdofs, nsurfdofs+1] = d2rtil_dcdG_flattened        # noqa (0, 2) dcdG
        H[:, nsurfdofs, :nsurfdofs] = d2rtil_dcdiota_flattened     # noqa (1, 0) diotadc
        H[:, nsurfdofs, nsurfdofs] = d2rtil_diotadiota_flattened  # noqa (1, 1) diotadiota
        H[:, nsurfdofs, nsurfdofs+1] = d2rtil_diotadiota_flattened  # noqa (1, 2) diotadG
        H[:, nsurfdofs+1, :nsurfdofs] = d2rtil_dcdG_flattened        # noqa (2, 0) dGdc
        H[:, nsurfdofs+1, nsurfdofs] = d2rtil_diotadG_flattened     # noqa (2, 1) dGdiota
        H[:, nsurfdofs+1, nsurfdofs+1] = d2rtil_dGdG_flattened        # noqa (2, 2) dGdG
    else:
        H = np.zeros((nphi*ntheta*3, nsurfdofs + 1, nsurfdofs + 1))
        H[:, :nsurfdofs, :nsurfdofs] = d2rtil_dcdc_flattened        # noqa (0, 0) dcdc
        H[:, :nsurfdofs, nsurfdofs] = d2rtil_dcdiota_flattened     # noqa (0, 1) dcdiota
        H[:, nsurfdofs, :nsurfdofs] = d2rtil_dcdiota_flattened     # noqa (1, 0) diotadc
        H[:, nsurfdofs, nsurfdofs] = d2rtil_diotadiota_flattened  # noqa (1, 1) diotadiota

    return r, J, H


def parameter_derivatives(surface: Surface,
                          shape_gradient: RealArray
                          ) -> RealArray:
    r"""
    Converts the shape gradient of a given figure of merit, :math:`f`,
    to derivatives with respect to parameters defining a surface.  For
    a perturbation to the surface :math:`\delta \vec{x}`, the
    resulting perturbation to the objective function is

    .. math::
      \delta f(\delta \vec{x}) = \int d^2 x \, G \delta \vec{x} \cdot \vec{n}

    where :math:`G` is the shape gradient and :math:`\vec{n}` is the
    unit normal. Given :math:`G`, the parameter derivatives are then
    computed as

    .. math::
      \frac{\partial f}{\partial \Omega} = \int d^2 x \, G \frac{\partial\vec{x}}{\partial \Omega} \cdot \vec{n},

    where :math:`\Omega` is any parameter of the surface.

    Args:
        surface: The surface to use for the computation
        shape_gradient: 2d array of size (numquadpoints_phi,numquadpoints_theta)

    Returns:
        1d array of size (ndofs)
    """
    N = surface.normal()
    dx_by_dc = surface.dgamma_by_dcoeff()
    N_dot_dx_by_dc = np.einsum('ijk,ijkl->ijl', N, dx_by_dc)
    nphi = surface.gamma().shape[0]
    ntheta = surface.gamma().shape[1]
    return np.einsum('ijk,ij->k', N_dot_dx_by_dc, shape_gradient) / (ntheta * nphi)


class QfmResidual(Optimizable):
    r"""
    For a given surface :math:`S`, this class computes the residual

    .. math::
        f(S) = \frac{\int_{S} d^2 x \, (\textbf{B} \cdot \hat{\textbf{n}})^2}{\int_{S} d^2 x \, B^2}

    where :math:`\textbf{B}` is the magnetic field from :mod:`biotsavart`,
    :math:`\hat{\textbf{n}}` is the unit normal on a given surface, and the
    integration is performed over the surface. Derivatives are computed wrt the
    surface dofs.
    """

    def __init__(self, surface, biotsavart):
        self.surface = surface
        self.biotsavart = biotsavart
        self.biotsavart.append_parent(self.surface)
        super().__init__(depends_on=[surface, biotsavart])

    def recompute_bell(self, parent=None):
        self.invalidate_cache()

    def invalidate_cache(self):
        x = self.surface.gamma()
        xsemiflat = x.reshape((-1, 3))
        self.biotsavart.set_points(xsemiflat)

    def J(self):
        N = self.surface.normal()
        norm_N = np.linalg.norm(N, axis=2)
        n = N/norm_N[:, :, None]
        x = self.surface.gamma()
        nphi = x.shape[0]
        ntheta = x.shape[1]
        B = self.biotsavart.B().reshape((nphi, ntheta, 3))
        B_n = np.sum(B * n, axis=2)
        norm_B = np.linalg.norm(B, axis=2)
        return np.sum(B_n**2 * norm_N)/np.sum(norm_B**2 * norm_N)

    def dJ_by_dsurfacecoefficients(self):
        """
        Calculate the derivatives with respect to the surface coefficients
        """

        # we write the objective as J = J1/J2, then we compute the partial derivatives
        # dJ1_by_dgamma, dJ1_by_dN, dJ2_by_dgamma, dJ2_by_dN and then use the vjp functions
        # to get the derivatives wrt to the surface dofs
        x = self.surface.gamma()
        nphi = x.shape[0]
        ntheta = x.shape[1]
        dB_by_dX = self.biotsavart.dB_by_dX().reshape((nphi, ntheta, 3, 3))
        B = self.biotsavart.B().reshape((nphi, ntheta, 3))
        N = self.surface.normal()
        norm_N = np.linalg.norm(N, axis=2)

        B_N = np.sum(B * N, axis=2)
        dJ1dx = (2*B_N/norm_N)[:, :, None] * (np.sum(dB_by_dX*N[:, :, None, :], axis=3))
        dJ1dN = (2*B_N/norm_N)[:, :, None] * B - (B_N**2/norm_N**3)[:, :, None] * N

        dJ2dx = 2 * np.sum(dB_by_dX*B[:, :, None, :], axis=3) * norm_N[:, :, None]
        dJ2dN = (np.sum(B*B, axis=2)/norm_N)[:, :, None] * N

        J1 = np.sum(B_N**2 / norm_N)  # same as np.sum(B_n**2 * norm_N)
        J2 = np.sum(B**2 * norm_N[:, :, None])

        # d_J1 = self.surface.dnormal_by_dcoeff_vjp(dJ1dN) + self.surface.dgamma_by_dcoeff_vjp(dJ1dx)
        # d_J2 = self.surface.dnormal_by_dcoeff_vjp(dJ2dN) + self.surface.dgamma_by_dcoeff_vjp(dJ2dx)
        # deriv = d_J1/J2 - d_J2*J1/(J2*J2)

        deriv = self.surface.dnormal_by_dcoeff_vjp(dJ1dN/J2 - dJ2dN*J1/(J2*J2)) \
            + self.surface.dgamma_by_dcoeff_vjp(dJ1dx/J2 - dJ2dx*J1/(J2*J2))
        return deriv


class MajorRadius(Optimizable): 
    r"""
    This wrapper objective computes the major radius of a toroidal Boozer surface and supplies
    its derivative with respect to coils

    Args:
        boozer_surface: The surface to use for the computation
    """

    def __init__(self, boozer_surface):
        super().__init__(depends_on=[boozer_surface])
        self.boozer_surface = boozer_surface
        self.surface = boozer_surface.surface
        self.recompute_bell()

    def J(self):
        if self._J is None:
            self.compute()
        return self._J

    @derivative_dec
    def dJ(self):
        if self._dJ is None:
            self.compute()
        return self._dJ

    def recompute_bell(self, parent=None):
        self._J = None
        self._dJ = None

    def compute(self):
        if self.boozer_surface.need_to_run_code:
            res = self.boozer_surface.res
            res = self.boozer_surface.run_code(res['iota'], G=res['G'])

        surface = self.surface
        self._J = surface.major_radius()

        booz_surf = self.boozer_surface
        iota = booz_surf.res['iota']
        G = booz_surf.res['G']
        P, L, U = booz_surf.res['PLU']
        dconstraint_dcoils_vjp = self.boozer_surface.res['vjp']

        # tack on dJ_diota = dJ_dG = 0 to the end of dJ_ds
        dJ_ds = np.zeros(L.shape[0], dtype=complex)
        dj_ds = surface.dmajor_radius_by_dcoeff()
        dJ_ds[:dj_ds.size] = dj_ds
        adj = forward_backward(P, L, U, dJ_ds)

        adj_times_dg_dcoil = dconstraint_dcoils_vjp(adj, booz_surf, iota, G)
        self._dJ = -1 * adj_times_dg_dcoil


class NonQuasiSymmetricRatio(Optimizable):
    r"""
    This objective decomposes the field magnitude :math:`B(\varphi,\theta)` into quasisymmetric and
    non-quasisymmetric components.  For quasi-axisymmetry, we compute

    .. math::
        B_{\text{QS}} &= \frac{\int_0^1 B \|\mathbf n\| ~d\varphi}{\int_0^1 \|\mathbf n\| ~d\varphi} \\
        B_{\text{non-QS}} &= B - B_{\text{QS}}

    where :math:`B = \| \mathbf B(\varphi,\theta) \|_2`.  
    For quasi-poloidal symmetry, an analagous formula is used, but the integral is computed in the :math:`\theta` direction.
    The objective computed by this penalty is

    .. math::
        J &= \frac{\int_{\Gamma_{s}} B_{\text{non-QS}}^2~dS}{\int_{\Gamma_{s}} B_{\text{QS}}^2~dS} \\

    When :math:`J` is zero, then there is perfect QS on the given boozer surface. The ratio of the QS and non-QS components
    of the field is returned to avoid dependence on the magnitude of the field strength.  Note that this penalty is computed
    on an auxilliary surface with quadrature points that are different from those on the input Boozer surface.  This is to allow
    for a spectrally accurate evaluation of the above integrals. Note that if boozer_surface.surface.stellsym == True, 
    computing this term on the half-period with shifted quadrature points is ~not~ equivalent to computing on the full-period 
    with unshifted points.  This is why we compute on an auxilliary surface with quadrature points on the full period.

    Args:
        boozer_surface: input boozer surface on which the penalty term is evaluated,
        biotsavart: biotsavart object (not necessarily the same as the one used on the Boozer surface). 
        sDIM: integer that determines the resolution of the quadrature points placed on the auxilliary surface.  
        quasi_poloidal: `False` for quasiaxisymmetry and `True` for quasipoloidal symmetry
    """

    def __init__(self, boozer_surface, bs, sDIM=20, quasi_poloidal=False):
        # only SurfaceXYZTensorFourier for now
        assert type(boozer_surface.surface) is SurfaceXYZTensorFourier 

        Optimizable.__init__(self, depends_on=[boozer_surface])
        in_surface = boozer_surface.surface
        self.boozer_surface = boozer_surface

        surface = in_surface
        phis = np.linspace(0, 1/in_surface.nfp, 2*(in_surface.ntor*2+1), endpoint=False)
        thetas = np.linspace(0, 1., 2*(in_surface.mpol*2+1), endpoint=False)
        surface = SurfaceXYZTensorFourier(mpol=in_surface.mpol, ntor=in_surface.ntor, stellsym=in_surface.stellsym, nfp=in_surface.nfp, quadpoints_phi=phis, quadpoints_theta=thetas, dofs=in_surface.dofs)

        self.axis = 1 if quasi_poloidal else 0
        self.in_surface = in_surface
        self.surface = surface
        self.biotsavart = bs
        self.recompute_bell()

    def recompute_bell(self, parent=None):
        self._J = None
        self._dJ = None

    def J(self):
        if self._J is None:
            self.compute()
        return self._J

    @derivative_dec
    def dJ(self):
        if self._dJ is None:
            self.compute()
        return self._dJ

    def compute(self):
        if self.boozer_surface.need_to_run_code:
            res = self.boozer_surface.res
            res = self.boozer_surface.run_code(res['iota'], G=res['G'])

        self.biotsavart.set_points(self.surface.gamma().reshape((-1, 3)))
        axis = self.axis

        # compute J
        surface = self.surface
        nphi = surface.quadpoints_phi.size
        ntheta = surface.quadpoints_theta.size

        B = self.biotsavart.B()
        B = B.reshape((nphi, ntheta, 3))
        modB = np.sqrt(B[:, :, 0]**2 + B[:, :, 1]**2 + B[:, :, 2]**2)

        nor = surface.normal()
        dS = np.sqrt(nor[:, :, 0]**2 + nor[:, :, 1]**2 + nor[:, :, 2]**2)

        B_QS = np.mean(modB * dS, axis=axis) / np.mean(dS, axis=axis)

        if axis == 0:
            B_QS = B_QS[None, :]
        else:
            B_QS = B_QS[:, None]

        B_nonQS = modB - B_QS
        self._J = np.mean(dS * B_nonQS**2) / np.mean(dS * B_QS**2)
        
        booz_surf = self.boozer_surface
        iota = booz_surf.res['iota']
        G = booz_surf.res['G']
        P, L, U = booz_surf.res['PLU']
        dconstraint_dcoils_vjp = self.boozer_surface.res['vjp']

        dJ_by_dB = self.dJ_by_dB().reshape((-1, 3))
        dJ_by_dcoils = self.biotsavart.B_vjp(dJ_by_dB)
        
        # tack on dJ_diota = dJ_dG = 0 to the end of dJ_ds
        dJ_ds = np.zeros(L.shape[0], dtype=complex)
        dj_ds = self.dJ_by_dsurfacecoefficients()
        dJ_ds[:dj_ds.size] = dj_ds
        adj = forward_backward(P, L, U, dJ_ds)

        adj_times_dg_dcoil = dconstraint_dcoils_vjp(adj, booz_surf, iota, G)
        self._dJ = dJ_by_dcoils-adj_times_dg_dcoil

    def dJ_by_dB(self):
        """
        Return the partial derivative of the objective with respect to the magnetic field
        """
        surface = self.surface
        nphi = surface.quadpoints_phi.size
        ntheta = surface.quadpoints_theta.size
        axis = self.axis

        B = self.biotsavart.B()
        B = B.reshape((nphi, ntheta, 3))

        modB = np.sqrt(B[:, :, 0]**2 + B[:, :, 1]**2 + B[:, :, 2]**2)
        nor = surface.normal()
        dS = np.sqrt(nor[:, :, 0]**2 + nor[:, :, 1]**2 + nor[:, :, 2]**2)

        denom = np.mean(dS, axis=axis)
        B_QS = np.mean(modB * dS, axis=axis) / denom

        if axis == 0:
            B_QS = B_QS[None, :]
        else:
            B_QS = B_QS[:, None]

        B_nonQS = modB - B_QS

        dmodB_dB = B / modB[..., None]
        dnum_by_dB = B_nonQS[..., None] * dmodB_dB * dS[:, :, None] / (nphi * ntheta)  # d J_nonQS / dB_ijk
        ddenom_by_dB = B_QS[..., None] * dmodB_dB * dS[:, :, None] / (nphi * ntheta)  # dJ_QS/dB_ijk
        num = 0.5*np.mean(dS * B_nonQS**2)
        denom = 0.5*np.mean(dS * B_QS**2)
        return (denom * dnum_by_dB - num * ddenom_by_dB) / denom**2 

    def dJ_by_dsurfacecoefficients(self):
        """
        Return the partial derivative of the objective with respect to the surface coefficients
        """
        surface = self.surface
        nphi = surface.quadpoints_phi.size
        ntheta = surface.quadpoints_theta.size
        axis = self.axis

        B = self.biotsavart.B()
        B = B.reshape((nphi, ntheta, 3))
        modB = np.sqrt(B[:, :, 0]**2 + B[:, :, 1]**2 + B[:, :, 2]**2)

        nor = surface.normal()
        dnor_dc = surface.dnormal_by_dcoeff()
        dS = np.sqrt(nor[:, :, 0]**2 + nor[:, :, 1]**2 + nor[:, :, 2]**2)
        dS_dc = (nor[:, :, 0, None]*dnor_dc[:, :, 0, :] + nor[:, :, 1, None]*dnor_dc[:, :, 1, :] + nor[:, :, 2, None]*dnor_dc[:, :, 2, :])/dS[:, :, None]

        B_QS = np.mean(modB * dS, axis=axis) / np.mean(dS, axis=axis)

        if axis == 0:
            B_QS = B_QS[None, :]
        else:
            B_QS = B_QS[:, None]

        B_nonQS = modB - B_QS

        dB_by_dX = self.biotsavart.dB_by_dX().reshape((nphi, ntheta, 3, 3))
        dx_dc = surface.dgamma_by_dcoeff()
        dB_dc = np.einsum('ijkl,ijkm->ijlm', dB_by_dX, dx_dc, optimize=True)

        modB = np.sqrt(B[:, :, 0]**2 + B[:, :, 1]**2 + B[:, :, 2]**2)
        dmodB_dc = (B[:, :, 0, None] * dB_dc[:, :, 0, :] + B[:, :, 1, None] * dB_dc[:, :, 1, :] + B[:, :, 2, None] * dB_dc[:, :, 2, :])/modB[:, :, None]

        num = np.mean(modB * dS, axis=axis)
        denom = np.mean(dS, axis=axis)
        dnum_dc = np.mean(dmodB_dc * dS[..., None] + modB[..., None] * dS_dc, axis=axis) 
        ddenom_dc = np.mean(dS_dc, axis=axis)
        B_QS_dc = (dnum_dc * denom[:, None] - ddenom_dc * num[:, None])/denom[:, None]**2

        if axis == 0:
            B_QS_dc = B_QS_dc[None, :, :]
        else:
            B_QS_dc = B_QS_dc[:, None, :]

        B_nonQS_dc = dmodB_dc - B_QS_dc

        num = 0.5*np.mean(dS * B_nonQS**2)
        denom = 0.5*np.mean(dS * B_QS**2)
        dnum_by_dc = np.mean(0.5*dS_dc * B_nonQS[..., None]**2 + dS[..., None] * B_nonQS[..., None] * B_nonQS_dc, axis=(0, 1)) 
        ddenom_by_dc = np.mean(0.5*dS_dc * B_QS[..., None]**2 + dS[..., None] * B_QS[..., None] * B_QS_dc, axis=(0, 1)) 
        dJ_by_dc = (denom * dnum_by_dc - num * ddenom_by_dc) / denom**2 
        return dJ_by_dc


class Iotas(Optimizable):
    """
    This term returns the rotational transform on a boozer surface as well as its derivative
    with respect to the coil degrees of freedom.
    """

    def __init__(self, boozer_surface):
        Optimizable.__init__(self, x0=np.asarray([]), depends_on=[boozer_surface])
        self.boozer_surface = boozer_surface
        self.biotsavart = boozer_surface.biotsavart 
        self.recompute_bell()

    def J(self):
        if self._J is None:
            self.compute()
        return self._J

    @derivative_dec
    def dJ(self):
        if self._dJ is None:
            self.compute()
        return self._dJ

    def recompute_bell(self, parent=None):
        self._J = None
        self._dJ = None
        self._dJ_by_dcoefficients = None
        self._dJ_by_dcoilcurrents = None

    def compute(self):
        if self.boozer_surface.need_to_run_code:
            res = self.boozer_surface.res
            res = self.boozer_surface.run_code(res['iota'], G=res['G'])

        self._J = self.boozer_surface.res['iota']

        booz_surf = self.boozer_surface
        iota = booz_surf.res['iota']
        G = booz_surf.res['G']
        P, L, U = booz_surf.res['PLU']
        dconstraint_dcoils_vjp = self.boozer_surface.res['vjp']

        dJ_ds = np.zeros(L.shape[0])
        if G is not None:
            # tack on dJ_diota = 1, and  dJ_dG = 0 to the end of dJ_ds
            dJ_ds[-2] = 1.
        else:
            # tack on dJ_diota = 1 to the end of dJ_ds
            dJ_ds[-1] = 1.

        adj = forward_backward(P, L, U, dJ_ds)

        adj_times_dg_dcoil = dconstraint_dcoils_vjp(adj, booz_surf, iota, G)
        self._dJ = -1.*adj_times_dg_dcoil


class BoozerResidual(Optimizable):
    r"""
    This term returns the Boozer residual penalty term
    
    .. math::
       J = \int_0^{1/n_{\text{fp}}} \int_0^1 \| \mathbf r \|^2 ~d\theta ~d\varphi + w (\text{label.J()-boozer_surface.constraint_weight})^2.
    
    where
    
    .. math::
        \mathbf r = \frac{1}{\|\mathbf B\|}[G\mathbf B_\text{BS}(\mathbf x) - ||\mathbf B_\text{BS}(\mathbf x)||^2  (\mathbf x_\varphi + \iota  \mathbf x_\theta)]
    
    """

    def __init__(self, boozer_surface, bs):
        Optimizable.__init__(self, depends_on=[boozer_surface])
        in_surface = boozer_surface.surface
        self.boozer_surface = boozer_surface
        
        # same number of points as on the solved surface
        phis = in_surface.quadpoints_phi
        thetas = in_surface.quadpoints_theta

        s = SurfaceXYZTensorFourier(mpol=in_surface.mpol, ntor=in_surface.ntor, stellsym=in_surface.stellsym, nfp=in_surface.nfp, quadpoints_phi=phis, quadpoints_theta=thetas)
        s.set_dofs(in_surface.get_dofs())

        self.constraint_weight = boozer_surface.constraint_weight if boozer_surface.constraint_weight is not None else 0.
        self.in_surface = in_surface
        self.surface = s
        self.biotsavart = bs
        self.recompute_bell()

    def J(self):
        """
        Return the value of the penalty function.
        """
        
        if self._J is None:
            self.compute()
        return self._J
    
    @derivative_dec
    def dJ(self):
        """
        Return the derivative of the penalty function with respect to the coil degrees of freedom.
        """

        if self._dJ is None:
            self.compute()
        return self._dJ

    def recompute_bell(self, parent=None):
        self._J = None
        self._dJ = None

    def compute(self):
        if self.boozer_surface.need_to_run_code:
            res = self.boozer_surface.res
            res = self.boozer_surface.run_code(res['iota'], G=res['G'])

        self.surface.set_dofs(self.in_surface.get_dofs())
        self.biotsavart.set_points(self.surface.gamma().reshape((-1, 3)))
 
        nphi = self.surface.quadpoints_phi.size
        ntheta = self.surface.quadpoints_theta.size
        num_points = 3 * nphi * ntheta

        # compute J
        surface = self.surface
        iota = self.boozer_surface.res['iota']
        G = self.boozer_surface.res['G']
        r, J = boozer_surface_residual(surface, iota, G, self.biotsavart, derivatives=1, weight_inv_modB=self.boozer_surface.res['weight_inv_modB'] if 'weight_inv_modB' in self.boozer_surface.res else False)
        rtil = np.concatenate((r/np.sqrt(num_points), [np.sqrt(self.constraint_weight)*(self.boozer_surface.label.J()-self.boozer_surface.targetlabel)]))
        self._J = 0.5*np.sum(rtil**2)
        
        booz_surf = self.boozer_surface
        P, L, U = booz_surf.res['PLU']
        dconstraint_dcoils_vjp = booz_surf.res['vjp']
        
        dJ_by_dB = self.dJ_by_dB()
        dJ_by_dcoils = self.biotsavart.B_vjp(dJ_by_dB)

        # dJ_diota, dJ_dG  to the end of dJ_ds are on the end
        dl = np.zeros((J.shape[1],))
        dlabel_dsurface = self.boozer_surface.label.dJ_by_dsurfacecoefficients()
        dl[:dlabel_dsurface.size] = dlabel_dsurface
        Jtil = np.concatenate((J/np.sqrt(num_points), np.sqrt(self.constraint_weight) * dl[None, :]), axis=0)
        dJ_ds = Jtil.T@rtil
        
        adj = forward_backward(P, L, U, dJ_ds)
        
        adj_times_dg_dcoil = dconstraint_dcoils_vjp(adj, booz_surf, iota, G)
        self._dJ = dJ_by_dcoils - adj_times_dg_dcoil
        
    def dJ_by_dB(self):
        """
        Return the partial derivative of the objective with respect to the magnetic field
        """
        
        surface = self.surface
        res = self.boozer_surface.res
        nphi = self.surface.quadpoints_phi.size
        ntheta = self.surface.quadpoints_theta.size
        num_points = 3 * nphi * ntheta
        r, r_dB = boozer_surface_residual_dB(surface, self.boozer_surface.res['iota'], self.boozer_surface.res['G'], self.biotsavart, derivatives=0, weight_inv_modB=self.boozer_surface.res['weight_inv_modB'] if 'weight_inv_modB' in self.boozer_surface.res else False)

        r /= np.sqrt(num_points)
        r_dB /= np.sqrt(num_points)
        
        dJ_by_dB = r[:, None]*r_dB
        dJ_by_dB = np.sum(dJ_by_dB.reshape((-1, 3, 3)), axis=1)
        return dJ_by_dB


def boozer_surface_dexactresidual_dcoils_dcurrents_vjp(lm, booz_surf, iota, G):
    r"""
    For a given surface with points :math:`x` on it, this function computes the
    vector-Jacobian product of:

    .. math::
        \lambda^T \frac{d\mathbf{r}}{d\text{coils   }} &= [G\lambda - 2\lambda\|\mathbf B(\mathbf x)\| (\mathbf{x}_\varphi + \iota \mathbf{x}_\theta) ]^T \frac{d\mathbf B}{d\text{coils}} \\ 
        \lambda^T \frac{d\mathbf{r}}{d\text{currents}} &= [G\lambda - 2\lambda\|\mathbf B(\mathbf x)\| (\mathbf{x}_\varphi + \iota \mathbf{x}_\theta) ]^T \frac{d\mathbf B}{d\text{currents}}

    where :math:`\mathbf{r}` is the Boozer residual.

    Args:
        lm: adjoint variable,
        booz_surf: boozer surface,
        iota: rotational transform on the boozer surface,
        G: constant on boozer surface,
    """
    surface = booz_surf.surface
    biotsavart = booz_surf.biotsavart
    
    # G must be provided here
    assert G is not None

    res, dres_dB = boozer_surface_residual_dB(surface, iota, G, biotsavart)
    dres_dB = dres_dB.reshape((-1, 3, 3))

    lm_label = lm[-1]
<<<<<<< HEAD
    lmask = np.zeros(booz_surf.res["mask"].shape, dtype=complex)
    lmask[booz_surf.res["mask"]] = lm[:-1]
=======
    lmask = np.zeros(booz_surf.res["mask"].shape)
    #lmask[booz_surf.res["mask"]] = lm[:-1]
    lmask[booz_surf.res["mask"]] = lm[:-1 if surface.stellsym else -3]
>>>>>>> 83c2ed6f
    lm_cons = lmask.reshape((-1, 3))

    lm_times_dres_dB = np.sum(lm_cons[:, :, None] * dres_dB, axis=1).reshape((-1, 3))
    lm_times_dres_dcoils = biotsavart.B_vjp(lm_times_dres_dB)
    lm_times_dlabel_dcoils = lm_label*booz_surf.label.dJ(partials=True)(biotsavart, as_derivative=True)

    return lm_times_dres_dcoils+lm_times_dlabel_dcoils


def boozer_surface_dlsqgrad_dcoils_vjp(lm, booz_surf, iota, G, weight_inv_modB=True):
    """
    For a given surface with points x on it, this function computes the
    vector-Jacobian product of \lm^T * dlsqgrad_dcoils, \lm^T * dlsqgrad_dcurrents:
    lm^T dresidual_dcoils    = lm^T [dr_dsurface]^T[dr_dcoils]    + sum r_i lm^T d2ri_dsdc
    lm^T dresidual_dcurrents = lm^T [dr_dsurface]^T[dr_dcurrents] + sum r_i lm^T d2ri_dsdcurrents

    G is known for exact boozer surfaces, so if G=None is passed, then that
    value is used instead.
    """
   
    surface = booz_surf.surface
    biotsavart = booz_surf.biotsavart
    nphi = surface.quadpoints_phi.size
    ntheta = surface.quadpoints_theta.size
    num_points = 3 * nphi * ntheta
    # r, dr_dB, J, d2residual_dsurfacedB, d2residual_dsurfacedgradB
    boozer = boozer_surface_residual_dB(surface, iota, G, biotsavart, derivatives=1, weight_inv_modB=weight_inv_modB)
    r = boozer[0]/np.sqrt(num_points)
    dr_dB = boozer[1].reshape((-1, 3, 3))/np.sqrt(num_points)
    dr_ds = boozer[2]/np.sqrt(num_points)
    d2r_dsdB = boozer[3]/np.sqrt(num_points)
    d2r_dsdgradB = boozer[4]/np.sqrt(num_points)

    v1 = np.sum(np.sum(lm[:, None]*dr_ds.T, axis=0).reshape((-1, 3, 1)) * dr_dB, axis=1)
    v2 = np.sum(r.reshape((-1, 3, 1))*np.sum(lm[None, None, :]*d2r_dsdB, axis=-1).reshape((-1, 3, 3)), axis=1)
    v3 = np.sum(r.reshape((-1, 3, 1, 1))*np.sum(lm[None, None, None, :]*d2r_dsdgradB, axis=-1).reshape((-1, 3, 3, 3)), axis=1)
    dres_dcoils = biotsavart.B_and_dB_vjp(v1+v2, v3)
    return dres_dcoils[0]+dres_dcoils[1]


def boozer_surface_residual_dB(surface, iota, G, biotsavart, derivatives=0, weight_inv_modB=False):
    """
    For a given surface with points x on it, this function computes the
    differentiated residual
       d/dB[ G*B_BS(x) - ||B_BS(x)||^2 * (x_phi + iota * x_theta) ]
    as well as the derivatives of this residual with respect to surface dofs,
    iota, and G.
    G is known for exact boozer surfaces, so if G=None is passed, then that
    value is used instead.
    """
    
    user_provided_G = G is not None
    if not user_provided_G:
        G = 2. * np.pi * np.sum(np.abs([c.current.get_value() for c in biotsavart.coils])) * (4 * np.pi * 10**(-7) / (2 * np.pi))

    x = surface.gamma()
    xphi = surface.gammadash1()
    xtheta = surface.gammadash2()
    nphi = x.shape[0]
    ntheta = x.shape[1]

    xsemiflat = x.reshape((x.size//3, 3)).copy()

    biotsavart.set_points(xsemiflat)

    B = biotsavart.B().reshape((nphi, ntheta, 3))

    tang = xphi + iota * xtheta
    residual = G*B - np.sum(B**2, axis=2)[..., None] * tang

    GI = np.eye(3, 3) * G
    dresidual_dB = GI[None, None, :, :] - 2. * tang[:, :, :, None] * B[:, :, None, :]
    
    if weight_inv_modB:
        B2 = np.sum(B**2, axis=2)
        modB = np.sqrt(B2)
        w = 1./modB
        dw_dB = -B/B2[:, :, None]**1.5
        rtil = w[:, :, None] * residual
        drtil_dB = residual[:, :, :, None] * dw_dB[:, :, None, :] + dresidual_dB * w[:, :, None, None] 
    else:
        rtil = residual.copy()
        drtil_dB = dresidual_dB.copy()

    rtil_flattened = rtil.reshape((nphi*ntheta*3, ))
    drtil_dB_flattened = drtil_dB.reshape((nphi*ntheta*3, 3))

    if derivatives == 0:
        return rtil_flattened, drtil_dB_flattened

    dx_dc = surface.dgamma_by_dcoeff()
    dxphi_dc = surface.dgammadash1_by_dcoeff()
    dxtheta_dc = surface.dgammadash2_by_dcoeff()
    nsurfdofs = dx_dc.shape[-1]

    dB_by_dX = biotsavart.dB_by_dX().reshape((nphi, ntheta, 3, 3))
    dB_dc = np.einsum('ijkl,ijkm->ijlm', dB_by_dX, dx_dc, optimize=True)
    dtang_dc = dxphi_dc + iota * dxtheta_dc
    dresidual_dc = G*dB_dc \
        - 2*np.sum(B[..., None]*dB_dc, axis=2)[:, :, None, :] * tang[..., None] \
        - np.sum(B**2, axis=2)[..., None, None] * dtang_dc
    dresidual_diota = -np.sum(B**2, axis=2)[..., None] * xtheta

    d2residual_dcdB = -2*dB_dc[:, :, None, :, :] * tang[:, :, :, None, None] - 2*B[:, :, None, :, None] * dtang_dc[:, :, :, None, :]
    d2residual_diotadB = -2.*B[:, :, None, :] * xtheta[:, :, :, None]
    d2residual_dcdgradB = -2.*B[:, :, None, None, :, None]*dx_dc[:, :, None, :, None, :]*tang[:, :, :, None, None, None]
    idx = np.arange(3)
    d2residual_dcdgradB[:, :, idx, :, idx, :] += dx_dc * G

    if weight_inv_modB:
        dB2_dc = 2*np.einsum('ijk,ijkl->ijl', B, dB_dc, optimize=True)
        dmodB_dc = 0.5*dB2_dc/modB[:, :, None]
        dw_dc = -dmodB_dc/B2[:, :, None]
        
        d2w_dcdB = -(dB_dc * B2[:, :, None, None]**1.5 - 1.5*dB2_dc[:, :, None, :]*modB[:, :, None, None]*B[:, :, :, None])/B2[:, :, None, None]**3
        d2w_dcdgradB = dw_dB[:, :, None, :, None] * dx_dc[:, :, :, None, :]

        drtil_dc = dresidual_dc * w[:, :, None, None] + dw_dc[:, :, None, :] * residual[..., None]
        drtil_diota = w[:, :, None] * dresidual_diota
        d2rtil_dcdB = dresidual_dc[:, :, :, None, :]*dw_dB[:, :, None, :, None]  \
            + dresidual_dB[:, :, :, :, None]*dw_dc[:, :, None, None, :] \
            + d2residual_dcdB*w[:, :, None, None, None] \
            + residual[:, :, :, None, None]*d2w_dcdB[:, :, None, :, :]
        d2rtil_diotadB = dw_dB[:, :, None, :]*dresidual_diota[:, :, :, None] + w[:, :, None, None]*d2residual_diotadB 
        d2rtil_dcdgradB = d2w_dcdgradB[:, :, None, :, :, :]*residual[:, :, :, None, None, None] + d2residual_dcdgradB*w[:, :, None, None, None, None]
    else:
        drtil_dc = dresidual_dc.copy()
        drtil_diota = dresidual_diota.copy()
        d2rtil_dcdB = d2residual_dcdB.copy()
        d2rtil_diotadB = d2residual_diotadB.copy()
        d2rtil_dcdgradB = d2residual_dcdgradB.copy()

    drtil_dc_flattened = drtil_dc.reshape((nphi*ntheta*3, nsurfdofs))
    drtil_diota_flattened = drtil_diota.reshape((nphi*ntheta*3, 1))
    d2rtil_dcdB_flattened = d2rtil_dcdB.reshape((nphi*ntheta*3, 3, nsurfdofs))
    d2rtil_diotadB_flattened = d2rtil_diotadB.reshape((nphi*ntheta*3, 3, 1))
    d2rtil_dcdgradB_flattened = d2rtil_dcdgradB.reshape((nphi*ntheta*3, 3, 3, nsurfdofs))
    d2rtil_diotadgradB_flattened = np.zeros((nphi*ntheta*3, 3, 3, 1))

    if user_provided_G:
        dresidual_dG = B
        d2residual_dGdB = np.ones((nphi*ntheta, 3, 3))
        d2residual_dGdB[:, :, :] = np.eye(3)[None, :, :]
        d2residual_dGdB = d2residual_dGdB.reshape((nphi, ntheta, 3, 3))
        d2residual_dGdgradB = np.zeros((nphi, ntheta, 3, 3, 3))

        if weight_inv_modB:
            drtil_dG = dresidual_dG * w[:, :, None]
            d2rtil_dGdB = d2residual_dGdB * w[:, :, None, None] + dw_dB[:, :, None, :]*dresidual_dG[:, :, :, None]
            d2rtil_dGdgradB = d2residual_dGdgradB.copy()
        else:
            drtil_dG = dresidual_dG.copy()
            d2rtil_dGdB = d2residual_dGdB.copy()
            d2rtil_dGdgradB = d2residual_dGdgradB.copy()

        drtil_dG_flattened = drtil_dG.reshape((nphi*ntheta*3, 1))
        d2rtil_dGdB_flattened = d2rtil_dGdB.reshape((nphi*ntheta*3, 3, 1))
        d2rtil_dGdgradB_flattened = d2rtil_dGdgradB.reshape((nphi*ntheta*3, 3, 3, 1))

        J = np.concatenate((drtil_dc_flattened, drtil_diota_flattened, drtil_dG_flattened), axis=1)
        d2rtil_dsurfacedB = np.concatenate((d2rtil_dcdB_flattened,
                                            d2rtil_diotadB_flattened,
                                            d2rtil_dGdB_flattened), axis=-1)
        d2rtil_dsurfacedgradB = np.concatenate((d2rtil_dcdgradB_flattened,
                                                d2rtil_diotadgradB_flattened,
                                                d2rtil_dGdgradB_flattened), axis=-1)
    else:
        J = np.concatenate((drtil_dc_flattened, drtil_diota_flattened), axis=1)
        d2rtil_dsurfacedB = np.concatenate((d2rtil_dcdB_flattened, d2rtil_diotadB_flattened), axis=-1)
        d2rtil_dsurfacedgradB = np.concatenate((d2rtil_dcdgradB_flattened, d2rtil_diotadgradB_flattened), axis=-1)

    if derivatives == 1:
        return rtil_flattened, drtil_dB_flattened, J, d2rtil_dsurfacedB, d2rtil_dsurfacedgradB<|MERGE_RESOLUTION|>--- conflicted
+++ resolved
@@ -1075,14 +1075,9 @@
     dres_dB = dres_dB.reshape((-1, 3, 3))
 
     lm_label = lm[-1]
-<<<<<<< HEAD
     lmask = np.zeros(booz_surf.res["mask"].shape, dtype=complex)
-    lmask[booz_surf.res["mask"]] = lm[:-1]
-=======
-    lmask = np.zeros(booz_surf.res["mask"].shape)
-    #lmask[booz_surf.res["mask"]] = lm[:-1]
     lmask[booz_surf.res["mask"]] = lm[:-1 if surface.stellsym else -3]
->>>>>>> 83c2ed6f
+
     lm_cons = lmask.reshape((-1, 3))
 
     lm_times_dres_dB = np.sum(lm_cons[:, :, None] * dres_dB, axis=1).reshape((-1, 3))
