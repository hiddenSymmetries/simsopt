--- conflicted
+++ resolved
@@ -3,23 +3,13 @@
 
 from .._core.optimizable import DOFs, Optimizable
 from .biotsavart import BiotSavart
-<<<<<<< HEAD
-from ..geo import (SurfaceRZFourier, Surface, CurveXYZFourier, CurveCurveDistance, CurveSurfaceDistance, LpCurveCurvature,
+from simsopt.geo import (SurfaceRZFourier, Surface, CurveXYZFourier, CurveCurveDistance, CurveSurfaceDistance, LpCurveCurvature,
                          MeanSquaredCurvature, ArclengthVariation, 
-                         CurveLength)
-from ..geo import plot, curves_to_vtk, create_equally_spaced_curves
-from .._core.finite_difference import FiniteDifference
-from .._core import make_optimizable
-from ..objectives import SquaredFlux, QuadraticPenalty 
-=======
-from simsopt.geo import (SurfaceRZFourier, Surface, CurveXYZFourier, CurveCurveDistance, CurveSurfaceDistance, LpCurveCurvature,
-                         MeanSquaredCurvature, ArclengthVariation,
                          CurveLength)
 from simsopt.geo import plot, curves_to_vtk, create_equally_spaced_curves
 from simsopt._core.finite_difference import FiniteDifference
 from simsopt._core import make_optimizable
-from simsopt.objectives import SquaredFlux, QuadraticPenalty
->>>>>>> 63918918
+from simsopt.objectives import SquaredFlux, QuadraticPenalty 
 from .coil import Coil, coils_via_symmetries, Current, load_coils_from_makegrid_file, coils_to_makegrid
 
 __all__ = ['CoilSet', 'ReducedCoilSet']
