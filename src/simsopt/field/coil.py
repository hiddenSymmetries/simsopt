--- conflicted
+++ resolved
@@ -101,10 +101,6 @@
     @classmethod
     def from_dict(cls, d):
         return cls(d["current"])
-<<<<<<< HEAD
-=======
-
->>>>>>> 854a04bd
 
 class ScaledCurrent(sopp.CurrentBase, CurrentBase):
     """
@@ -138,10 +134,6 @@
         decoder = MontyDecoder()
         current = decoder.process_decoded(d["current_to_scale"])
         return cls(current, d["scale"])
-<<<<<<< HEAD
-=======
-
->>>>>>> 854a04bd
 
 class CurrentSum(sopp.CurrentBase, CurrentBase):
     """
