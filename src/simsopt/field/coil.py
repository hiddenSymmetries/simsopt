--- conflicted
+++ resolved
@@ -222,12 +222,7 @@
     coils = [Coil(curv, curr) for (curv, curr) in zip(curves, currents)]
     return coils
 
-<<<<<<< HEAD
-def load_coils_from_makegrid_file(filename, order, ppp=20):
-=======
-
 def load_coils_from_makegrid_file(filename, order, ppp=20, group_names=None):
->>>>>>> c7ef9480
     """
     This function loads a file in MAKEGRID input format containing the Cartesian coordinates 
     and the currents for several coils and returns an array with the corresponding coils. 
