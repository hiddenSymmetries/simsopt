from math import pi
import numpy as np
from jax import vjp, jacfwd, jvp
import jax.numpy as jnp

from simsopt._core.optimizable import Optimizable
from simsopt._core.derivative import Derivative
from simsopt.geo.curvexyzfourier import CurveXYZFourier
<<<<<<< HEAD
from simsopt.geo.curve import RotatedCurve
from simsopt.geo.jit import jit
=======
from simsopt.geo.curve import RotatedCurve, Curve
>>>>>>> 52bcec08
import simsoptpp as sopp


__all__ = ['Coil', 'JaxCurrent',
           'Current', 'coils_via_symmetries',
           'load_coils_from_makegrid_file',
           'apply_symmetries_to_currents', 'apply_symmetries_to_curves',
           'coils_to_makegrid', 'coils_to_focus']


class Coil(sopp.Coil, Optimizable):
    """
    A :obj:`Coil` combines a :obj:`~simsopt.geo.curve.Curve` and a
    :obj:`Current` and is used as input for a
    :obj:`~simsopt.field.biotsavart.BiotSavart` field.
    """

    def __init__(self, curve, current):
        self._curve = curve
        self._current = current
        sopp.Coil.__init__(self, curve, current)
        Optimizable.__init__(self, depends_on=[curve, current])

    def vjp(self, v_gamma, v_gammadash, v_current):
        return self.curve.dgamma_by_dcoeff_vjp(v_gamma) \
            + self.curve.dgammadash_by_dcoeff_vjp(v_gammadash) \
            + self.current.vjp(v_current)

    def plot(self, **kwargs):
        """
        Plot the coil's curve. This method is just shorthand for calling
        the :obj:`~simsopt.geo.curve.Curve.plot()` function on the
        underlying Curve. All arguments are passed to
        :obj:`simsopt.geo.curve.Curve.plot()`
        """
        return self.curve.plot(**kwargs)

class CurrentBase(Optimizable):

    def __init__(self, **kwargs):
        Optimizable.__init__(self, **kwargs)

    def __mul__(self, other):
        assert isinstance(other, float) or isinstance(other, int)
        return ScaledCurrent(self, other)

    def __rmul__(self, other):
        assert isinstance(other, float) or isinstance(other, int)
        return ScaledCurrent(self, other)

    def __truediv__(self, other):
        assert isinstance(other, float) or isinstance(other, int)
        return ScaledCurrent(self, 1.0/other)

    def __neg__(self):
        return ScaledCurrent(self, -1.)

    def __add__(self, other):
        return CurrentSum(self, other)

    def __sub__(self, other):
        return CurrentSum(self, -other)

    # https://stackoverflow.com/questions/11624955/avoiding-python-sum-default-start-arg-behavior
    def __radd__(self, other):
        # This allows sum() to work (the default start value is zero)
        if other == 0:
            return self
        return self.__add__(other)


class Current(sopp.Current, CurrentBase):
    """
    An optimizable object that wraps around a single scalar degree of
    freedom. It represents the electric current in a coil, or in a set
    of coils that are constrained to use the same current.
    """

    def __init__(self, current, dofs=None, **kwargs):
        sopp.Current.__init__(self, current)
        if dofs is None:
            CurrentBase.__init__(self, external_dof_setter=sopp.Current.set_dofs,
                                 x0=self.get_dofs(), **kwargs)
        else:
            CurrentBase.__init__(self, external_dof_setter=sopp.Current.set_dofs,
                                 dofs=dofs, **kwargs)

    def vjp(self, v_current):
        return Derivative({self: v_current})
    @property
    def current(self):
        return self.get_value()


class ScaledCurrent(sopp.CurrentBase, CurrentBase):
    """
    Scales :mod:`Current` by a factor. To be used for example to flip currents
    for stellarator symmetric coils.
    """

    def __init__(self, current_to_scale, scale, **kwargs):
        self.current_to_scale = current_to_scale
        self.scale = scale
        sopp.CurrentBase.__init__(self)
        CurrentBase.__init__(self, depends_on=[current_to_scale], **kwargs)

    def vjp(self, v_current):
        return self.scale * self.current_to_scale.vjp(v_current)

    def get_value(self):
        return self.scale * self.current_to_scale.get_value()

def current_pure(dofs):
    return dofs

class JaxCurrent(sopp.Current, CurrentBase):
    def __init__(self, current, dofs=None, **kwargs):
        sopp.Current.__init__(self, current)
        if dofs is None:
            CurrentBase.__init__(self, external_dof_setter=sopp.Current.set_dofs,
                                x0=self.get_dofs(), **kwargs)
        else:
            CurrentBase.__init__(self, external_dof_setter=sopp.Current.set_dofs,
                                dofs=dofs, **kwargs)

        @property
        def current(self):
            return self.get_value()

        self.current_pure = current_pure
        self.current_jax = jit(lambda dofs: self.current_pure(dofs))
        self.dcurrent_by_dcurrent_jax = jit(jacfwd(self.current_jax))
        self.dcurrent_by_dcurrent_vjp_jax = jit(lambda x, v: vjp(self.current_jax, x)[1](v)[0])

    def current_impl(self, dofs):
        return self.current_jax(dofs)
    
    def vjp(self, v):
        r"""
        """
        return Derivative({self: self.dcurrent_by_dcurrent_vjp_jax(self.get_dofs(), v)})

    def set_dofs(self, dofs):
        self.local_x = dofs
        sopp.Current.set_dofs(self, dofs)        

class CurrentSum(sopp.CurrentBase, CurrentBase):
    """
    Take the sum of two :mod:`Current` objects.
    """

    def __init__(self, current_a, current_b):
        self.current_a = current_a
        self.current_b = current_b
        sopp.CurrentBase.__init__(self)
        CurrentBase.__init__(self, depends_on=[current_a, current_b])

    def vjp(self, v_current):
        return self.current_a.vjp(v_current) + self.current_b.vjp(v_current)

    def get_value(self):
        return self.current_a.get_value() + self.current_b.get_value()

def apply_symmetries_to_curves(base_curves, nfp, stellsym):
    """
    Take a list of ``n`` :mod:`simsopt.geo.curve.Curve`s and return ``n * nfp *
    (1+int(stellsym))`` :mod:`simsopt.geo.curve.Curve` objects obtained by
    applying rotations and flipping corresponding to ``nfp`` fold rotational
    symmetry and optionally stellarator symmetry.
    """
    flip_list = [False, True] if stellsym else [False]
    curves = []
    for k in range(0, nfp):
        for flip in flip_list:
            for i in range(len(base_curves)):
                if k == 0 and not flip:
                    curves.append(base_curves[i])
                else:
                    rotcurve = RotatedCurve(base_curves[i], 2*pi*k/nfp, flip)
                    curves.append(rotcurve)
    return curves


def apply_symmetries_to_currents(base_currents, nfp, stellsym):
    """
    Take a list of ``n`` :mod:`Current`s and return ``n * nfp * (1+int(stellsym))``
    :mod:`Current` objects obtained by copying (for ``nfp`` rotations) and
    sign-flipping (optionally for stellarator symmetry).
    """
    flip_list = [False, True] if stellsym else [False]
    currents = []
    for k in range(0, nfp):
        for flip in flip_list:
            for i in range(len(base_currents)):
                current = ScaledCurrent(base_currents[i], -1.) if flip else base_currents[i]
                currents.append(current)
    return currents


def coils_via_symmetries(curves, currents, nfp, stellsym):
    """
    Take a list of ``n`` curves and return ``n * nfp * (1+int(stellsym))``
    ``Coil`` objects obtained by applying rotations and flipping corresponding
    to ``nfp`` fold rotational symmetry and optionally stellarator symmetry.
    """

    assert len(curves) == len(currents)
    curves = apply_symmetries_to_curves(curves, nfp, stellsym)
    currents = apply_symmetries_to_currents(currents, nfp, stellsym)
    coils = [Coil(curv, curr) for (curv, curr) in zip(curves, currents)]
    return coils

def load_coils_from_makegrid_file(filename, order, ppp=20):
    """
    This function loads a file in MAKEGRID input format containing the Cartesian coordinates 
    and the currents for several coils and returns an array with the corresponding coils. 
    The format is described at
    https://princetonuniversity.github.io/STELLOPT/MAKEGRID

    Args:
        filename: file to load.
        order: maximum mode number in the Fourier expansion.
        ppp: points-per-period: number of quadrature points per period.

    Returns:
        A list of ``Coil`` objects with the Fourier coefficients and currents given by the file.
    """
    with open(filename, 'r') as f:
        all_coils_values = f.read().splitlines()[3:] 

    currents = []
    flag = True
    for j in range(len(all_coils_values)-1):
        vals = all_coils_values[j].split()
        if flag:
            currents.append(float(vals[3]))
            flag = False
        if len(vals) > 4:
            flag = True

    curves = CurveXYZFourier.load_curves_from_makegrid_file(filename, order=order, ppp=ppp)
    coils = [Coil(curves[i], Current(currents[i])) for i in range(len(curves))]

    return coils


def coils_to_makegrid(filename, curves, currents, groups=None, nfp=1, stellsym=False):
    """
    Export a list of Curve objects together with currents in MAKEGRID input format, so they can 
    be used by MAKEGRID and FOCUS. The format is introduced at
    https://princetonuniversity.github.io/STELLOPT/MAKEGRID
    Note that this function does not generate files with MAKEGRID's *output* format.

    Args:
        filename: Name of the file to write.
        curves: A python list of Curve objects.
        currents: Coil current of each curve.
        groups: Coil current group. Coils in the same group will be assembled together. Defaults to None.
        nfp: The number of field periodicity. Defaults to 1.
        stellsym: Whether or not following stellarator symmetry. Defaults to False.
    """

    assert len(curves) == len(currents)
    coils = coils_via_symmetries(curves, currents, nfp, stellsym)
    ncoils = len(coils)
    if groups is None:
        groups = np.arange(ncoils) + 1
    else:
        assert len(groups) == ncoils
        # should be careful. SIMSOPT flips the current, but actually should change coil order
    with open(filename, "w") as wfile:
        wfile.write("periods {:3d} \n".format(nfp)) 
        wfile.write("begin filament \n")
        wfile.write("mirror NIL \n")
        for icoil in range(ncoils):
            x = coils[icoil].curve.gamma()[:, 0]
            y = coils[icoil].curve.gamma()[:, 1]
            z = coils[icoil].curve.gamma()[:, 2]
            for iseg in range(len(x)):  # the last point matches the first one;
                wfile.write(
                    "{:23.15E} {:23.15E} {:23.15E} {:23.15E}\n".format(
                        x[iseg], y[iseg], z[iseg], coils[icoil].current.get_value()
                    )
                )
            wfile.write(
                "{:23.15E} {:23.15E} {:23.15E} {:23.15E} {:} {:10} \n".format(
                    x[0], y[0], z[0], 0.0, groups[icoil], coils[icoil].curve.name
                )
            )
        wfile.write("end \n")
    return


def coils_to_focus(filename, curves, currents, nfp=1, stellsym=False, Ifree=False, Lfree=False):
    """
    Export a list of Curve objects together with currents in FOCUS format, so they can 
    be used by FOCUS. The format is introduced at
    https://princetonuniversity.github.io/FOCUS/rdcoils.pdf
    This routine only works with curves of type CurveXYZFourier,
    not other curve types.

    Args:
        filename: Name of the file to write.
        curves: A python list of CurveXYZFourier objects.
        currents: Coil current of each curve.
        nfp: The number of field periodicity. Defaults to 1.      
        stellsym: Whether or not following stellarator symmetry. Defaults to False.
        Ifree: Flag specifying whether the coil current is free. Defaults to False.
        Lfree: Flag specifying whether the coil geometry is free. Defaults to False.
    """
    from simsopt.geo import CurveLength

    assert len(curves) == len(currents)
    ncoils = len(curves)
    if stellsym:
        symm = 2  # both periodic and symmetric
    elif nfp > 1 and not stellsym:
        symm = 1  # only periodicity
    else:
        symm = 0  # no periodicity or symmetry
    if nfp > 1:
        print('Please note: FOCUS sets Nfp in the plasma file.')
    with open(filename, 'w') as f:
        f.write('# Total number of coils \n')
        f.write('  {:d} \n'.format(ncoils))
        for i in range(ncoils):
            assert isinstance(curves[i], CurveXYZFourier)
            nf = curves[i].order
            xyz = curves[i].full_x.reshape((3, -1))
            xc = xyz[0, ::2]
            xs = np.concatenate(([0.], xyz[0, 1::2]))
            yc = xyz[1, ::2]
            ys = np.concatenate(([0.], xyz[1, 1::2]))
            zc = xyz[2, ::2]
            zs = np.concatenate(([0.], xyz[2, 1::2]))
            length = CurveLength(curves[i]).J()
            nseg = len(curves[i].quadpoints)
            f.write('#------------{:d}----------- \n'.format(i+1))
            f.write('# coil_type  symm  coil_name \n')
            f.write('  {:d}   {:d}  {:} \n'.format(1, symm, curves[i].name))
            f.write('# Nseg current Ifree Length Lfree target_length \n')
            f.write('  {:d} {:23.15E} {:d} {:23.15E} {:d} {:23.15E} \n'.format(nseg, currents[i].get_value(), Ifree, length, Lfree, length))
            f.write('# NFcoil \n')
            f.write('  {:d} \n'.format(nf))
            f.write('# Fourier harmonics for coils ( xc; xs; yc; ys; zc; zs) \n')
            for r in [xc, xs, yc, ys, zc, zs]:  # 6 lines
                for k in range(nf+1):
                    f.write('{:23.15E} '.format(r[k]))
                f.write('\n')
        f.write('\n')
    return<|MERGE_RESOLUTION|>--- conflicted
+++ resolved
@@ -6,12 +6,8 @@
 from simsopt._core.optimizable import Optimizable
 from simsopt._core.derivative import Derivative
 from simsopt.geo.curvexyzfourier import CurveXYZFourier
-<<<<<<< HEAD
-from simsopt.geo.curve import RotatedCurve
+from simsopt.geo.curve import RotatedCurve, Curve
 from simsopt.geo.jit import jit
-=======
-from simsopt.geo.curve import RotatedCurve, Curve
->>>>>>> 52bcec08
 import simsoptpp as sopp
 
 
