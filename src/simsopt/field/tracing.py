--- conflicted
+++ resolved
@@ -422,10 +422,6 @@
         phase_angle=phase_angle)
 
 
-<<<<<<< HEAD
-def compute_fieldlines(field, R0, Z0, tmax=200, tol=1e-7, phis=[], stopping_criteria=[], comm=None,
-                       forget_exact_path=False):
-=======
 def compute_resonances(res_tys, res_phi_hits, ma=None, delta=1e-2):
     r"""
     Computes resonant particle orbits given the output of either
@@ -657,8 +653,8 @@
     return ntransits
 
 
-def compute_fieldlines(field, R0, Z0, tmax=200, tol=1e-7, phis=[], stopping_criteria=[], comm=None):
->>>>>>> cbceb9ed
+def compute_fieldlines(field, R0, Z0, tmax=200, tol=1e-7, phis=[], stopping_criteria=[], comm=None,
+                       forget_exact_path=False):
     r"""
     Compute magnetic field lines by solving
 
