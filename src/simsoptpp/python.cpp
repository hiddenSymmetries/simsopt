#include "pybind11/pybind11.h"
#include "pybind11/stl.h"
#include "pybind11/functional.h"
#define FORCE_IMPORT_ARRAY
#include "xtensor-python/pyarray.hpp"     // Numpy bindings
#include <Eigen/Core>
typedef xt::pyarray<double> PyArray;
#include <math.h>
#include <chrono>




#include "biot_savart_py.h"
#include "biot_savart_vjp_py.h"
#include "boozerradialinterpolant.h"
#include "dommaschk.h"
#include "integral_BdotN.h"
#include "reiman.h"
<<<<<<< HEAD
=======
#include "boozerradialinterpolant.h"
#include "simdhelpers.h"
>>>>>>> 6bd0f627

namespace py = pybind11;

using std::vector;
using std::shared_ptr;

void init_surfaces(py::module_ &);
void init_curves(py::module_ &);
void init_magneticfields(py::module_ &);
void init_boozermagneticfields(py::module_ &);
void init_tracing(py::module_ &);
void init_distance(py::module_ &);



PYBIND11_MODULE(simsoptpp, m) {
    xt::import_numpy();

    init_curves(m);
    init_surfaces(m);
    init_magneticfields(m);
    init_boozermagneticfields(m);
    init_tracing(m);
    init_distance(m);

#if defined(USE_XSIMD)
    m.attr("using_xsimd") = true;
#else
    m.attr("using_xsimd") = false;
#endif

    m.def("biot_savart", &biot_savart);
    m.def("biot_savart_B", &biot_savart_B);
    m.def("biot_savart_vjp", &biot_savart_vjp);
    m.def("biot_savart_vjp_graph", &biot_savart_vjp_graph);
    m.def("biot_savart_vector_potential_vjp_graph", &biot_savart_vector_potential_vjp_graph);


    m.def("DommaschkB" , &DommaschkB);
    m.def("DommaschkdB", &DommaschkdB);

    m.def("integral_BdotN", &integral_BdotN);

    m.def("ReimanB" , &ReimanB);
    m.def("ReimandB", &ReimandB);

    m.def("fourier_transform_even", &fourier_transform_even);
    m.def("fourier_transform_odd", &fourier_transform_odd);
    m.def("inverse_fourier_transform_even", &inverse_fourier_transform_even);
    m.def("inverse_fourier_transform_odd", &inverse_fourier_transform_odd);
    m.def("compute_kmns",&compute_kmns);
    m.def("compute_kmnc_kmns",&compute_kmnc_kmns);

    // the computation below is used in boozer_surface_residual.
    //
    // G*dB_dc - 2*np.sum(B[..., None]*dB_dc, axis=2)[:, :, None, :] * tang[..., None] - B2[..., None, None] * (dxphi_dc + iota * dxtheta_dc)
    m.def("boozer_dresidual_dc", [](double G, PyArray& dB_dc, PyArray& B, PyArray& tang, PyArray& B2, PyArray& dxphi_dc, double iota, PyArray& dxtheta_dc) {
            int nphi = dB_dc.shape(0);
            int ntheta = dB_dc.shape(1);
            int ndofs = dB_dc.shape(3);
            PyArray res = xt::zeros<double>({nphi, ntheta, 3, ndofs});
            double* B_dB_dc = new double[ndofs];
            for(int i=0; i<nphi; i++){
                for(int j=0; j<ntheta; j++){
                    for (int m = 0; m < ndofs; ++m) {
                        B_dB_dc[m] = B(i, j, 0)*dB_dc(i, j, 0, m) + B(i, j, 1)*dB_dc(i, j, 1, m) + B(i, j, 2)*dB_dc(i, j, 2, m);
                    }
                    double B2ij = B2(i, j);
                    for (int d = 0; d < 3; ++d) {
                        auto dB_dc_ptr = &(dB_dc(i, j, d, 0));
                        auto res_ptr = &(res(i, j, d, 0));
                        auto dxphi_dc_ptr = &(dxphi_dc(i, j, d, 0));
                        auto dxtheta_dc_ptr = &(dxtheta_dc(i, j, d, 0));
                        auto tangijd = tang(i, j, d);
                        for (int m = 0; m < ndofs; ++m) {
                            res_ptr[m] = G*dB_dc_ptr[m]
                            - 2*B_dB_dc[m]*tangijd
                            - B2ij * (dxphi_dc_ptr[m] + iota*dxtheta_dc_ptr[m]);
                        }
                    }
                }
            }
            delete[] B_dB_dc;
            return res;
        });

    m.def("matmult", [](PyArray& A, PyArray&B) {
            // Product of an lxm matrix with an mxn matrix, results in an l x n matrix
            int l = A.shape(0);
            int m = A.shape(1);
            int n = B.shape(1);
            PyArray C = xt::zeros<double>({l, n});

            Eigen::Map<Eigen::Matrix<double,Eigen::Dynamic,Eigen::Dynamic,Eigen::RowMajor>> eigA(const_cast<double*>(A.data()), l, m);
            Eigen::Map<Eigen::Matrix<double,Eigen::Dynamic,Eigen::Dynamic,Eigen::RowMajor>> eigB(const_cast<double*>(B.data()), m, n);
            Eigen::Map<Eigen::Matrix<double,Eigen::Dynamic,Eigen::Dynamic,Eigen::RowMajor>> eigC(const_cast<double*>(C.data()), l, n);
            eigC = eigA*eigB;
            return C;
        });

    m.def("vjp", [](PyArray& v, PyArray&B) {
            // Product of v.T @ B
            int m = B.shape(0);
            int n = B.shape(1);
            PyArray C = xt::zeros<double>({n});

            Eigen::Map<Eigen::Matrix<double,Eigen::Dynamic,Eigen::Dynamic,Eigen::RowMajor>> eigv(const_cast<double*>(v.data()), m, 1);
            Eigen::Map<Eigen::Matrix<double,Eigen::Dynamic,Eigen::Dynamic,Eigen::RowMajor>> eigB(const_cast<double*>(B.data()), m, n);
            Eigen::Map<Eigen::Matrix<double,Eigen::Dynamic,Eigen::Dynamic,Eigen::RowMajor>> eigC(const_cast<double*>(C.data()), 1, n);
            eigC = eigv.transpose()*eigB;
            return C;
        });

#ifdef VERSION_INFO
    m.attr("__version__") = VERSION_INFO;
#else
    m.attr("__version__") = "dev";
#endif
}<|MERGE_RESOLUTION|>--- conflicted
+++ resolved
@@ -17,11 +17,7 @@
 #include "dommaschk.h"
 #include "integral_BdotN.h"
 #include "reiman.h"
-<<<<<<< HEAD
-=======
-#include "boozerradialinterpolant.h"
 #include "simdhelpers.h"
->>>>>>> 6bd0f627
 
 namespace py = pybind11;
 
