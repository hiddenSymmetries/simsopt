--- conflicted
+++ resolved
@@ -151,75 +151,6 @@
             return C;
         });
 
-<<<<<<< HEAD
-    m.def("integral_BdotN", [](PyArray& Bcoil, PyArray& Btarget, PyArray& n, bool local) {
-        int nphi = Bcoil.shape(0);
-        int ntheta = Bcoil.shape(1);
-        double *Bcoil_ptr = Bcoil.data();
-        double *Btarget_ptr = NULL;
-        double *n_ptr = n.data();
-        if(Bcoil.layout() != xt::layout_type::row_major)
-              throw std::runtime_error("Bcoil needs to be in row-major storage order");
-        if(Bcoil.shape(2) != 3)
-            throw std::runtime_error("Bcoil has wrong shape.");
-        if(Bcoil.size() != 3*nphi*ntheta)
-            throw std::runtime_error("Bcoil has wrong size.");
-        if(n.layout() != xt::layout_type::row_major)
-              throw std::runtime_error("n needs to be in row-major storage order");
-        if(n.shape(0) != nphi)
-            throw std::runtime_error("n has wrong shape.");
-        if(n.shape(1) != ntheta)
-            throw std::runtime_error("n has wrong shape.");
-        if(n.shape(2) != 3)
-            throw std::runtime_error("n has wrong shape.");
-        if(n.size() != 3*nphi*ntheta)
-            throw std::runtime_error("n has wrong size.");
-        if(Btarget.size() > 0){
-            if(Btarget.layout() != xt::layout_type::row_major)
-                throw std::runtime_error("Btarget needs to be in row-major storage order");
-            if(Btarget.shape(0) != nphi)
-                throw std::runtime_error("Btarget has wrong shape.");
-            if(Btarget.shape(1) != ntheta)
-                throw std::runtime_error("Btarget has wrong shape.");
-            if(Btarget.size() != nphi*ntheta)
-                throw std::runtime_error("Btarget has wrong size.");
-
-            Btarget_ptr = Btarget.data();
-        }
-        double numerator_sum = 0.0;
-        double denominator_sum = 0.0;
-
-        #pragma omp parallel for reduction(+:numerator_sum, denominator_sum)
-        for(int i=0; i<nphi*ntheta; i++){
-            double normN = std::sqrt(n_ptr[3*i+0]*n_ptr[3*i+0] + n_ptr[3*i+1]*n_ptr[3*i+1] + n_ptr[3*i+2]*n_ptr[3*i+2]);
-            double Nx = n_ptr[3*i+0]/normN;
-            double Ny = n_ptr[3*i+1]/normN;
-            double Nz = n_ptr[3*i+2]/normN;
-            double BcoildotN = Bcoil_ptr[3*i+0]*Nx + Bcoil_ptr[3*i+1]*Ny + Bcoil_ptr[3*i+2]*Nz;
-            if(Btarget_ptr != NULL)
-                BcoildotN -= Btarget_ptr[i];
-
-            double mod_Bcoil = std::sqrt(Bcoil_ptr[3*i+0]*Bcoil_ptr[3*i+0] + Bcoil_ptr[3*i+1]*Bcoil_ptr[3*i+1] + Bcoil_ptr[3*i+2]*Bcoil_ptr[3*i+2]);
-            if (local) {
-                numerator_sum += (BcoildotN * BcoildotN) / (mod_Bcoil * mod_Bcoil) * normN;
-            } else {
-                numerator_sum += (BcoildotN * BcoildotN) * normN;
-                denominator_sum += mod_Bcoil * mod_Bcoil * normN;
-            }
-        }
-
-        double result = 0.0;
-        if (local) {
-            result = 0.5 * numerator_sum / (nphi*ntheta);
-        } else {
-            result = numerator_sum / denominator_sum;
-        }
-
-        return result;
-    });
-
-=======
->>>>>>> d1c7ae7b
 #ifdef VERSION_INFO
     m.attr("__version__") = VERSION_INFO;
 #else
