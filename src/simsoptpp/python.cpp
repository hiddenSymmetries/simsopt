--- conflicted
+++ resolved
@@ -17,11 +17,7 @@
 #include "dommaschk.h"
 #include "integral_BdotN.h"
 #include "reiman.h"
-<<<<<<< HEAD
-=======
-#include "boozerradialinterpolant.h"
 #include "simdhelpers.h"
->>>>>>> 100043e6
 
 namespace py = pybind11;
 
