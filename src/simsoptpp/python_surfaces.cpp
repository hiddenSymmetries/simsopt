#include "pybind11/pybind11.h"
#include "pybind11/stl.h"
#include "xtensor-python/pyarray.hpp"     // Numpy bindings
typedef xt::pyarray<double> PyArray;
using std::shared_ptr;
using std::vector;

namespace py = pybind11;
#include "pycurve.h"
#include "surface.h"
#include "pysurface.h"
#include "surfacerzfourier.h"
typedef SurfaceRZFourier<PyArray> PySurfaceRZFourier;
#include "surfacexyzfourier.h"
typedef SurfaceXYZFourier<PyArray> PySurfaceXYZFourier;
#include "surfacexyztensorfourier.h"
typedef SurfaceXYZTensorFourier<PyArray> PySurfaceXYZTensorFourier;

template <class PySurfaceRZFourierBase = PySurfaceRZFourier> class PySurfaceRZFourierTrampoline : public PySurfaceTrampoline<PySurfaceRZFourierBase> {
    public:
        using PySurfaceTrampoline<PySurfaceRZFourierBase>::PySurfaceTrampoline;
        using PySurfaceRZFourierBase::mpol;
        using PySurfaceRZFourierBase::ntor;
        using PySurfaceRZFourierBase::nfp;
        using PySurfaceRZFourierBase::stellsym;

        int num_dofs() override {
            return PySurfaceRZFourierBase::num_dofs();
        }

        void set_dofs_impl(const vector<double>& _dofs) override {
            PySurfaceRZFourierBase::set_dofs_impl(_dofs);
        }

        vector<double> get_dofs() override {
            return PySurfaceRZFourierBase::get_dofs();
        }

        void gamma_impl(PyArray& data, PyArray& quadpoints_phi, PyArray& quadpoints_theta) override {
            PySurfaceRZFourierBase::gamma_impl(data, quadpoints_phi, quadpoints_theta);
        }

        void gamma_lin(PyArray& data, PyArray& quadpoints_phi, PyArray& quadpoints_theta) override {
            PySurfaceRZFourierBase::gamma_lin(data, quadpoints_phi, quadpoints_theta);
        }

        void fit_to_curve(PyCurve& curve, double radius) {
            PySurfaceRZFourierBase::fit_to_curve(curve, radius);
        }
};

template <class PySurfaceXYZFourierBase = PySurfaceXYZFourier> class PySurfaceXYZFourierTrampoline : public PySurfaceTrampoline<PySurfaceXYZFourierBase> {
    public:
        using PySurfaceTrampoline<PySurfaceXYZFourierBase>::PySurfaceTrampoline;

        int num_dofs() override {
            return PySurfaceXYZFourierBase::num_dofs();
        }

        void set_dofs_impl(const vector<double>& _dofs) override {
            PySurfaceXYZFourierBase::set_dofs_impl(_dofs);
        }

        vector<double> get_dofs() override {
            return PySurfaceXYZFourierBase::get_dofs();
        }

        void gamma_impl(PyArray& data, PyArray& quadpoints_phi, PyArray& quadpoints_theta) override {
            PySurfaceXYZFourierBase::gamma_impl(data, quadpoints_phi, quadpoints_theta);
        }

        void gamma_lin(PyArray& data, PyArray& quadpoints_phi, PyArray& quadpoints_theta) override {
            PySurfaceXYZFourierBase::gamma_lin(data, quadpoints_phi, quadpoints_theta);
        }

        void fit_to_curve(PyCurve& curve, double radius) {
            PySurfaceXYZFourierBase::fit_to_curve(curve, radius);
        }
};

template <class PySurfaceXYZTensorFourierBase = PySurfaceXYZTensorFourier> class PySurfaceXYZTensorFourierTrampoline : public PySurfaceTrampoline<PySurfaceXYZTensorFourierBase> {
    public:
        using PySurfaceTrampoline<PySurfaceXYZTensorFourierBase>::PySurfaceTrampoline;

        int num_dofs() override {
            return PySurfaceXYZTensorFourierBase::num_dofs();
        }

        void set_dofs_impl(const vector<double>& _dofs) override {
            PySurfaceXYZTensorFourierBase::set_dofs_impl(_dofs);
        }

        vector<double> get_dofs() override {
            return PySurfaceXYZTensorFourierBase::get_dofs();
        }

        void gamma_impl(PyArray& data, PyArray& quadpoints_phi, PyArray& quadpoints_theta) override {
            PySurfaceXYZTensorFourierBase::gamma_impl(data, quadpoints_phi, quadpoints_theta);
        }

        void gamma_lin(PyArray& data, PyArray& quadpoints_phi, PyArray& quadpoints_theta) override {
            PySurfaceXYZTensorFourierBase::gamma_lin(data, quadpoints_phi, quadpoints_theta);
        }


        void fit_to_curve(PyCurve& curve, double radius) {
            PySurfaceXYZTensorFourierBase::fit_to_curve(curve, radius);
        }
};

template <typename T, typename S> void register_common_surface_methods(S &s) {
<<<<<<< HEAD
    s.def("gamma", pybind11::overload_cast<>(&T::gamma))
     .def("gamma_impl", &T::gamma_impl)
=======
    s.def("gamma", &T::gamma)
>>>>>>> 908991ba
     .def("gamma_lin", &T::gamma_lin)
     .def("dgamma_by_dcoeff", &T::dgamma_by_dcoeff)
     .def("dgamma_by_dcoeff_vjp", &T::dgamma_by_dcoeff_vjp)
     .def("gammadash1", pybind11::overload_cast<>(&T::gammadash1))
     // .def("gammadash1_impl",  &T::gammadash1_impl)
     .def("dgammadash1_by_dcoeff", &T::dgammadash1_by_dcoeff)
     .def("dgammadash1_by_dcoeff_vjp", &T::dgammadash1_by_dcoeff_vjp)
     .def("gammadash2", pybind11::overload_cast<>(&T::gammadash2))
     // .def("gammadash2_impl",  &T::gammadash2_impl)
     .def("dgammadash2_by_dcoeff", &T::dgammadash2_by_dcoeff)
     .def("gammadash1dash1", &T::gammadash1dash1, "Returns a `(n_phi, n_theta, 3)` array containing partial^2_{phi,phi} Gamma(phi_i, theta_j) for i in {1, ..., n_phi}, j in{1, ..., n_theta}")
     .def("gammadash1dash2", &T::gammadash1dash2, "Returns a `(n_phi, n_theta, 3)` array containing partial^2_{phi,theta} Gamma(phi_i, theta_j) for i in {1, ..., n_phi}, j in{1, ..., n_theta}")
     .def("gammadash2dash2", &T::gammadash2dash2, "Returns a `(n_phi, n_theta, 3)` array containing partial^2_{theta,theta} Gamma(phi_i, theta_j) for i in {1, ..., n_phi}, j in{1, ..., n_theta}")
     .def("dgammadash1dash1_by_dcoeff", &T::dgammadash1dash1_by_dcoeff, "Returns a `(n_phi, n_theta, 3)` array containing derivatives of `gammadash1dash1` wrt surface coefficients.")
     .def("dgammadash1dash2_by_dcoeff", &T::dgammadash1dash2_by_dcoeff, "Returns a `(n_phi, n_theta, 3)` array containing derivatives of `gammadash1dash2` wrt surface coefficients.")
     .def("dgammadash2dash2_by_dcoeff", &T::dgammadash2dash2_by_dcoeff, "Returns a `(n_phi, n_theta, 3)` array containing derivatives of `gammadash2dash2` wrt surface coefficients.")
     .def("surface_curvatures", &T::surface_curvatures, "Returns a `(n_phi, n_theta, 4)` array containing [G(phi_i, theta_j),K(phi_i, theta_j),kappa_1(phi_i, theta_j),kappa_2(phi_i, theta_j)] for i in {1, ..., n_phi}, j in {1, ..., n_theta} where H is the mean curvature, K is the Gaussian curvature, and kappa_{1,2} are the principal curvatures with kappa_1>kappa_2.")
     .def("dsurface_curvatures_by_dcoeff", &T::dsurface_curvatures_by_dcoeff, "Returns a `(n_phi, n_theta, 4, ndofs)` array containing the derivatives of `surface_curvatures` wrt the surface coefficients.")
     .def("first_fund_form", &T::first_fund_form, "Returns a `(n_phi, n_theta, 3)` array containing [partial_{phi} Gamma(phi_i, theta_j) cdot partial_{phi} Gamma(phi_i, theta_j), partial_{phi} Gamma(phi_i, theta_j) cdot partial_{theta} Gamma(phi_i, theta_j), partial_{theta} Gamma(phi_i, theta_j) cdot partial_{theta} Gamma(phi_i, theta_j)] for i in {1, ..., n_phi}, j in {1, ..., n_theta}.")
     .def("dfirst_fund_form_by_dcoeff", &T::dfirst_fund_form_by_dcoeff, "Returns a `(n_phi, n_theta, 3, ndofs)` array containing the derivatives of `first_fund_form` wrt the surface coefficients.")
     .def("second_fund_form", &T::second_fund_form, "Returns a `(n_phi, n_theta, 3)` array containing [n(phi_i, theta_j) cdot partial^2_{phi,phi} Gamma(phi_i, theta_j), n(phi_i, theta_j) cdot partial^2_{phi,theta} Gamma(phi_i, theta_j), n(phi_i, theta_j) cdot partial^2_{theta,theta} Gamma(phi_i, theta_j)] for i in {1, ..., n_phi}, j in {1, ..., n_theta} where n is the unit normal.")
     .def("dsecond_fund_form_by_dcoeff", &T::dsecond_fund_form_by_dcoeff, "Returns a `(n_phi, n_theta, 3, ndofs)` array containing the derivatives of `second_fund_form` wrt the surface coefficients.")
     .def("dgammadash2_by_dcoeff_vjp", &T::dgammadash2_by_dcoeff_vjp)
     .def("normal", &T::normal)
     .def("dnormal_by_dcoeff", &T::dnormal_by_dcoeff)
     .def("dnormal_by_dcoeff_vjp", &T::dnormal_by_dcoeff_vjp)
     .def("d2normal_by_dcoeffdcoeff", &T::d2normal_by_dcoeffdcoeff)
     .def("unitnormal", &T::unitnormal)
     .def("dunitnormal_by_dcoeff", &T::dunitnormal_by_dcoeff)
     .def("area", &T::area)
     .def("darea_by_dcoeff", &T::darea_by_dcoeff)
     .def("darea", &T::darea_by_dcoeff) // shorthand
     .def("d2area_by_dcoeffdcoeff", &T::d2area_by_dcoeffdcoeff)
     .def("volume", &T::volume)
     .def("dvolume_by_dcoeff", &T::dvolume_by_dcoeff)
     .def("dvolume", &T::dvolume_by_dcoeff) // shorthand
     .def("d2volume_by_dcoeffdcoeff", &T::d2volume_by_dcoeffdcoeff)
     .def("fit_to_curve", &T::fit_to_curve, py::arg("curve"), py::arg("radius"), py::arg("flip_theta") = false)
     .def("scale", &T::scale)
     .def("extend_via_normal", &T::extend_via_normal)
     .def("least_squares_fit", &T::least_squares_fit)
     .def("invalidate_cache", &T::invalidate_cache)
     .def("set_dofs", &T::set_dofs)
     .def("set_dofs_impl", &T::set_dofs_impl)
     .def("get_dofs", &T::get_dofs)
     .def_readonly("quadpoints_phi", &T::quadpoints_phi)
     .def_readonly("quadpoints_theta", &T::quadpoints_theta);
}

void init_surfaces(py::module_ &m){
    auto pysurface = py::class_<PySurface, shared_ptr<PySurface>, PySurfaceTrampoline<PySurface>>(m, "Surface")
        .def(py::init<vector<double>,vector<double>>());
    register_common_surface_methods<PySurface>(pysurface);

    auto pysurfacerzfourier = py::class_<PySurfaceRZFourier, shared_ptr<PySurfaceRZFourier>, PySurfaceRZFourierTrampoline<PySurfaceRZFourier>, PySurface>(m, "SurfaceRZFourier")
        .def(py::init<int, int, int, bool, vector<double>, vector<double>>())
        .def_readwrite("rc", &PySurfaceRZFourier::rc)
        .def_readwrite("rs", &PySurfaceRZFourier::rs)
        .def_readwrite("zc", &PySurfaceRZFourier::zc)
        .def_readwrite("zs", &PySurfaceRZFourier::zs)
        .def_readwrite("mpol", &PySurfaceRZFourier::mpol)
        .def_readwrite("ntor", &PySurfaceRZFourier::ntor)
        .def_readwrite("nfp", &PySurfaceRZFourier::nfp)
        .def_readwrite("stellsym", &PySurfaceRZFourier::stellsym)
        .def("allocate", &PySurfaceRZFourier::allocate);

    auto pysurfacexyzfourier = py::class_<PySurfaceXYZFourier, shared_ptr<PySurfaceXYZFourier>, PySurfaceXYZFourierTrampoline<PySurfaceXYZFourier>, PySurface>(m, "SurfaceXYZFourier")
        .def(py::init<int, int, int, bool, vector<double>, vector<double>>())
        .def_readwrite("xc", &PySurfaceXYZFourier::xc)
        .def_readwrite("xs", &PySurfaceXYZFourier::xs)
        .def_readwrite("yc", &PySurfaceXYZFourier::yc)
        .def_readwrite("ys", &PySurfaceXYZFourier::ys)
        .def_readwrite("zc", &PySurfaceXYZFourier::zc)
        .def_readwrite("zs", &PySurfaceXYZFourier::zs)
        .def_readwrite("mpol",&PySurfaceXYZFourier::mpol)
        .def_readwrite("ntor",&PySurfaceXYZFourier::ntor)
        .def_readwrite("nfp", &PySurfaceXYZFourier::nfp)
        .def_readwrite("stellsym", &PySurfaceXYZFourier::stellsym);

    auto pysurfacexyztensorfourier = py::class_<PySurfaceXYZTensorFourier, shared_ptr<PySurfaceXYZTensorFourier>, PySurfaceXYZTensorFourierTrampoline<PySurfaceXYZTensorFourier>, PySurface>(m, "SurfaceXYZTensorFourier")
        .def(py::init<int, int, int, bool, vector<bool>, vector<double>, vector<double>>())
        .def_readwrite("xcs", &PySurfaceXYZTensorFourier::x)
        .def_readwrite("ycs", &PySurfaceXYZTensorFourier::y)
        .def_readwrite("zcs", &PySurfaceXYZTensorFourier::z)
        .def_readwrite("nfp", &PySurfaceXYZTensorFourier::nfp)
        .def_readwrite("ntor", &PySurfaceXYZTensorFourier::ntor)
        .def_readwrite("mpol", &PySurfaceXYZTensorFourier::mpol)
        .def_readwrite("nfp", &PySurfaceXYZTensorFourier::nfp)
        .def_readwrite("stellsym", &PySurfaceXYZTensorFourier::stellsym)
        .def_readwrite("clamped_dims", &PySurfaceXYZTensorFourier::clamped_dims);
}<|MERGE_RESOLUTION|>--- conflicted
+++ resolved
@@ -109,12 +109,7 @@
 };
 
 template <typename T, typename S> void register_common_surface_methods(S &s) {
-<<<<<<< HEAD
-    s.def("gamma", pybind11::overload_cast<>(&T::gamma))
-     .def("gamma_impl", &T::gamma_impl)
-=======
     s.def("gamma", &T::gamma)
->>>>>>> 908991ba
      .def("gamma_lin", &T::gamma_lin)
      .def("dgamma_by_dcoeff", &T::dgamma_by_dcoeff)
      .def("dgamma_by_dcoeff_vjp", &T::dgamma_by_dcoeff_vjp)
