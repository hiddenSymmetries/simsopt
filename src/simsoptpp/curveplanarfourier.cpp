#include "curveplanarfourier.h"

template<class Array>
double CurvePlanarFourier<Array>::inv_magnitude() {
    double s = q[0] * q[0] + q[1] * q[1] + q[2] * q[2] + q[3] * q[3];
    if(s != 0) {
        return 1 / std::sqrt(s);
    } else {
        return 1;
    }

}

template<class Array>
void CurvePlanarFourier<Array>::gamma_impl(Array& data, Array& quadpoints) {
    double sinphi, cosphi, siniphi, cosiphi;
    int numquadpoints = quadpoints.size();
    data *= 0;
    Array q_norm = q * inv_magnitude();

<<<<<<< HEAD
// #pragma omp parallel for schedule(static) 
=======
>>>>>>> ab9096ff
    for (int k = 0; k < numquadpoints; ++k) {
        double phi = 2 * M_PI * quadpoints[k];
        double cosphi = cos(phi);
        double sinphi = sin(phi);
        data(k, 0) = rc[0] * cosphi;
        data(k, 1) = rc[0] * sinphi;
        for (int i = 1; i < order+1; ++i) {
            cosiphi = cos(i*phi);
            siniphi = sin(i*phi);
            data(k, 0) += (rc[i] * cosiphi + rs[i-1] * siniphi) * cosphi;
            data(k, 1) += (rc[i] * cosiphi + rs[i-1] * siniphi) * sinphi;
        }
    }
// #pragma omp parallel for schedule(static) 
    for (int m = 0; m < numquadpoints; ++m) {
        double i = data(m, 0);
        double j = data(m, 1);
        double k = data(m, 2);

        /* Performs quaternion based rotation, see https://www.cis.upenn.edu/~cis5150/ws-book-Ib.pdf page 575, 576 for details regarding this rotation*/
        data(m, 0) = (i - 2 * (q_norm[2] * q_norm[2] + q_norm[3] * q_norm[3]) * i + 2 * (q_norm[1] * q_norm[2] - q_norm[3] * q_norm[0]) * j + 2 * (q_norm[1] * q_norm[3] + q_norm[2] * q_norm[0]) * k) + center[0];
        data(m, 1) = (2 * (q_norm[1] * q_norm[2] + q_norm[3] * q_norm[0]) * i + j - 2 * (q_norm[1] * q_norm[1] + q_norm[3] * q_norm[3]) * j + 2 * (q_norm[2] * q_norm[3] - q_norm[1] * q_norm[0]) * k) + center[1];
        data(m, 2) = (2 * (q_norm[1] * q_norm[3] - q_norm[2] * q_norm[0]) * i + 2 * (q_norm[2] * q_norm[3] + q_norm[1] * q_norm[0]) * j + k - 2 * (q_norm[1] * q_norm[1] + q_norm[2] * q_norm[2]) * k) + center[2];
    }
}

template<class Array>
void CurvePlanarFourier<Array>::gammadash_impl(Array& data) {
    data *= 0;

    double inv_sqrt_s = inv_magnitude();
    Array q_norm = q * inv_sqrt_s;

    double cosiphi, siniphi;
// #pragma omp parallel for schedule(static) 
    for (int k = 0; k < numquadpoints; ++k) {
        double phi = 2 * M_PI * quadpoints[k];
        double cosphi = cos(phi);
        double sinphi = sin(phi);
        data(k, 0) = rc[0] * (-sinphi);
        data(k, 1) = rc[0] * (cosphi);
        for (int i = 1; i < order+1; ++i) {
            cosiphi = cos(i*phi);
            siniphi = sin(i*phi);
            data(k, 0) += rc[i] * ( -(i) * siniphi * cosphi - cosiphi * sinphi) 
                + rs[i-1] * ( (i) * cosiphi * cosphi - siniphi * sinphi);
            data(k, 1) += rc[i] * ( -(i) * siniphi * sinphi + cosiphi * cosphi)
                + rs[i-1] * ( (i) * cosiphi * sinphi + siniphi * cosphi);
        }
    }
        
    data *= (2*M_PI);
// #pragma omp parallel for schedule(static) 
    for (int m = 0; m < numquadpoints; ++m) {
        double i = data(m, 0);
        double j = data(m, 1);
        double k = data(m, 2);

        /* Performs quaternion based rotation, see https://www.cis.upenn.edu/~cis5150/ws-book-Ib.pdf page 575, 576 for details regarding this rotation*/
        data(m, 0) = (i - 2 * (q_norm[2] * q_norm[2] + q_norm[3] * q_norm[3]) * i + 2 * (q_norm[1] * q_norm[2] - q_norm[3] * q_norm[0]) * j + 2 * (q_norm[1] * q_norm[3] + q_norm[2] * q_norm[0]) * k);
        data(m, 1) = (2 * (q_norm[1] * q_norm[2] + q_norm[3] * q_norm[0]) * i + j - 2 * (q_norm[1] * q_norm[1] + q_norm[3] * q_norm[3]) * j + 2 * (q_norm[2] * q_norm[3] - q_norm[1] * q_norm[0]) * k);
        data(m, 2) = (2 * (q_norm[1] * q_norm[3] - q_norm[2] * q_norm[0]) * i + 2 * (q_norm[2] * q_norm[3] + q_norm[1] * q_norm[0]) * j + k - 2 * (q_norm[1] * q_norm[1] + q_norm[2] * q_norm[2]) * k);
    }
    
}

template<class Array>
void CurvePlanarFourier<Array>::gammadashdash_impl(Array& data) {
    data *= 0;

    Array q_norm = q * inv_magnitude();

    double cosiphi, siniphi;
// #pragma omp parallel for schedule(static) 
    for (int k = 0; k < numquadpoints; ++k) {
        double phi = 2 * M_PI * quadpoints[k];
        double cosphi = cos(phi);
        double sinphi = sin(phi);
        data(k, 0) = rc[0] * (-cosphi);
        data(k, 1) = rc[0] * (-sinphi);
        for (int i = 1; i < order+1; ++i) {
            cosiphi = cos(i*phi);
            siniphi = sin(i*phi);
            data(k, 0) += rc[i] * (+2*(i)*siniphi*sinphi-(i*i+1)*cosiphi*cosphi)
                + rs[i-1] * (-(i*i+1)*siniphi*cosphi - 2*(i)*cosiphi*sinphi);
            data(k, 1) += rc[i] * (-2*(i)*siniphi*cosphi-(i*i+1)*cosiphi*sinphi)
                + rs[i-1] * (-(i*i+1)*siniphi*sinphi + 2*(i)*cosiphi*cosphi);
        }
    }
    data *= 2*M_PI*2*M_PI;
// #pragma omp parallel for schedule(static) 
    for (int m = 0; m < numquadpoints; ++m) {
        double i = data(m, 0);
        double j = data(m, 1);
        double k = data(m, 2);

        /* Performs quaternion based rotation*/
        data(m, 0) = (i - 2 * (q_norm[2] * q_norm[2] + q_norm[3] * q_norm[3]) * i + 2 * (q_norm[1] * q_norm[2] - q_norm[3] * q_norm[0]) * j + 2 * (q_norm[1] * q_norm[3] + q_norm[2] * q_norm[0]) * k);
        data(m, 1) = (2 * (q_norm[1] * q_norm[2] + q_norm[3] * q_norm[0]) * i + j - 2 * (q_norm[1] * q_norm[1] + q_norm[3] * q_norm[3]) * j + 2 * (q_norm[2] * q_norm[3] - q_norm[1] * q_norm[0]) * k);
        data(m, 2) = (2 * (q_norm[1] * q_norm[3] - q_norm[2] * q_norm[0]) * i + 2 * (q_norm[2] * q_norm[3] + q_norm[1] * q_norm[0]) * j + k - 2 * (q_norm[1] * q_norm[1] + q_norm[2] * q_norm[2]) * k);

    }
}

template<class Array>
void CurvePlanarFourier<Array>::gammadashdashdash_impl(Array& data) {
    data *= 0;

    Array q_norm = q * inv_magnitude();

    double cosiphi, siniphi;
// #pragma omp parallel for schedule(static) 
    for (int k = 0; k < numquadpoints; ++k) {
        double phi = 2 * M_PI * quadpoints[k];
        double cosphi = cos(phi);
        double sinphi = sin(phi);

        data(k, 0) = rc[0]*(+sinphi);
        data(k, 1) = rc[0]*(-cosphi);
        for (int i = 1; i < order+1; ++i) {
            cosiphi = cos(i*phi);
            siniphi = sin(i*phi);
            data(k, 0) += rc[i]*(
                    +(3*i*i + 1)*cosiphi*sinphi
                    +(i*i + 3)*(i)*siniphi*cosphi
                    ) + rs[i-1]*(
                    -(i*i+3) * (i) * cosiphi*cosphi
                    +(3*i*i+1) * siniphi*sinphi
                    );
            data(k, 1) += rc[i]*(
                    +(i*i + 3)*(i)*siniphi*sinphi
                    -(3*i*i + 1)*cosiphi*cosphi
                    ) + rs[i-1]*(
                    -(i*i+3)*(i)*cosiphi*sinphi 
                    -(3*i*i+1)*siniphi*cosphi 
                    );
        }
    }
    data *= 2*M_PI*2*M_PI*2*M_PI;
// #pragma omp parallel for schedule(static) 
    for (int m = 0; m < numquadpoints; ++m) {
        double i = data(m, 0);
        double j = data(m, 1);
        double k = data(m, 2);

        /* Performs quaternion based rotation*/
        data(m, 0) = (i - 2 * (q_norm[2] * q_norm[2] + q_norm[3] * q_norm[3]) * i + 2 * (q_norm[1] * q_norm[2] - q_norm[3] * q_norm[0]) * j + 2 * (q_norm[1] * q_norm[3] + q_norm[2] * q_norm[0]) * k);
        data(m, 1) = (2 * (q_norm[1] * q_norm[2] + q_norm[3] * q_norm[0]) * i + j - 2 * (q_norm[1] * q_norm[1] + q_norm[3] * q_norm[3]) * j + 2 * (q_norm[2] * q_norm[3] - q_norm[1] * q_norm[0]) * k);
        data(m, 2) = (2 * (q_norm[1] * q_norm[3] - q_norm[2] * q_norm[0]) * i + 2 * (q_norm[2] * q_norm[3] + q_norm[1] * q_norm[0]) * j + k - 2 * (q_norm[1] * q_norm[1] + q_norm[2] * q_norm[2]) * k);

    }
}

template<class Array>
void CurvePlanarFourier<Array>::dgamma_by_dcoeff_impl(Array& data) {
    data *= 0;
    
    Array q_norm = q * inv_magnitude();

    double cosnphi, sinnphi;
// #pragma omp parallel for schedule(static) 
    for (int m = 0; m < numquadpoints; ++m) {
        double phi = 2 * M_PI * quadpoints[m];
        int counter = 0;
        double i;
        double j;
        double k;

        double cosphi = cos(phi);
        double sinphi = sin(phi);
        double cosnphi = 0;
        double sinnphi = 0;

        for (int n = 0; n < order+1; ++n) {
            cosnphi = cos(n * phi);
            i = cosnphi * cosphi;
            j = cosnphi * sinphi;
            k = 0;

            data(m, 0, counter) = (i - 2 * (q_norm[2] * q_norm[2] + q_norm[3] * q_norm[3]) * i + 2 * (q_norm[1] * q_norm[2] - q_norm[3] * q_norm[0]) * j + 2 * (q_norm[1] * q_norm[3] + q_norm[2] * q_norm[0]) * k);
            data(m, 1, counter) = (2 * (q_norm[1] * q_norm[2] + q_norm[3] * q_norm[0]) * i + j - 2 * (q_norm[1] * q_norm[1] + q_norm[3] * q_norm[3]) * j + 2 * (q_norm[2] * q_norm[3] - q_norm[1] * q_norm[0]) * k);
            data(m, 2, counter) = (2 * (q_norm[1] * q_norm[3] - q_norm[2] * q_norm[0]) * i + 2 * (q_norm[2] * q_norm[3] + q_norm[1] * q_norm[0]) * j + k - 2 * (q_norm[1] * q_norm[1] + q_norm[2] * q_norm[2]) * k);

            counter++;
        }
        
        for (int n = 1; n < order+1; ++n) {
            sinnphi = sin(n * phi);
            i = sinnphi * cosphi;
            j = sinnphi * sinphi;
            k = 0;

            data(m, 0, counter) = (i - 2 * (q_norm[2] * q_norm[2] + q_norm[3] * q_norm[3]) * i + 2 * (q_norm[1] * q_norm[2] - q_norm[3] * q_norm[0]) * j + 2 * (q_norm[1] * q_norm[3] + q_norm[2] * q_norm[0]) * k);
            data(m, 1, counter) = (2 * (q_norm[1] * q_norm[2] + q_norm[3] * q_norm[0]) * i + j - 2 * (q_norm[1] * q_norm[1] + q_norm[3] * q_norm[3]) * j + 2 * (q_norm[2] * q_norm[3] - q_norm[1] * q_norm[0]) * k);
            data(m, 2, counter) = (2 * (q_norm[1] * q_norm[3] - q_norm[2] * q_norm[0]) * i + 2 * (q_norm[2] * q_norm[3] + q_norm[1] * q_norm[0]) * j + k - 2 * (q_norm[1] * q_norm[1] + q_norm[2] * q_norm[2]) * k);

            counter++;
        }

        // i and j represent X0 and Y0 here before applying rotation
        i = rc[0] * cosphi;
        j = rc[0] * sinphi;
        k = 0;

        for (int n = 1; n < order+1; ++n) {
            cosnphi = cos(n * phi);
            sinnphi = sin(n * phi);
            i += (rc[n] * cosnphi + rs[n-1] * sinnphi) * cosphi;
            j += (rc[n] * cosnphi + rs[n-1] * sinnphi) * sinphi;
        }
        double inv_sqrt_s = inv_magnitude();
        
        data(m, 0, counter) = (4 * i * (q_norm[2] * q_norm[2] + q_norm[3] * q_norm[3]) * q_norm[0]
                            - 4 * j * ((q_norm[1] * q_norm[2] - q_norm[0] * q_norm[3]) * q_norm[0] + 0.5 * q_norm[3]))
                            * inv_sqrt_s;

        data(m, 1, counter) = (4 * j * (q_norm[1] * q_norm[1] + q_norm[3] * q_norm[3]) * q_norm[0]
                            - 4 * i * ((q_norm[1] * q_norm[2] + q_norm[0] * q_norm[3]) * q_norm[0] - 0.5 * q_norm[3]))
                            * inv_sqrt_s;

        data(m, 2, counter) = (- 4 * i * ((q_norm[1] * q_norm[3] - q_norm[0] * q_norm[2]) * q_norm[0] + 0.5 * q_norm[2])
                            - 4 * j * ((q_norm[2] * q_norm[3] + q_norm[0] * q_norm[1]) * q_norm[0] - 0.5 * q_norm[1]))
                            * inv_sqrt_s;
        counter++;

        data(m, 0, counter) = (4 * i * (q_norm[2] * q_norm[2] + q_norm[3] * q_norm[3]) * q_norm[1]
                    - 4 * j * ((q_norm[1] * q_norm[2] - q_norm[0] * q_norm[3]) * q_norm[1] - 0.5 * q_norm[2]))
                    * inv_sqrt_s;

        data(m, 1, counter) = (4 * j * (q_norm[1] * q_norm[1] + q_norm[3] * q_norm[3] - 1.0) * q_norm[1]
                            - 4 * i * ((q_norm[1] * q_norm[2] + q_norm[0] * q_norm[3]) * q_norm[1] - 0.5 * q_norm[2]))
                            * inv_sqrt_s;

        data(m, 2, counter) = (- 4 * i * ((q_norm[1] * q_norm[3] - q_norm[0] * q_norm[2]) * q_norm[1] - 0.5 * q_norm[3])
                            - 4 * j * ((q_norm[2] * q_norm[3] + q_norm[0] * q_norm[1]) * q_norm[1] - 0.5 * q_norm[0]))
                            * inv_sqrt_s;

        counter++;

        data(m, 0, counter) = (4 * i * (q_norm[2] * q_norm[2] + q_norm[3] * q_norm[3] - 1.0) * q_norm[2]
            - 4 * j * ((q_norm[1] * q_norm[2] - q_norm[0] * q_norm[3]) * q_norm[2] - 0.5 * q_norm[1]))
            * inv_sqrt_s;

        data(m, 1, counter) = (4 * j * (q_norm[1] * q_norm[1] + q_norm[3] * q_norm[3]) * q_norm[2]
                            - 4 * i * ((q_norm[1] * q_norm[2] + q_norm[0] * q_norm[3]) * q_norm[2] - 0.5 * q_norm[1]))
                            * inv_sqrt_s;

        data(m, 2, counter) = (- 4 * i * ((q_norm[1] * q_norm[3] - q_norm[0] * q_norm[2]) * q_norm[2] + 0.5 * q_norm[0])
                            - 4 * j * ((q_norm[2] * q_norm[3] + q_norm[0] * q_norm[1]) * q_norm[2] - 0.5 * q_norm[3]))
                            * inv_sqrt_s;

        counter++;

        data(m, 0, counter) = (4 * i * (q_norm[2] * q_norm[2] + q_norm[3] * q_norm[3] - 1.0) * q_norm[3]
            - 4 * j * ((q_norm[1] * q_norm[2] - q_norm[0] * q_norm[3]) * q_norm[3] + 0.5 * q_norm[0]))
            * inv_sqrt_s;

        data(m, 1, counter) = (4 * j * (q_norm[1] * q_norm[1] + q_norm[3] * q_norm[3] - 1.0) * q_norm[3]
                            - 4 * i * ((q_norm[1] * q_norm[2] + q_norm[0] * q_norm[3]) * q_norm[3] - 0.5 * q_norm[0]))
                            * inv_sqrt_s;

        data(m, 2, counter) = (- 4 * i * ((q_norm[1] * q_norm[3] - q_norm[0] * q_norm[2]) * q_norm[3] - 0.5 * q_norm[1])
                            - 4 * j * ((q_norm[2] * q_norm[3] + q_norm[0] * q_norm[1]) * q_norm[3] - 0.5 * q_norm[2]))
                            * inv_sqrt_s;
        counter++;


        for (int i = 0; i < 3; ++i) {
            data(m, 0, counter) = 0;
            data(m, 1, counter) = 0;
            data(m, 2, counter) = 0;
            data(m, i, counter) = 1;
            counter++;
        }
    }
}

template<class Array>
void CurvePlanarFourier<Array>::dgammadash_by_dcoeff_impl(Array& data) {
    data *= 0;

    Array q_norm = q * inv_magnitude();

    double cosnphi, sinnphi;
// #pragma omp parallel for schedule(static) 
    for (int m = 0; m < numquadpoints; ++m) {
        double phi = 2 * M_PI * quadpoints[m];
        double cosphi = cos(phi);
        double sinphi = sin(phi);
        int counter = 0;
        double i;
        double j;
        double k;
        for (int n = 0; n < order+1; ++n) {
            cosnphi = cos(n*phi);
            sinnphi = sin(n*phi);
            i = ( -(n) * sinnphi * cosphi - cosnphi * sinphi);
            j = ( -(n) * sinnphi * sinphi + cosnphi * cosphi);
            k = 0;

            i *= (2*M_PI);
            j *= (2*M_PI);

            data(m, 0, counter) = (i - 2 * (q_norm[2] * q_norm[2] + q_norm[3] * q_norm[3]) * i + 2 * (q_norm[1] * q_norm[2] - q_norm[3] * q_norm[0]) * j + 2 * (q_norm[1] * q_norm[3] + q_norm[2] * q_norm[0]) * k);
            data(m, 1, counter) = (2 * (q_norm[1] * q_norm[2] + q_norm[3] * q_norm[0]) * i + j - 2 * (q_norm[1] * q_norm[1] + q_norm[3] * q_norm[3]) * j + 2 * (q_norm[2] * q_norm[3] - q_norm[1] * q_norm[0]) * k);
            data(m, 2, counter) = (2 * (q_norm[1] * q_norm[3] - q_norm[2] * q_norm[0]) * i + 2 * (q_norm[2] * q_norm[3] + q_norm[1] * q_norm[0]) * j + k - 2 * (q_norm[1] * q_norm[1] + q_norm[2] * q_norm[2]) * k);
            

            counter++;
        }
        
        for (int n = 1; n < order+1; ++n) {
            cosnphi = cos(n*phi);
            sinnphi = sin(n*phi);
            i = ( (n) * cosnphi * cosphi - sinnphi * sinphi);
            j = ( (n) * cosnphi * sinphi + sinnphi * cosphi);
            k = 0;

            i *= (2*M_PI);
            j *= (2*M_PI);

            data(m, 0, counter) = (i - 2 * (q_norm[2] * q_norm[2] + q_norm[3] * q_norm[3]) * i + 2 * (q_norm[1] * q_norm[2] - q_norm[3] * q_norm[0]) * j + 2 * (q_norm[1] * q_norm[3] + q_norm[2] * q_norm[0]) * k);
            data(m, 1, counter) = (2 * (q_norm[1] * q_norm[2] + q_norm[3] * q_norm[0]) * i + j - 2 * (q_norm[1] * q_norm[1] + q_norm[3] * q_norm[3]) * j + 2 * (q_norm[2] * q_norm[3] - q_norm[1] * q_norm[0]) * k);
            data(m, 2, counter) = (2 * (q_norm[1] * q_norm[3] - q_norm[2] * q_norm[0]) * i + 2 * (q_norm[2] * q_norm[3] + q_norm[1] * q_norm[0]) * j + k - 2 * (q_norm[1] * q_norm[1] + q_norm[2] * q_norm[2]) * k);

            counter++;
            
        }
        
        i = rc[0] * (-sinphi);
        j = rc[0] * (cosphi);
        k = 0;
        for (int n = 1; n < order+1; ++n) {
            cosnphi = cos(n*phi);
            sinnphi = sin(n*phi);
            i += rc[n] * ( -(n) * sinnphi * cosphi - cosnphi * sinphi)
                + rs[n-1] * ( (n) * cosnphi * cosphi - sinnphi * sinphi);
            j += rc[n] * ( -(n) * sinnphi * sinphi + cosnphi * cosphi)
                + rs[n-1] * ( (n) * cosnphi * sinphi + sinnphi * cosphi);
        }
        i *= (2*M_PI);
        j *= (2*M_PI);
        double inv_sqrt_s = inv_magnitude();

        data(m, 0, counter) = (4 * i * (q_norm[2] * q_norm[2] + q_norm[3] * q_norm[3]) * q_norm[0]
                            - 4 * j * ((q_norm[1] * q_norm[2] - q_norm[0] * q_norm[3]) * q_norm[0] + 0.5 * q_norm[3]))
                            * inv_sqrt_s;

        data(m, 1, counter) = (4 * j * (q_norm[1] * q_norm[1] + q_norm[3] * q_norm[3]) * q_norm[0]
                            - 4 * i * ((q_norm[1] * q_norm[2] + q_norm[0] * q_norm[3]) * q_norm[0] - 0.5 * q_norm[3]))
                            * inv_sqrt_s;

        data(m, 2, counter) = (- 4 * i * ((q_norm[1] * q_norm[3] - q_norm[0] * q_norm[2]) * q_norm[0] + 0.5 * q_norm[2])
                            - 4 * j * ((q_norm[2] * q_norm[3] + q_norm[0] * q_norm[1]) * q_norm[0] - 0.5 * q_norm[1]))
                            * inv_sqrt_s;
        counter++;

        data(m, 0, counter) = (4 * i * (q_norm[2] * q_norm[2] + q_norm[3] * q_norm[3]) * q_norm[1]
                    - 4 * j * ((q_norm[1] * q_norm[2] - q_norm[0] * q_norm[3]) * q_norm[1] - 0.5 * q_norm[2]))
                    * inv_sqrt_s;

        data(m, 1, counter) = (4 * j * (q_norm[1] * q_norm[1] + q_norm[3] * q_norm[3] - 1.0) * q_norm[1]
                            - 4 * i * ((q_norm[1] * q_norm[2] + q_norm[0] * q_norm[3]) * q_norm[1] - 0.5 * q_norm[2]))
                            * inv_sqrt_s;

        data(m, 2, counter) = (- 4 * i * ((q_norm[1] * q_norm[3] - q_norm[0] * q_norm[2]) * q_norm[1] - 0.5 * q_norm[3])
                            - 4 * j * ((q_norm[2] * q_norm[3] + q_norm[0] * q_norm[1]) * q_norm[1] - 0.5 * q_norm[0]))
                            * inv_sqrt_s;

        counter++;

        data(m, 0, counter) = (4 * i * (q_norm[2] * q_norm[2] + q_norm[3] * q_norm[3] - 1.0) * q_norm[2]
            - 4 * j * ((q_norm[1] * q_norm[2] - q_norm[0] * q_norm[3]) * q_norm[2] - 0.5 * q_norm[1]))
            * inv_sqrt_s;

        data(m, 1, counter) = (4 * j * (q_norm[1] * q_norm[1] + q_norm[3] * q_norm[3]) * q_norm[2]
                            - 4 * i * ((q_norm[1] * q_norm[2] + q_norm[0] * q_norm[3]) * q_norm[2] - 0.5 * q_norm[1]))
                            * inv_sqrt_s;

        data(m, 2, counter) = (- 4 * i * ((q_norm[1] * q_norm[3] - q_norm[0] * q_norm[2]) * q_norm[2] + 0.5 * q_norm[0])
                            - 4 * j * ((q_norm[2] * q_norm[3] + q_norm[0] * q_norm[1]) * q_norm[2] - 0.5 * q_norm[3]))
                            * inv_sqrt_s;

        counter++;

        data(m, 0, counter) = (4 * i * (q_norm[2] * q_norm[2] + q_norm[3] * q_norm[3] - 1.0) * q_norm[3]
            - 4 * j * ((q_norm[1] * q_norm[2] - q_norm[0] * q_norm[3]) * q_norm[3] + 0.5 * q_norm[0]))
            * inv_sqrt_s;

        data(m, 1, counter) = (4 * j * (q_norm[1] * q_norm[1] + q_norm[3] * q_norm[3] - 1.0) * q_norm[3]
                            - 4 * i * ((q_norm[1] * q_norm[2] + q_norm[0] * q_norm[3]) * q_norm[3] - 0.5 * q_norm[0]))
                            * inv_sqrt_s;

        data(m, 2, counter) = (- 4 * i * ((q_norm[1] * q_norm[3] - q_norm[0] * q_norm[2]) * q_norm[3] - 0.5 * q_norm[1])
                            - 4 * j * ((q_norm[2] * q_norm[3] + q_norm[0] * q_norm[1]) * q_norm[3] - 0.5 * q_norm[2]))
                            * inv_sqrt_s;
        counter++;

        for (int i = 0; i < 2; ++i) {
            data(m, 0, counter) = 0;
            data(m, 1, counter) = 0;
            data(m, 2, counter) = 0;
            
            counter++;
        }
        
    }
}

template<class Array>
void CurvePlanarFourier<Array>::dgammadashdash_by_dcoeff_impl(Array& data) {
    data *= 0;

    Array q_norm = q * inv_magnitude();

    double cosnphi, sinnphi;
// #pragma omp parallel for schedule(static) 
    for (int m = 0; m < numquadpoints; ++m) {
        double phi = 2 * M_PI * quadpoints[m];
        double cosphi = cos(phi);
        double sinphi = sin(phi);
        int counter = 0;
        double i;
        double j;
        double k;
        for (int n = 0; n < order+1; ++n) {
            cosnphi = cos(n*phi);
            sinnphi = sin(n*phi);
            i = (+2*(n)*sinnphi*sinphi-(n*n+1)*cosnphi*cosphi);
            j = (-2*(n)*sinnphi*cosphi-(n*n+1)*cosnphi*sinphi);
            k = 0;

            i *= 2*M_PI*2*M_PI;
            j *= 2*M_PI*2*M_PI;
            k *= 2*M_PI*2*M_PI;

            data(m, 0, counter) = (i - 2 * (q_norm[2] * q_norm[2] + q_norm[3] * q_norm[3]) * i + 2 * (q_norm[1] * q_norm[2] - q_norm[3] * q_norm[0]) * j + 2 * (q_norm[1] * q_norm[3] + q_norm[2] * q_norm[0]) * k);
            data(m, 1, counter) = (2 * (q_norm[1] * q_norm[2] + q_norm[3] * q_norm[0]) * i + j - 2 * (q_norm[1] * q_norm[1] + q_norm[3] * q_norm[3]) * j + 2 * (q_norm[2] * q_norm[3] - q_norm[1] * q_norm[0]) * k);
            data(m, 2, counter) = (2 * (q_norm[1] * q_norm[3] - q_norm[2] * q_norm[0]) * i + 2 * (q_norm[2] * q_norm[3] + q_norm[1] * q_norm[0]) * j + k - 2 * (q_norm[1] * q_norm[1] + q_norm[2] * q_norm[2]) * k);
            
            counter++;
        }
        
        for (int n = 1; n < order+1; ++n) {
            cosnphi = cos(n*phi);
            sinnphi = sin(n*phi);
            i = (-(n*n+1)*sinnphi*cosphi - 2*(n)*cosnphi*sinphi);
            j = (-(n*n+1)*sinnphi*sinphi + 2*(n)*cosnphi*cosphi);
            k = 0;

            i *= 2*M_PI*2*M_PI;
            j *= 2*M_PI*2*M_PI;
            k *= 2*M_PI*2*M_PI;

            data(m, 0, counter) = (i - 2 * (q_norm[2] * q_norm[2] + q_norm[3] * q_norm[3]) * i + 2 * (q_norm[1] * q_norm[2] - q_norm[3] * q_norm[0]) * j + 2 * (q_norm[1] * q_norm[3] + q_norm[2] * q_norm[0]) * k);
            data(m, 1, counter) = (2 * (q_norm[1] * q_norm[2] + q_norm[3] * q_norm[0]) * i + j - 2 * (q_norm[1] * q_norm[1] + q_norm[3] * q_norm[3]) * j + 2 * (q_norm[2] * q_norm[3] - q_norm[1] * q_norm[0]) * k);
            data(m, 2, counter) = (2 * (q_norm[1] * q_norm[3] - q_norm[2] * q_norm[0]) * i + 2 * (q_norm[2] * q_norm[3] + q_norm[1] * q_norm[0]) * j + k - 2 * (q_norm[1] * q_norm[1] + q_norm[2] * q_norm[2]) * k);
            
            counter++;
        }
        
        i = rc[0] * (-cosphi);
        j = rc[0] * (-sinphi);
        k = 0;
        for (int n = 1; n < order+1; ++n) {
            cosnphi = cos(n*phi);
            sinnphi = sin(n*phi);
            i += rc[n] * (+2*(n)*sinnphi*sinphi-(n*n+1)*cosnphi*cosphi)
                + rs[n-1] * (-(n*n+1)*sinnphi*cosphi - 2*(n)*cosnphi*sinphi);
            j += rc[n] * (-2*(n)*sinnphi*cosphi-(n*n+1)*cosnphi*sinphi)
                + rs[n-1] * (-(n*n+1)*sinnphi*sinphi + 2*(n)*cosnphi*cosphi);
        }
        i *= 2*M_PI*2*M_PI;
        j *= 2*M_PI*2*M_PI;
        k *= 2*M_PI*2*M_PI;
        double inv_sqrt_s = inv_magnitude();
        
        data(m, 0, counter) = (4 * i * (q_norm[2] * q_norm[2] + q_norm[3] * q_norm[3]) * q_norm[0]
                            - 4 * j * ((q_norm[1] * q_norm[2] - q_norm[0] * q_norm[3]) * q_norm[0] + 0.5 * q_norm[3]))
                            * inv_sqrt_s;

        data(m, 1, counter) = (4 * j * (q_norm[1] * q_norm[1] + q_norm[3] * q_norm[3]) * q_norm[0]
                            - 4 * i * ((q_norm[1] * q_norm[2] + q_norm[0] * q_norm[3]) * q_norm[0] - 0.5 * q_norm[3]))
                            * inv_sqrt_s;

        data(m, 2, counter) = (- 4 * i * ((q_norm[1] * q_norm[3] - q_norm[0] * q_norm[2]) * q_norm[0] + 0.5 * q_norm[2])
                            - 4 * j * ((q_norm[2] * q_norm[3] + q_norm[0] * q_norm[1]) * q_norm[0] - 0.5 * q_norm[1]))
                            * inv_sqrt_s;
        counter++;

        data(m, 0, counter) = (4 * i * (q_norm[2] * q_norm[2] + q_norm[3] * q_norm[3]) * q_norm[1]
                    - 4 * j * ((q_norm[1] * q_norm[2] - q_norm[0] * q_norm[3]) * q_norm[1] - 0.5 * q_norm[2]))
                    * inv_sqrt_s;

        data(m, 1, counter) = (4 * j * (q_norm[1] * q_norm[1] + q_norm[3] * q_norm[3] - 1.0) * q_norm[1]
                            - 4 * i * ((q_norm[1] * q_norm[2] + q_norm[0] * q_norm[3]) * q_norm[1] - 0.5 * q_norm[2]))
                            * inv_sqrt_s;

        data(m, 2, counter) = (- 4 * i * ((q_norm[1] * q_norm[3] - q_norm[0] * q_norm[2]) * q_norm[1] - 0.5 * q_norm[3])
                            - 4 * j * ((q_norm[2] * q_norm[3] + q_norm[0] * q_norm[1]) * q_norm[1] - 0.5 * q_norm[0]))
                            * inv_sqrt_s;

        counter++;

        data(m, 0, counter) = (4 * i * (q_norm[2] * q_norm[2] + q_norm[3] * q_norm[3] - 1.0) * q_norm[2]
            - 4 * j * ((q_norm[1] * q_norm[2] - q_norm[0] * q_norm[3]) * q_norm[2] - 0.5 * q_norm[1]))
            * inv_sqrt_s;

        data(m, 1, counter) = (4 * j * (q_norm[1] * q_norm[1] + q_norm[3] * q_norm[3]) * q_norm[2]
                            - 4 * i * ((q_norm[1] * q_norm[2] + q_norm[0] * q_norm[3]) * q_norm[2] - 0.5 * q_norm[1]))
                            * inv_sqrt_s;

        data(m, 2, counter) = (- 4 * i * ((q_norm[1] * q_norm[3] - q_norm[0] * q_norm[2]) * q_norm[2] + 0.5 * q_norm[0])
                            - 4 * j * ((q_norm[2] * q_norm[3] + q_norm[0] * q_norm[1]) * q_norm[2] - 0.5 * q_norm[3]))
                            * inv_sqrt_s;

        counter++;

        data(m, 0, counter) = (4 * i * (q_norm[2] * q_norm[2] + q_norm[3] * q_norm[3] - 1.0) * q_norm[3]
            - 4 * j * ((q_norm[1] * q_norm[2] - q_norm[0] * q_norm[3]) * q_norm[3] + 0.5 * q_norm[0]))
            * inv_sqrt_s;

        data(m, 1, counter) = (4 * j * (q_norm[1] * q_norm[1] + q_norm[3] * q_norm[3] - 1.0) * q_norm[3]
                            - 4 * i * ((q_norm[1] * q_norm[2] + q_norm[0] * q_norm[3]) * q_norm[3] - 0.5 * q_norm[0]))
                            * inv_sqrt_s;

        data(m, 2, counter) = (- 4 * i * ((q_norm[1] * q_norm[3] - q_norm[0] * q_norm[2]) * q_norm[3] - 0.5 * q_norm[1])
                            - 4 * j * ((q_norm[2] * q_norm[3] + q_norm[0] * q_norm[1]) * q_norm[3] - 0.5 * q_norm[2]))
                            * inv_sqrt_s;
        counter++;

        for (int i = 0; i < 3; ++i) {
            data(m, 0, counter) = 0;
            data(m, 1, counter) = 0;
            data(m, 2, counter) = 0;
            
            counter++;
        }
    }
}

template<class Array>
void CurvePlanarFourier<Array>::dgammadashdashdash_by_dcoeff_impl(Array& data) {
    data *= 0;

    Array q_norm = q * inv_magnitude();

    double cosnphi, sinnphi;
// #pragma omp parallel for schedule(static) 
    for (int m = 0; m < numquadpoints; ++m) {
        double phi = 2 * M_PI * quadpoints[m];
        double cosphi = cos(phi);
        double sinphi = sin(phi);
        int counter = 0;
        double i;
        double j;
        double k;
        for (int n = 0; n < order+1; ++n) {
            cosnphi = cos(n*phi);
            sinnphi = sin(n*phi);
            i = (
                    +(3*n*n + 1)*cosnphi*sinphi
                    +(n*n + 3)*(n)*sinnphi*cosphi
                    );
            j = (
                    +(n*n + 3)*(n)*sinnphi*sinphi
                    -(3*n*n + 1)*cosnphi*cosphi
                    );
            k = 0;

            i *= 2*M_PI*2*M_PI*2*M_PI;
            j *= 2*M_PI*2*M_PI*2*M_PI;
            k *= 2*M_PI*2*M_PI*2*M_PI;

            data(m, 0, counter) = (i - 2 * (q_norm[2] * q_norm[2] + q_norm[3] * q_norm[3]) * i + 2 * (q_norm[1] * q_norm[2] - q_norm[3] * q_norm[0]) * j + 2 * (q_norm[1] * q_norm[3] + q_norm[2] * q_norm[0]) * k);
            data(m, 1, counter) = (2 * (q_norm[1] * q_norm[2] + q_norm[3] * q_norm[0]) * i + j - 2 * (q_norm[1] * q_norm[1] + q_norm[3] * q_norm[3]) * j + 2 * (q_norm[2] * q_norm[3] - q_norm[1] * q_norm[0]) * k);
            data(m, 2, counter) = (2 * (q_norm[1] * q_norm[3] - q_norm[2] * q_norm[0]) * i + 2 * (q_norm[2] * q_norm[3] + q_norm[1] * q_norm[0]) * j + k - 2 * (q_norm[1] * q_norm[1] + q_norm[2] * q_norm[2]) * k);

            counter++;
        }
        
        for (int n = 1; n < order+1; ++n) {
            cosnphi = cos(n*phi);
            sinnphi = sin(n*phi);
            i = (
                    -(n*n+3) * (n) * cosnphi*cosphi
                    +(3*n*n+1) * sinnphi*sinphi
                    );
            j = (
                    -(n*n+3)*(n)*cosnphi*sinphi 
                    -(3*n*n+1)*sinnphi*cosphi 
                    );
            k = 0;

            i *= 2*M_PI*2*M_PI*2*M_PI;
            j *= 2*M_PI*2*M_PI*2*M_PI;
            k *= 2*M_PI*2*M_PI*2*M_PI;

            data(m, 0, counter) = (i - 2 * (q_norm[2] * q_norm[2] + q_norm[3] * q_norm[3]) * i + 2 * (q_norm[1] * q_norm[2] - q_norm[3] * q_norm[0]) * j + 2 * (q_norm[1] * q_norm[3] + q_norm[2] * q_norm[0]) * k);
            data(m, 1, counter) = (2 * (q_norm[1] * q_norm[2] + q_norm[3] * q_norm[0]) * i + j - 2 * (q_norm[1] * q_norm[1] + q_norm[3] * q_norm[3]) * j + 2 * (q_norm[2] * q_norm[3] - q_norm[1] * q_norm[0]) * k);
            data(m, 2, counter) = (2 * (q_norm[1] * q_norm[3] - q_norm[2] * q_norm[0]) * i + 2 * (q_norm[2] * q_norm[3] + q_norm[1] * q_norm[0]) * j + k - 2 * (q_norm[1] * q_norm[1] + q_norm[2] * q_norm[2]) * k);

            counter++;
        }
        
        i = rc[0]*(sinphi);
        j = rc[0]*(-cosphi);
        k = 0;
        for (int n = 1; n < order+1; ++n) {
            cosnphi = cos(n*phi);
            sinnphi = sin(n*phi);
            i += rc[n]*(
                    +(3*n*n + 1)*cosnphi*sinphi
                    +(n*n + 3)*(n)*sinnphi*cosphi
                    ) + rs[n-1]*(
                    -(n*n+3) * (n) * cosnphi*cosphi
                    +(3*n*n+1) * sinnphi*sinphi
                    );
            j += rc[n]*(
                    +(n*n + 3)*(n)*sinnphi*sinphi
                    -(3*n*n + 1)*cosnphi*cosphi
                    ) + rs[n-1]*(
                    -(n*n+3)*(n)*cosnphi*sinphi 
                    -(3*n*n+1)*sinnphi*cosphi 
                    );
        }
        i *= 2*M_PI*2*M_PI*2*M_PI;
        j *= 2*M_PI*2*M_PI*2*M_PI;
        k *= 2*M_PI*2*M_PI*2*M_PI;
        double inv_sqrt_s = inv_magnitude();
        
        data(m, 0, counter) = (4 * i * (q_norm[2] * q_norm[2] + q_norm[3] * q_norm[3]) * q_norm[0]
                            - 4 * j * ((q_norm[1] * q_norm[2] - q_norm[0] * q_norm[3]) * q_norm[0] + 0.5 * q_norm[3]))
                            * inv_sqrt_s;

        data(m, 1, counter) = (4 * j * (q_norm[1] * q_norm[1] + q_norm[3] * q_norm[3]) * q_norm[0]
                            - 4 * i * ((q_norm[1] * q_norm[2] + q_norm[0] * q_norm[3]) * q_norm[0] - 0.5 * q_norm[3]))
                            * inv_sqrt_s;

        data(m, 2, counter) = (- 4 * i * ((q_norm[1] * q_norm[3] - q_norm[0] * q_norm[2]) * q_norm[0] + 0.5 * q_norm[2])
                            - 4 * j * ((q_norm[2] * q_norm[3] + q_norm[0] * q_norm[1]) * q_norm[0] - 0.5 * q_norm[1]))
                            * inv_sqrt_s;
        counter++;

        data(m, 0, counter) = (4 * i * (q_norm[2] * q_norm[2] + q_norm[3] * q_norm[3]) * q_norm[1]
                    - 4 * j * ((q_norm[1] * q_norm[2] - q_norm[0] * q_norm[3]) * q_norm[1] - 0.5 * q_norm[2]))
                    * inv_sqrt_s;

        data(m, 1, counter) = (4 * j * (q_norm[1] * q_norm[1] + q_norm[3] * q_norm[3] - 1.0) * q_norm[1]
                            - 4 * i * ((q_norm[1] * q_norm[2] + q_norm[0] * q_norm[3]) * q_norm[1] - 0.5 * q_norm[2]))
                            * inv_sqrt_s;

        data(m, 2, counter) = (- 4 * i * ((q_norm[1] * q_norm[3] - q_norm[0] * q_norm[2]) * q_norm[1] - 0.5 * q_norm[3])
                            - 4 * j * ((q_norm[2] * q_norm[3] + q_norm[0] * q_norm[1]) * q_norm[1] - 0.5 * q_norm[0]))
                            * inv_sqrt_s;

        counter++;

        data(m, 0, counter) = (4 * i * (q_norm[2] * q_norm[2] + q_norm[3] * q_norm[3] - 1.0) * q_norm[2]
            - 4 * j * ((q_norm[1] * q_norm[2] - q_norm[0] * q_norm[3]) * q_norm[2] - 0.5 * q_norm[1]))
            * inv_sqrt_s;

        data(m, 1, counter) = (4 * j * (q_norm[1] * q_norm[1] + q_norm[3] * q_norm[3]) * q_norm[2]
                            - 4 * i * ((q_norm[1] * q_norm[2] + q_norm[0] * q_norm[3]) * q_norm[2] - 0.5 * q_norm[1]))
                            * inv_sqrt_s;

        data(m, 2, counter) = (- 4 * i * ((q_norm[1] * q_norm[3] - q_norm[0] * q_norm[2]) * q_norm[2] + 0.5 * q_norm[0])
                            - 4 * j * ((q_norm[2] * q_norm[3] + q_norm[0] * q_norm[1]) * q_norm[2] - 0.5 * q_norm[3]))
                            * inv_sqrt_s;

        counter++;

        data(m, 0, counter) = (4 * i * (q_norm[2] * q_norm[2] + q_norm[3] * q_norm[3] - 1.0) * q_norm[3]
            - 4 * j * ((q_norm[1] * q_norm[2] - q_norm[0] * q_norm[3]) * q_norm[3] + 0.5 * q_norm[0]))
            * inv_sqrt_s;

        data(m, 1, counter) = (4 * j * (q_norm[1] * q_norm[1] + q_norm[3] * q_norm[3] - 1.0) * q_norm[3]
                            - 4 * i * ((q_norm[1] * q_norm[2] + q_norm[0] * q_norm[3]) * q_norm[3] - 0.5 * q_norm[0]))
                            * inv_sqrt_s;

        data(m, 2, counter) = (- 4 * i * ((q_norm[1] * q_norm[3] - q_norm[0] * q_norm[2]) * q_norm[3] - 0.5 * q_norm[1])
                            - 4 * j * ((q_norm[2] * q_norm[3] + q_norm[0] * q_norm[1]) * q_norm[3] - 0.5 * q_norm[2]))
                            * inv_sqrt_s;
        counter++;

        for (int i = 0; i < 3; ++i) {
            data(m, 0, counter) = 0;
            data(m, 1, counter) = 0;
            data(m, 2, counter) = 0;

            counter++;
        }
    }
}



#include "xtensor-python/pyarray.hpp"     // Numpy bindings
typedef xt::pyarray<double> Array;
template class CurvePlanarFourier<Array>;<|MERGE_RESOLUTION|>--- conflicted
+++ resolved
@@ -18,10 +18,6 @@
     data *= 0;
     Array q_norm = q * inv_magnitude();
 
-<<<<<<< HEAD
-// #pragma omp parallel for schedule(static) 
-=======
->>>>>>> ab9096ff
     for (int k = 0; k < numquadpoints; ++k) {
         double phi = 2 * M_PI * quadpoints[k];
         double cosphi = cos(phi);
