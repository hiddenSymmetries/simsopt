# This file is based on examples in
# https://docs.github.com/en/actions/language-and-framework-guides/using-python-with-github-actions

# Note that all the "sudo" commands here appear to cause a warning message
# "sudo: setrlimit(RLIMIT_CORE): operation not permitted"
# This appears to be a known harmless annoyance:
# https://gitlab.alpinelinux.org/alpine/aports/-/issues/11122

name: Tests

on: 
  push:
    branches-ignore: [master]
    tags-ignore: [v*]
  pull_request:
    branches-ignore: [master]

concurrency:
  # Use github.run_id on main branch
  # Use github.event.pull_request.number on pull requests, so it's unique per pull request
  # Use github.ref on other branches, so it's unique per branch
  group: ${{ github.workflow }}-${{ github.ref == github.ref_protected && github.run_id || github.event.pull_request.number || github.ref }}
  cancel-in-progress: true

jobs:
  test:
    runs-on: ubuntu-latest

    env:
      OMPI_ALLOW_RUN_AS_ROOT: 1
      OMPI_ALLOW_RUN_AS_ROOT_CONFIRM: 1

    strategy:
      fail-fast: false
      matrix:
        python-version: ["3.11"]
        test-type: [unit, integrated]

    steps:
    # First print out lots of information. We do this in separate 
    # "name" blocks because otherwise the output gets mixed together
    # in the github actions log.
    
    - name: Print user and group id
      run: |
        set -ex
        id

    - name: PWD
      run: |
        set -ex
        pwd

    - name: ls -l
      run: |
        set -ex
        ls -l

    - name: Print python location
      run: |
        set -ex
        which python

    - name: apt-get stuff needed for libstell and vmec
      run: |
        sudo apt-get update
        sudo apt-get install -y build-essential gfortran openmpi-bin libopenmpi-dev libnetcdf-dev libnetcdff-dev liblapack-dev libscalapack-mpi-dev libhdf5-dev libhdf5-serial-dev git m4 libfftw3-dev libboost-all-dev libopenblas-dev

    - uses: actions/checkout@v4

    - name: Fetch all history for all tags
      run: git fetch --all --tags --prune --unshallow

    # We must run actions/checkout before downloading and building VMEC, since checkout deletes the contents of the directory.
    - name: Download the VMEC2000 standalone repository
      run: git clone --depth=1 https://github.com/hiddensymmetries/VMEC2000.git

    - name: ls -l again
      run: |
        set -ex
        ls -l
        pwd

    - name: Set up Python ${{ matrix.python-version }}
      uses: actions/setup-python@v5
      with:
        python-version: ${{ matrix.python-version }}

    - name: which python3 after python setup
      run: which python3

    - name: which pip after python setup
      run: |
        python -m pip install --upgrade pip
        pip --version

    - name: env after adding python
      run: env

    - name: Install python dependencies
      run: |
        sudo apt-get install graphviz graphviz-dev
        pip install numpy cmake scikit-build f90nml ninja wheel setuptools sympy qsc pyevtk matplotlib plotly networkx pygraphviz mpi4py h5py ground bentley_ottmann f90wrap
<<<<<<< HEAD
    #     pip install py_spec 
=======
>>>>>>> 32af8341

    # - name: Install pyoculus
    #   run: pip install -v git+https://github.com/zhisong/pyoculus

    - name: Install booz_xform
      run: pip install -v git+https://github.com/hiddenSymmetries/booz_xform

    - name: Install virtual_casing
      run: pip install -v git+https://github.com/hiddenSymmetries/virtual-casing

<<<<<<< HEAD
    # See https://github.community/t/best-way-to-clone-a-private-repo-during-script-run-of-private-github-action/16116/7
    # https://stackoverflow.com/questions/57612428/cloning-private-github-repository-within-organisation-in-actions
    # https://docs.github.com/en/free-pro-team@latest/github/authenticating-to-github/creating-a-personal-access-token
=======
    # 2025-11-28: Temporarily disabling SPEC due to github issue #561
    # # See https://github.community/t/best-way-to-clone-a-private-repo-during-script-run-of-private-github-action/16116/7
    # # https://stackoverflow.com/questions/57612428/cloning-private-github-repository-within-organisation-in-actions
    # # https://docs.github.com/en/free-pro-team@latest/github/authenticating-to-github/creating-a-personal-access-token
>>>>>>> 32af8341
    # - name: Check out SPEC
    #   uses: actions/checkout@v4
    #   with:
    #     repository: PrincetonUniversity/SPEC
    #     path: SPEC
     
    # - name: ls -l again
    #   run: |
    #     ls -l
    #     pwd

    # - name: ls -l inside SPEC
    #   run: |
    #     cd SPEC
    #     pwd
    #     ls -l

<<<<<<< HEAD
    # For some reason, installing py_spec does not install the dependencies f90nml and h5py. Therefore I installed these manually above.
=======
    # # For some reason, installing py_spec does not install the dependencies f90nml and h5py. Therefore I installed these manually above.
>>>>>>> 32af8341
    # - name: Install py_spec
    #   run: |
    #     pip install -r SPEC/Utilities/pythontools/requirements.txt
    #     pip install -e SPEC/Utilities/pythontools
    #     python -c "import py_spec; print('success')"

    # - name: Build SPEC python wrapper.
    #   run: |
    #     cd SPEC
    #     pip install .

    # - name: Try import spec
    #   run: python -c "import spec.spec_f90wrapped as spec; print(spec.constants.version)"

    - name: ls in /usr/lib/x86_64-linux-gnu
      run: ls -l /usr/lib/x86_64-linux-gnu

    - name: Add to LD_LIBRARY_PATH so scalapack etc can be found
      run: echo "LD_LIBRARY_PATH=/usr/lib/x86_64-linux-gnu" >> $GITHUB_ENV

    - name: env after adding to LD_LIBRARY_PATH
      run: env

    - name: ls in VMEC2000/python 1
      run: ls -l VMEC2000/python

    - name: Configure and install VMEC2000 module
      run: |
        cd VMEC2000
        cp cmake/machines/ubuntu.json cmake_config_file.json
        cat cmake_config_file.json
        pip install .

    - name: Try importing vmec module
      run: python -c "print(dir()); import vmec; print(dir()); print(dir(vmec)); print('package:', vmec.__package__); print('spec:', vmec.__spec__); print('doc:', vmec.__doc__); print('file:', vmec.__file__); print('path:', vmec.__path__)"

    - name: Install simsopt package
      # run: env CMAKE_BUILD_TYPE=Debug pip install -v .[MPI,SPEC]
      # run: pip install -v ".[MPI,SPEC,VIS]"
      run: pip install -v ".[MPI,VIS]"

    - name: Verify that importing simsopt does not automatically initialize MPI
      run: ./tests/verify_MPI_not_initialized.py

    - name: Run examples as part of integrated tests
      if: contains(matrix.test-type, 'integrated')
      run: |
        cd examples
        ./run_serial_examples
        ./run_parallel_examples
        ./run_vmec_examples
        # ./run_spec_examples
        # ./run_spec_vmec_examples

    - name: Install coverage dependencies
      if: contains(matrix.test-type, 'unit')
      run: pip install coverage

    - name: Run tests on 1 process using coverage
      if: contains(matrix.test-type, 'unit')
      run: | 
        coverage run --source=simsopt -m unittest discover -t tests -v -s tests/configs
        coverage run --source=simsopt -m unittest discover -t tests -v -s tests/core
        coverage run --source=simsopt -m unittest discover -t tests -v -s tests/field
        coverage run --source=simsopt -m unittest discover -t tests -v -s tests/geo
        coverage run --source=simsopt -m unittest discover -t tests -v -s tests/mhd
        coverage run --source=simsopt -m unittest discover -t tests -v -s tests/objectives
        coverage run --source=simsopt -m unittest discover -t tests -v -s tests/solve
        coverage run --source=simsopt -m unittest discover -t tests -v -s tests/util

    - name: Run MPI tests using coverage
      if: contains(matrix.test-type, 'unit')
      run: | 
        mpiexec -n 1 coverage run -m unittest discover -k "mpi" -s tests -v
        mpiexec -n 2 coverage run -m unittest discover -k "mpi" -s tests -v
        mpiexec -n 3 --oversubscribe coverage run -m unittest discover -k "mpi" -s tests -v

    - name: ls to see coverage files that were produced
      if: contains(matrix.test-type, 'unit')
      run: ls -al

    - name: Combine coverage reports
      if: contains(matrix.test-type, 'unit')
      run: | 
        coverage combine
        coverage report
        coverage xml

    - name: Upload coverage to github
      if: contains(matrix.test-type, 'unit')
      uses: actions/upload-artifact@v4
      with:
        name: tox-gh-actions-coverage
        path: coverage.xml
        if-no-files-found: error

    - name: Upload coverage to Codecov
      # The last conditional on the next line prevents github from trying to upload to Codecov on forks of the repository, avoiding a permissions error
      if: contains(matrix.test-type, 'unit') && github.repository_owner == 'hiddenSymmetries'
      uses: codecov/codecov-action@v4
      with:
        token: ${{ secrets.CODECOV_TOKEN }}
        file: ./coverage.xml
        #files: ./coverage1.xml,./coverage2.xml
        #directory: ./coverage/reports/
        flags: unittests
        env_vars: PYTHON
        name: codecov-umbrella
        fail_ci_if_error: true
        #path_to_write_report: ./coverage/codecov_report.gz
        verbose: true<|MERGE_RESOLUTION|>--- conflicted
+++ resolved
@@ -101,10 +101,7 @@
       run: |
         sudo apt-get install graphviz graphviz-dev
         pip install numpy cmake scikit-build f90nml ninja wheel setuptools sympy qsc pyevtk matplotlib plotly networkx pygraphviz mpi4py h5py ground bentley_ottmann f90wrap
-<<<<<<< HEAD
-    #     pip install py_spec 
-=======
->>>>>>> 32af8341
+        # pip install py_spec 
 
     # - name: Install pyoculus
     #   run: pip install -v git+https://github.com/zhisong/pyoculus
@@ -115,16 +112,10 @@
     - name: Install virtual_casing
       run: pip install -v git+https://github.com/hiddenSymmetries/virtual-casing
 
-<<<<<<< HEAD
-    # See https://github.community/t/best-way-to-clone-a-private-repo-during-script-run-of-private-github-action/16116/7
-    # https://stackoverflow.com/questions/57612428/cloning-private-github-repository-within-organisation-in-actions
-    # https://docs.github.com/en/free-pro-team@latest/github/authenticating-to-github/creating-a-personal-access-token
-=======
     # 2025-11-28: Temporarily disabling SPEC due to github issue #561
     # # See https://github.community/t/best-way-to-clone-a-private-repo-during-script-run-of-private-github-action/16116/7
     # # https://stackoverflow.com/questions/57612428/cloning-private-github-repository-within-organisation-in-actions
     # # https://docs.github.com/en/free-pro-team@latest/github/authenticating-to-github/creating-a-personal-access-token
->>>>>>> 32af8341
     # - name: Check out SPEC
     #   uses: actions/checkout@v4
     #   with:
@@ -142,11 +133,7 @@
     #     pwd
     #     ls -l
 
-<<<<<<< HEAD
-    # For some reason, installing py_spec does not install the dependencies f90nml and h5py. Therefore I installed these manually above.
-=======
     # # For some reason, installing py_spec does not install the dependencies f90nml and h5py. Therefore I installed these manually above.
->>>>>>> 32af8341
     # - name: Install py_spec
     #   run: |
     #     pip install -r SPEC/Utilities/pythontools/requirements.txt
