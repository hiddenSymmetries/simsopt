# This file is based on examples in
# https://docs.github.com/en/actions/language-and-framework-guides/using-python-with-github-actions

# Note that all the "sudo" commands here appear to cause a warning message
# "sudo: setrlimit(RLIMIT_CORE): operation not permitted"
# This appears to be a known harmless annoyance:
# https://gitlab.alpinelinux.org/alpine/aports/-/issues/11122

name: Tests

on: 
  push:
    branches-ignore: [master]
    tags-ignore: [v*]
  pull_request:
    branches-ignore: [master]

concurrency:
  # Use github.run_id on main branch
  # Use github.event.pull_request.number on pull requests, so it's unique per pull request
  # Use github.ref on other branches, so it's unique per branch
  group: ${{ github.workflow }}-${{ github.ref == github.ref_protected && github.run_id || github.event.pull_request.number || github.ref }}
  cancel-in-progress: true

jobs:
  test:
<<<<<<< HEAD
    runs-on: ubuntu-24.04
=======
    runs-on: ubuntu-22.04
>>>>>>> 3547b0e6

    env:
      OMPI_ALLOW_RUN_AS_ROOT: 1
      OMPI_ALLOW_RUN_AS_ROOT_CONFIRM: 1

    strategy:
      fail-fast: false
      matrix:
        python-version: ["3.11"]
        test-type: [unit, integrated]

    steps:
    # First print out lots of information. We do this in separate 
    # "name" blocks because otherwise the output gets mixed together
    # in the github actions log.
    
    - name: Print user and group id
      run: |
        set -ex
        id

    - name: PWD
      run: |
        set -ex
        pwd

    - name: ls -l
      run: |
        set -ex
        ls -l

    - name: Print python location
      run: |
        set -ex
        which python

    - name: apt-get stuff needed for libstell and vmec
      run: |
        sudo apt-get update
        sudo apt-get install -y build-essential gfortran openmpi-bin libopenmpi-dev libnetcdf-dev libnetcdff-dev liblapack-dev libscalapack-mpi-dev libhdf5-dev libhdf5-serial-dev git m4 libfftw3-dev libboost-all-dev libopenblas-dev

    - uses: actions/checkout@v4

    - name: Fetch all history for all tags
      run: git fetch --all --tags --prune --unshallow

    # We must run actions/checkout before downloading and building VMEC, since checkout deletes the contents of the directory.
    - name: Download the VMEC2000 standalone repository
      run: git clone --depth=1 https://github.com/hiddensymmetries/VMEC2000.git

    - name: ls -l again
      run: |
        set -ex
        ls -l
        pwd

    - name: Set up Python ${{ matrix.python-version }}
      uses: actions/setup-python@v5
      with:
        python-version: ${{ matrix.python-version }}

    - name: which python3 after python setup
      run: which python3

    - name: which pip after python setup
      run: |
        python -m pip install --upgrade pip
        pip --version

    - name: env after adding python
      run: env

    - name: Install python dependencies
      run: |
        sudo apt-get install graphviz graphviz-dev
        pip install numpy cmake scikit-build f90nml ninja wheel setuptools sympy qsc pyevtk matplotlib plotly networkx pygraphviz mpi4py h5py ground bentley_ottmann f90wrap

    # - name: Install pyoculus
    #   run: pip install -v git+https://github.com/zhisong/pyoculus

    - name: Install booz_xform
      run: pip install -v git+https://github.com/hiddenSymmetries/booz_xform

    - name: Install virtual_casing
      run: pip install -v git+https://github.com/hiddenSymmetries/virtual-casing

    # 2025-11-28: Temporarily disabling SPEC due to github issue #561
    # # See https://github.community/t/best-way-to-clone-a-private-repo-during-script-run-of-private-github-action/16116/7
    # # https://stackoverflow.com/questions/57612428/cloning-private-github-repository-within-organisation-in-actions
    # # https://docs.github.com/en/free-pro-team@latest/github/authenticating-to-github/creating-a-personal-access-token
    # - name: Check out SPEC
    #   uses: actions/checkout@v4
    #   with:
    #     repository: PrincetonUniversity/SPEC
    #     path: SPEC
     
    # - name: ls -l again
    #   run: |
    #     ls -l
    #     pwd

    # - name: ls -l inside SPEC
    #   run: |
    #     cd SPEC
    #     pwd
    #     ls -l

    # # For some reason, installing py_spec does not install the dependencies f90nml and h5py. Therefore I installed these manually above.
    # - name: Install py_spec
    #   run: |
    #     pip install -r SPEC/Utilities/pythontools/requirements.txt
    #     pip install -e SPEC/Utilities/pythontools
    #     python -c "import py_spec; print('success')"

    # - name: Build SPEC python wrapper.
    #   run: |
    #     cd SPEC
    #     pip install .

    # - name: Try import spec
    #   run: python -c "import spec.spec_f90wrapped as spec; print(spec.constants.version)"

    - name: ls in /usr/lib/x86_64-linux-gnu
      run: ls -l /usr/lib/x86_64-linux-gnu

    - name: Add to LD_LIBRARY_PATH so scalapack etc can be found
      run: echo "LD_LIBRARY_PATH=/usr/lib/x86_64-linux-gnu" >> $GITHUB_ENV

    - name: env after adding to LD_LIBRARY_PATH
      run: env

    - name: ls in VMEC2000/python 1
      run: ls -l VMEC2000/python

    - name: Configure and install VMEC2000 module
      run: |
        cd VMEC2000
        cp cmake/machines/ubuntu.json cmake_config_file.json
        cat cmake_config_file.json
        pip install .

    - name: Try importing vmec module
      run: python -c "print(dir()); import vmec; print(dir()); print(dir(vmec)); print('package:', vmec.__package__); print('spec:', vmec.__spec__); print('doc:', vmec.__doc__); print('file:', vmec.__file__); print('path:', vmec.__path__)"

    - name: Install simsopt package
      # run: env CMAKE_BUILD_TYPE=Debug pip install -v .[MPI,SPEC]
      # run: pip install -v ".[MPI,SPEC,VIS]"
      run: pip install -v ".[MPI,VIS]"

    - name: Verify that importing simsopt does not automatically initialize MPI
      run: ./tests/verify_MPI_not_initialized.py

    - name: Run examples as part of integrated tests
      if: contains(matrix.test-type, 'integrated')
      run: |
        cd examples
        ./run_serial_examples
        ./run_parallel_examples
        ./run_vmec_examples
        # ./run_spec_examples
        # ./run_spec_vmec_examples

    - name: Install coverage dependencies
      if: contains(matrix.test-type, 'unit')
      run: pip install coverage

    - name: Run tests on 1 process using coverage
      if: contains(matrix.test-type, 'unit')
      run: | 
        coverage run --source=simsopt -m unittest discover -t tests -v -s tests/configs
        coverage run --source=simsopt -m unittest discover -t tests -v -s tests/core
        coverage run --source=simsopt -m unittest discover -t tests -v -s tests/field
        coverage run --source=simsopt -m unittest discover -t tests -v -s tests/geo
        coverage run --source=simsopt -m unittest discover -t tests -v -s tests/mhd
        coverage run --source=simsopt -m unittest discover -t tests -v -s tests/objectives
        coverage run --source=simsopt -m unittest discover -t tests -v -s tests/solve
        coverage run --source=simsopt -m unittest discover -t tests -v -s tests/util

    - name: Run MPI tests using coverage
      if: contains(matrix.test-type, 'unit')
      run: | 
        mpiexec -n 1 coverage run -m unittest discover -k "mpi" -s tests -v
        mpiexec -n 2 coverage run -m unittest discover -k "mpi" -s tests -v
        mpiexec -n 3 --oversubscribe coverage run -m unittest discover -k "mpi" -s tests -v

    - name: ls to see coverage files that were produced
      if: contains(matrix.test-type, 'unit')
      run: ls -al

    - name: Combine coverage reports
      if: contains(matrix.test-type, 'unit')
      run: | 
        coverage combine
        coverage report
        coverage xml

    - name: Upload coverage to github
      if: contains(matrix.test-type, 'unit')
      uses: actions/upload-artifact@v4
      with:
        name: tox-gh-actions-coverage
        path: coverage.xml
        if-no-files-found: error

    - name: Upload coverage to Codecov
      # The last conditional on the next line prevents github from trying to upload to Codecov on forks of the repository, avoiding a permissions error
      if: contains(matrix.test-type, 'unit') && github.repository_owner == 'hiddenSymmetries'
      uses: codecov/codecov-action@v4
      with:
        token: ${{ secrets.CODECOV_TOKEN }}
        file: ./coverage.xml
        #files: ./coverage1.xml,./coverage2.xml
        #directory: ./coverage/reports/
        flags: unittests
        env_vars: PYTHON
        name: codecov-umbrella
        fail_ci_if_error: true
        #path_to_write_report: ./coverage/codecov_report.gz
        verbose: true<|MERGE_RESOLUTION|>--- conflicted
+++ resolved
@@ -24,11 +24,7 @@
 
 jobs:
   test:
-<<<<<<< HEAD
     runs-on: ubuntu-24.04
-=======
-    runs-on: ubuntu-22.04
->>>>>>> 3547b0e6
 
     env:
       OMPI_ALLOW_RUN_AS_ROOT: 1
