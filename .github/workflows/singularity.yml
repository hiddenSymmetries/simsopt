--- conflicted
+++ resolved
@@ -11,11 +11,7 @@
       - v*
 
   # Do the builds on all pull requests (to test them)
-<<<<<<< HEAD
-  pull_request: 
-=======
   pull_request:
->>>>>>> 69f188ca
   workflow_dispatch:
 
 concurrency:
