--- conflicted
+++ resolved
@@ -18,12 +18,7 @@
     strategy:
       fail-fast: false
       matrix:
-<<<<<<< HEAD
-        # macos-14 is apple silicon
-        os: [ubuntu-24.04, ubuntu-24.04-arm, macos-14]
-=======
         os: [ubuntu-latest, ubuntu-24.04-arm, macos-15, macos-15-intel]
->>>>>>> c24c416e
 
     steps:
       - uses: actions/checkout@v4
