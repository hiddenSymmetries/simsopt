--- conflicted
+++ resolved
@@ -19,11 +19,7 @@
     strategy:
       fail-fast: false
       matrix:
-<<<<<<< HEAD
-        platform: [ubuntu-24.04,  macos-14]
-=======
-        platform: [ubuntu-latest,  macos-15]
->>>>>>> c24c416e
+        platform: [ubuntu-24.04, macos-15]
         python-version: ["3.9"]
 
     runs-on: ${{ matrix.platform }}
