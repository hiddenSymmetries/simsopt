--- conflicted
+++ resolved
@@ -62,12 +62,7 @@
 If not explicitly set, most profiles are handled by the equilibrium code 
 internally, and not exposed to the user.
 
-<<<<<<< HEAD
-..
-  TBD: The :ref:`running-vmec` tutorial contains more detailed information about profiles and using them with ``VMEC``.
-=======
 The :ref:`example_vmec` tutorial contains more detailed information about profiles and using them with ``VMEC``.
->>>>>>> 8e063db6
 
 
 VMEC
@@ -79,11 +74,7 @@
 VMEC assumes nested flux surfaces. 
 The :obj:`~simsopt.mhd.Vmec` class provides the interface, and can be instantiated from the same input file as is usually used for running VMEC (an ``input.<name`` or ``wout_<name>.nc`` file): 
 
-<<<<<<< HEAD
-See :ref:`here <vmec_ex>` for a more in-depth tutorial on running ``VMEC`` in ``simsopt``.
-=======
 See :ref:`example_vmec` for a more in-depth tutorial on running ``VMEC`` in ``simsopt``.
->>>>>>> 8e063db6
 
 
 Vmec diagnostics
