--- conflicted
+++ resolved
@@ -1,14 +1,9 @@
 import unittest
 import numpy as np
 from simsopt.geo.biotsavart import BiotSavart
-<<<<<<< HEAD
 from simsopt.geo.surfaceobjectives import ToroidalFlux, QfmResidual
-from .surface_test_helpers import CoilCollection, get_ncsx_data, get_surface, get_exact_surface
-=======
-from simsopt.geo.surfaceobjectives import ToroidalFlux
 from simsopt.geo.coilcollection import CoilCollection
 from .surface_test_helpers import get_ncsx_data, get_surface, get_exact_surface
->>>>>>> 42ce21ac
 
 surfacetypes_list = ["SurfaceXYZFourier", "SurfaceRZFourier", "SurfaceXYZTensorFourier"]
 stellsym_list = [True, False]
@@ -136,12 +131,8 @@
 
         def df(dofs):
             s.set_dofs(dofs)
-<<<<<<< HEAD
             return tf.dJ_by_dsurfacecoefficients()
-=======
-            return tf.dJ_by_dsurfacecoefficients() 
 
->>>>>>> 42ce21ac
         def d2f(dofs):
             s.set_dofs(dofs)
             return tf.d2J_by_dsurfacecoefficientsdsurfacecoefficients()
