import unittest
import numpy as np
from simsopt.field.biotsavart import BiotSavart
from simsopt.geo.surfaceobjectives import ToroidalFlux, QfmResidual, parameter_derivatives, Volume, PrincipalCurvature, MajorRadius, Iotas, NonQuasiSymmetricRatio, BoozerResidual
from simsopt.configs.zoo import get_data
from .surface_test_helpers import get_surface, get_exact_surface, get_boozer_surface


surfacetypes_list = ["SurfaceXYZFourier", "SurfaceRZFourier",
                     "SurfaceXYZTensorFourier"]
stellsym_list = [True, False]


def taylor_test1(f, df, x, epsilons=None, direction=None, atol=1e-9):
    np.random.seed(1)
    f(x)
    if direction is None:
        direction = np.random.rand(*(x.shape))-0.5
    dfx = df(x)@direction
    if epsilons is None:
        epsilons = np.power(2., -np.asarray(range(10, 20)))
    print("###################################################################")
    err_old = 1e9
    for eps in epsilons:
        fpluseps = f(x + eps * direction)
        fminuseps = f(x - eps * direction)
        dfest = (fpluseps-fminuseps)/(2*eps)
        err = np.linalg.norm(dfest - dfx)
        print("taylor test1: ", err, err/err_old)
<<<<<<< HEAD
        np.testing.assert_array_less(err, max(1e-9, 0.31 * err_old))
=======
        np.testing.assert_array_less(err, max(atol, 0.31 * err_old))
>>>>>>> ab9096ff
        err_old = err
    print("###################################################################")


def taylor_test2(f, df, d2f, x, epsilons=None, direction1=None, direction2=None):
    np.random.seed(1)
    if direction1 is None:
        direction1 = np.random.rand(*(x.shape))-0.5
    if direction2 is None:
        direction2 = np.random.rand(*(x.shape))-0.5

    f(x)
    df0 = df(x) @ direction1
    d2fval = direction2.T @ d2f(x) @ direction1
    if epsilons is None:
        epsilons = np.power(2., -np.asarray(range(7, 20)))
    print("###################################################################")
    err_old = 1e9
    for eps in epsilons:
        fpluseps = df(x + eps * direction2) @ direction1
        d2fest = (fpluseps-df0)/eps
        err = np.abs(d2fest - d2fval)
        print('taylor test2: ', err, err/err_old)
        assert err < 0.6 * err_old
        err_old = err
    print("###################################################################")


class ToroidalFluxTests(unittest.TestCase):
    def test_toroidal_flux_is_constant(self):
        """
        this test ensures that the toroidal flux does not change, regardless
        of the cross section (varphi = constant) across which it is computed
        """
        s = get_exact_surface()
        base_curves, base_currents, ma, nfp, bs= get_data("ncsx")
        bs_tf = BiotSavart(bs.coils)

        gamma = s.gamma()
        num_phi = gamma.shape[0]

        tf_list = np.zeros((num_phi,))
        for idx in range(num_phi):
            tf = ToroidalFlux(s, bs_tf, idx=idx)
            tf_list[idx] = tf.J()
        mean_tf = np.mean(tf_list)

        max_err = np.max(np.abs(mean_tf - tf_list)) / mean_tf
        assert max_err < 1e-2

    def test_toroidal_flux_first_derivative(self):
        """
        Taylor test for partial derivatives of toroidal flux with respect to surface coefficients
        """

        for surfacetype in surfacetypes_list:
            for stellsym in stellsym_list:
                with self.subTest(surfacetype=surfacetype, stellsym=stellsym):
                    self.subtest_toroidal_flux1(surfacetype, stellsym)

    def test_toroidal_flux_second_derivative(self):
        """
        Taylor test for Hessian of toroidal flux with respect to surface coefficients
        """

        for surfacetype in surfacetypes_list:
            for stellsym in stellsym_list:
                with self.subTest(surfacetype=surfacetype, stellsym=stellsym):
                    self.subtest_toroidal_flux2(surfacetype, stellsym)

    def test_toroidal_flux_partial_derivatives_wrt_coils(self):
        """
        Taylor test for partial derivative of toroidal flux with respect to surface coefficients
        """

        for surfacetype in surfacetypes_list:
            for stellsym in stellsym_list:
                with self.subTest(surfacetype=surfacetype, stellsym=stellsym):
                    self.subtest_toroidal_flux3(surfacetype, stellsym)

    def subtest_toroidal_flux1(self, surfacetype, stellsym):
        base_curves, base_currents, ma, nfp, bs = get_data("ncsx")
        bs_tf = BiotSavart(bs.coils)
        s = get_surface(surfacetype, stellsym)

        tf = ToroidalFlux(s, bs_tf)
        coeffs = s.x

        def f(dofs):
            s.x = dofs
            return tf.J()

        def df(dofs):
            s.x = dofs
            return tf.dJ_by_dsurfacecoefficients()
        taylor_test1(f, df, coeffs)

    def subtest_toroidal_flux2(self, surfacetype, stellsym):
        base_curves, base_currents, ma, nfp, bs = get_data("ncsx")
        s = get_surface(surfacetype, stellsym)

        tf = ToroidalFlux(s, bs)
        coeffs = s.x

        def f(dofs):
            s.x = dofs
            return tf.J()

        def df(dofs):
            s.x = dofs
            return tf.dJ_by_dsurfacecoefficients()

        def d2f(dofs):
            s.x = dofs
            return tf.d2J_by_dsurfacecoefficientsdsurfacecoefficients()

        taylor_test2(f, df, d2f, coeffs)

    def subtest_toroidal_flux3(self, surfacetype, stellsym):
        base_curves, base_currents, ma, nfp, bs = get_data("ncsx")
        bs_tf = BiotSavart(bs.coils)
        s = get_surface(surfacetype, stellsym)

        tf = ToroidalFlux(s, bs_tf)
        coeffs = bs_tf.x

        def f(dofs):
            bs_tf.x = dofs
            return tf.J()

        def df(dofs):
            bs_tf.x = dofs
            return tf.dJ_by_dcoils()(bs_tf)
        taylor_test1(f, df, coeffs)


class PrincipalCurvatureTests(unittest.TestCase):
    def test_principal_curvature_first_derivative(self):
        """
        Taylor test for gradient of principal curvature metric.
        """
        for surfacetype in surfacetypes_list:
            for stellsym in stellsym_list:
                with self.subTest(surfacetype=surfacetype, stellsym=stellsym):
                    self.subtest_principal_curvature(surfacetype, stellsym)

    def subtest_principal_curvature(self, surfacetype, stellsym):
        s = get_surface(surfacetype, stellsym)

        pc = PrincipalCurvature(s, kappamax1=1, kappamax2=2.2, weight1=1, weight2=2.)
        coeffs = s.x

        def f(dofs):
            s.x = dofs
            return pc.J()

        def df(dofs):
            s.x = dofs
            return pc.dJ()

        taylor_test1(f, df, coeffs, epsilons=np.power(2., -np.asarray(range(13, 22))))


class ParameterDerivativesTest(unittest.TestCase):
    def test_parameter_derivatives_volume(self):
        """
        Test that parameter derivatives of volume (shape_gradient = 1) match
        parameter derivatives computed from Volume class.
        """
        for surfacetype in surfacetypes_list:
            for stellsym in stellsym_list:
                with self.subTest(surfacetype=surfacetype, stellsym=stellsym):
                    self.subtest_volume(surfacetype, stellsym)

    def subtest_volume(self, surfacetype, stellsym):
        from simsopt.geo import Surface
        s = get_surface(surfacetype, stellsym, mpol=7, ntor=6,
                        ntheta=32, nphi=31, full=True)
        dofs = s.get_dofs()
        vol = Volume(s, range=Surface.RANGE_FIELD_PERIOD)
        dvol_sg = parameter_derivatives(s, np.ones_like(s.gamma()[:, :, 0]))
        dvol = vol.dJ_by_dsurfacecoefficients()
        for i in range(len(dofs)):
            self.assertAlmostEqual(dvol_sg[i], dvol[i], places=10)


class QfmTests(unittest.TestCase):
    def test_qfm_surface_derivative(self):
        """
        Taylor test for derivative of qfm metric wrt surface parameters
        """
        for surfacetype in surfacetypes_list:
            for stellsym in stellsym_list:
                with self.subTest(surfacetype=surfacetype, stellsym=stellsym):
                    self.subtest_qfm1(surfacetype, stellsym)

    def subtest_qfm1(self, surfacetype, stellsym):
        base_curves, base_currents, ma, nfp, bs = get_data("ncsx")
        s = get_surface(surfacetype, stellsym)
        coeffs = s.x
        qfm = QfmResidual(s, bs)

        def f(dofs):
            s.x = dofs
            return qfm.J()

        def df(dofs):
            s.x = dofs
            return qfm.dJ_by_dsurfacecoefficients()
        taylor_test1(f, df, coeffs,
                     epsilons=np.power(2., -np.asarray(range(13, 22))))


class MajorRadiusTests(unittest.TestCase):
    def test_major_radius_derivative(self):
        """
        Taylor test for derivative of surface major radius wrt coil parameters
        """
        for boozer_type in ['exact', 'ls']:
            for label in ["Volume", "ToroidalFlux"]:
                for optimize_G in [True, False]:
                    for weight_inv_modB in [True, False]:
                        with self.subTest(label=label, boozer_type=boozer_type, optimize_G=optimize_G):
                            if boozer_type == 'ls' and label == 'ToroidalFlux':
                                continue
                            if boozer_type == 'exact' and optimize_G is False:
                                continue
                            if boozer_type == 'exact' and weight_inv_modB:
                                continue
                            self.subtest_major_radius_surface_derivative(label, boozer_type, optimize_G, weight_inv_modB)

    def subtest_major_radius_surface_derivative(self, label, boozer_type, optimize_G, weight_inv_modB):
        bs, boozer_surface = get_boozer_surface(label=label, nphi=51, ntheta=51, boozer_type=boozer_type, optimize_G=optimize_G, weight_inv_modB=weight_inv_modB)
        coeffs = bs.x
        mr = MajorRadius(boozer_surface)

        def f(dofs):
            bs.x = dofs
            return mr.J()

        def df(dofs):
            bs.x = dofs
            return mr.dJ()
        taylor_test1(f, df, coeffs,
                     epsilons=np.power(2., -np.asarray(range(13, 18))))


class IotasTests(unittest.TestCase):
    def test_iotas_derivative(self):
        """
        Taylor test for derivative of surface rotational transform wrt coil parameters
        """

        for boozer_type in ['exact', 'ls']:
            for label in ["Volume", "ToroidalFlux"]:
                for optimize_G in [True, False]:
                    for weight_inv_modB in [True, False]:
                        if boozer_type == 'ls' and label == 'ToroidalFlux':
                            continue
                        if boozer_type == 'exact' and optimize_G is False:
                            continue
                        if boozer_type == 'exact' and weight_inv_modB:
                            continue
                        with self.subTest(label=label, boozer_type=boozer_type, optimize_G=optimize_G, weight_inv_modB=weight_inv_modB):
                            self.subtest_iotas_derivative(label, boozer_type, optimize_G, weight_inv_modB)

    def subtest_iotas_derivative(self, label, boozer_type, optimize_G, weight_inv_modB):
        """
        Taylor test for derivative of surface rotational transform wrt coil parameters
        """

        bs, boozer_surface = get_boozer_surface(label=label, boozer_type=boozer_type, optimize_G=optimize_G, weight_inv_modB=weight_inv_modB)
        coeffs = bs.x
        io = Iotas(boozer_surface)

        def f(dofs):
            bs.x = dofs
            return io.J()

        def df(dofs):
            bs.x = dofs
            return io.dJ()

        taylor_test1(f, df, coeffs,
                     epsilons=np.power(2., -np.asarray(range(13, 19))), atol=2e-8)


class NonQSRatioTests(unittest.TestCase):
    def test_nonQSratio_derivative(self):
        """
        Taylor test for derivative of surface non QS ratio wrt coil parameters
        """
        for boozer_type in ['exact', 'ls']:
            for label in ["Volume", "ToroidalFlux"]:
                for weight_inv_modB in [True, False]:
                    for optimize_G in [True, False]:
                        for fix_coil_dof in [True, False]:
                            if boozer_type == 'ls' and label == 'ToroidalFlux':
                                continue
                            if boozer_type == 'exact' and optimize_G is False:
                                continue
                            if boozer_type == 'exact' and weight_inv_modB:
                                continue
                            for axis in [False, True]:
                                with self.subTest(label=label, axis=axis, boozer_type=boozer_type, optimize_G=optimize_G, weight_inv_modB=weight_inv_modB, fix_coil_dof=fix_coil_dof):
                                    self.subtest_nonQSratio_derivative(label, axis, boozer_type, optimize_G, weight_inv_modB, fix_coil_dof)

    def subtest_nonQSratio_derivative(self, label, axis, boozer_type, optimize_G, weight_inv_modB, fix_coil_dof):
        bs, boozer_surface = get_boozer_surface(label=label, boozer_type=boozer_type, optimize_G=optimize_G, weight_inv_modB=weight_inv_modB)

        if fix_coil_dof:
            bs.coils[0].curve.fix('xc(0)')

        coeffs = bs.x
        io = NonQuasiSymmetricRatio(boozer_surface, bs, quasi_poloidal=axis)

        def f(dofs):
            bs.x = dofs
            return io.J()

        def df(dofs):
            bs.x = dofs
            return io.dJ()

        taylor_test1(f, df, coeffs,
                     epsilons=np.power(2., -np.asarray(range(13, 19))))


class BoozerResidualTests(unittest.TestCase):
    def test_boozerresidual_derivative(self):
        """
        Taylor test for derivative of surface non QS ratio wrt coil parameters
        """
        for label in ["Volume"]:
            for optimize_G in [True, False]:
                for weight_inv_modB in [True, False]:
                    with self.subTest(label=label, optimize_G=optimize_G, weight_inv_modB=weight_inv_modB):
                        self.subtest_boozerresidual_derivative(label, optimize_G, weight_inv_modB)

    def subtest_boozerresidual_derivative(self, label, optimize_G, weight_inv_modB):
        bs, boozer_surface = get_boozer_surface(label=label, boozer_type='ls', optimize_G=optimize_G, weight_inv_modB=weight_inv_modB)
        coeffs = bs.x
        br = BoozerResidual(boozer_surface, bs)

        def f(dofs):
            bs.x = dofs
            return br.J()

        def df(dofs):
            bs.x = dofs
            return br.dJ()

        taylor_test1(f, df, coeffs,
                     epsilons=np.power(2., -np.asarray(range(13, 19))))


class LabelTests(unittest.TestCase):
    def test_label_surface_derivative1(self):
        for label in ["Volume", "ToroidalFlux", "Area", "AspectRatio"]:
            for stellsym in stellsym_list:
                for nphi, ntheta in [(13, 14), (None, None), (13, None), (None, 14)]:
                    with self.subTest(label=label, stellsym=stellsym, converge=stellsym):
                        # don't converge the BoozerSurface when stellsym=False because it takes a long time
                        # for a unit test
                        self.subtest_label_derivative1(label, stellsym=stellsym, converge=stellsym, nphi=nphi, ntheta=ntheta)

    def subtest_label_derivative1(self, label, stellsym, converge, nphi, ntheta):
        bs, boozer_surface = get_boozer_surface(label=label, nphi=nphi, ntheta=ntheta, converge=converge, stellsym=stellsym)
        surface = boozer_surface.surface
        label = boozer_surface.label
        coeffs = surface.x

        def f(dofs):
            surface.x = dofs
            return label.J()

        def df(dofs):
            surface.x = dofs
            return label.dJ(partials=True)(surface)

        taylor_test1(f, df, coeffs,
                     epsilons=np.power(2., -np.asarray(range(12, 18))))

    def test_label_surface_derivative2(self):
        for label in ["Volume", "ToroidalFlux", "Area", "AspectRatio"]:
            with self.subTest(label=label):
                self.subtest_label_derivative2(label)

    def subtest_label_derivative2(self, label):
        bs, boozer_surface = get_boozer_surface(label=label)
        surface = boozer_surface.surface
        label = boozer_surface.label
        coeffs = surface.x

        def f(dofs):
            surface.x = dofs
            return label.J()

        def df(dofs):
            surface.x = dofs
            return label.dJ_by_dsurfacecoefficients()

        def d2f(dofs):
            surface.x = dofs
            return label.d2J_by_dsurfacecoefficientsdsurfacecoefficients()

        taylor_test2(f, df, d2f, coeffs,
                     epsilons=np.power(2., -np.asarray(range(13, 19))))<|MERGE_RESOLUTION|>--- conflicted
+++ resolved
@@ -27,11 +27,7 @@
         dfest = (fpluseps-fminuseps)/(2*eps)
         err = np.linalg.norm(dfest - dfx)
         print("taylor test1: ", err, err/err_old)
-<<<<<<< HEAD
-        np.testing.assert_array_less(err, max(1e-9, 0.31 * err_old))
-=======
         np.testing.assert_array_less(err, max(atol, 0.31 * err_old))
->>>>>>> ab9096ff
         err_old = err
     print("###################################################################")
 
