from simsopt.geo import CurveCWS
from simsopt.geo import SurfaceRZFourier
import matplotlib.pyplot as plt
import numpy as np

<<<<<<< HEAD
# filename = "../test_files/wout_circular_tokamak_reference.nc"
#filename = "../test_files/wout_10x10.nc"
=======
#filename = "../test_files/wout_circular_tokamak_reference.nc"
>>>>>>> 110e3dbc
filename = "../test_files/wout_W7-X_without_coil_ripple_beta0p05_d23p4_tm_reference.nc"

s = SurfaceRZFourier.from_wout(
    filename, range="full torus", ntheta=32, nphi=32
)  # range = 'full torus', 'field period', 'half period'
sdofs = s.get_dofs()
cws = CurveCWS(
    mpol=s.mpol,
    ntor=s.ntor,
    idofs=sdofs,
    numquadpoints=100,
    order=1,
    nfp=s.nfp,
    stellsym=s.stellsym,
)
# cws.set_dofs([1, 0, 0, 0])

<<<<<<< HEAD
phi_array = np.linspace(0., 2 * np.pi/s.nfp/2, 7)
=======
phi_array = np.linspace(0, 2 * np.pi/1000, 10)
>>>>>>> 110e3dbc
fig = plt.figure()
# ax = fig.add_subplot(projection="3d")
ax = fig.add_subplot(111)
# ax.set_xlim3d(-7.5, 7.5)
# ax.set_ylim3d(-7.5, 7.5)
# ax.set_zlim3d(-7.5, 7.5)
for phi in phi_array:
    # print(phi)
    cws.set_dofs([1, 0, 0, 0, 0, phi, 0, 0])
    gamma = cws.gamma()
    x = gamma[:, 0]
    y = gamma[:, 1]
    z = gamma[:, 2]
    r = np.sqrt(x*x+y*y)
    ax.plot(r, z, label=f'coil at phi={phi}')

<<<<<<< HEAD
    surface_gamma = s.cross_section(phi)
    x = surface_gamma[:,0]
    y = surface_gamma[:,1]
    z = surface_gamma[:,2]
    r = np.sqrt(x*x+y*y)
    ax.plot(r, z, '--', label=f'surface at phi={phi}')
plt.legend()
# s.plot(show=False, ax=ax, alpha=0.2)
=======

s.plot(ax = ax, show=False, alpha = 0.2)
>>>>>>> 110e3dbc
# cws.plot()
# print(cws.gamma())
# plt.plot(cws.gamma())
plt.show()<|MERGE_RESOLUTION|>--- conflicted
+++ resolved
@@ -3,12 +3,7 @@
 import matplotlib.pyplot as plt
 import numpy as np
 
-<<<<<<< HEAD
-# filename = "../test_files/wout_circular_tokamak_reference.nc"
-#filename = "../test_files/wout_10x10.nc"
-=======
 #filename = "../test_files/wout_circular_tokamak_reference.nc"
->>>>>>> 110e3dbc
 filename = "../test_files/wout_W7-X_without_coil_ripple_beta0p05_d23p4_tm_reference.nc"
 
 s = SurfaceRZFourier.from_wout(
@@ -26,11 +21,7 @@
 )
 # cws.set_dofs([1, 0, 0, 0])
 
-<<<<<<< HEAD
 phi_array = np.linspace(0., 2 * np.pi/s.nfp/2, 7)
-=======
-phi_array = np.linspace(0, 2 * np.pi/1000, 10)
->>>>>>> 110e3dbc
 fig = plt.figure()
 # ax = fig.add_subplot(projection="3d")
 ax = fig.add_subplot(111)
@@ -47,7 +38,6 @@
     r = np.sqrt(x*x+y*y)
     ax.plot(r, z, label=f'coil at phi={phi}')
 
-<<<<<<< HEAD
     surface_gamma = s.cross_section(phi)
     x = surface_gamma[:,0]
     y = surface_gamma[:,1]
@@ -56,10 +46,6 @@
     ax.plot(r, z, '--', label=f'surface at phi={phi}')
 plt.legend()
 # s.plot(show=False, ax=ax, alpha=0.2)
-=======
-
-s.plot(ax = ax, show=False, alpha = 0.2)
->>>>>>> 110e3dbc
 # cws.plot()
 # print(cws.gamma())
 # plt.plot(cws.gamma())
