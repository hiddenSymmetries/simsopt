--- conflicted
+++ resolved
@@ -540,11 +540,7 @@
                                            range="half period", nphi=nphi, ntheta=ntheta)
             base_curves, curves, coils = initialize_coils_pms('qh', TEST_DIR, s)
             bs = BiotSavart(coils)
-<<<<<<< HEAD
-            B0avg = calculate_on_axis_B(bs, s)
-=======
             B0avg = calculate_modB_on_major_radius(bs, s)
->>>>>>> ab9096ff
             assert np.allclose(B0avg, 5.7)
 
             # Repeat with wrapper function
@@ -671,40 +667,12 @@
         # Make QFM surfaces
         Bfield = bs + b_dipole
         Bfield.set_points(s_plot.gamma().reshape((-1, 3)))
-<<<<<<< HEAD
-        qfm_surf = make_qfm(s_plot, Bfield, n_iters=10)
-        qfm_surf = qfm_surf.surface
-
-        # Run poincare plotting
-        #with ScratchDir("."):
-        #    run_Poincare_plots(s_plot, bs, b_dipole, None, 'poincare_test')
-
-    def test_analytic_magnet_fields(self):
-        # Initialize one permanent magnet
-        # Compute the A matrix at some faraway point using the pure dipole functionality in the existing code
-        # Repeat with your full analytic matrix
-        # nphi = 8
-        # ntheta = nphi
-        # s = SurfaceRZFourier.from_vmec_input(filename, range="half period", nphi=nphi, ntheta=ntheta)
-        # s1 = SurfaceRZFourier.from_vmec_input(filename, range="half period", nphi=nphi, ntheta=ntheta)
-        # s2 = SurfaceRZFourier.from_vmec_input(filename, range="half period", nphi=nphi, ntheta=ntheta)
-        # s1.extend_via_projected_normal(0.1)
-        # s2.extend_via_projected_normal(0.2)
-        # Bn = np.zeros(())
-        # kwargs = {"dr": 0.15}
-        # pm_opt = PermanentMagnetGrid.geo_setup_between_toroidal_surfaces(s, Bn, s1, s2, **kwargs)
-        A_matrix_original = np.zeros(10)
-        A_matrix_new = np.zeros(10)
-        assert np.allclose(A_matrix_original, A_matrix_new)
-
-=======
         qfm_surf = make_qfm(s_plot, Bfield)
         qfm_surf = qfm_surf.surface
 
         # Run poincare plotting
         with ScratchDir("."):
            run_Poincare_plots(s_plot, bs, b_dipole, None, 'poincare_test')
->>>>>>> ab9096ff
 
 if __name__ == "__main__":
     unittest.main()