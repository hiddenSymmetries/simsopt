--- conflicted
+++ resolved
@@ -216,12 +216,7 @@
             Nnorms = np.ravel(np.sqrt(np.sum(s.normal() ** 2, axis=-1)))
             Ngrid = nphi * ntheta
             Bn_Am = (pm_opt.A_obj.dot(pm_opt.m) - pm_opt.b_obj) * np.sqrt(Ngrid / Nnorms)
-<<<<<<< HEAD
-            print(Bn_Am.reshape(nphi, ntheta), np.sum((bs.B() + b_dipole.B()).reshape((nphi, ntheta, 3)) * s.unitnormal(), axis=2))
-            assert np.allclose(Bn_Am.reshape(nphi, ntheta), np.sum((bs.B() + b_dipole.B()).reshape((nphi, ntheta, 3)) * s.unitnormal(), axis=2))
-=======
             np.testing.assert_allclose(Bn_Am.reshape(nphi, ntheta), np.sum((bs.B() + b_dipole.B()).reshape((nphi, ntheta, 3)) * s.unitnormal(), axis=2), atol=1e-15)
->>>>>>> 3c872483
 
             # check <Bn>
             B_opt = np.mean(np.abs(pm_opt.A_obj.dot(pm_opt.m) - pm_opt.b_obj) * np.sqrt(Ngrid / Nnorms))
@@ -254,13 +249,8 @@
         # check Bn
         Nnorms = np.ravel(np.sqrt(np.sum(s.normal() ** 2, axis=-1)))
         Ngrid = nphi * ntheta
-<<<<<<< HEAD
-        Bn_Am = (pm_opt.A_obj.dot(pm_opt.m) - pm_opt.b_obj) * np.sqrt(Ngrid / Nnorms)
-        assert np.allclose(Bn_Am.reshape(nphi, ntheta), np.sum((bs.B() + b_dipole.B()).reshape((nphi, ntheta, 3)) * s.unitnormal(), axis=2))
-=======
         Bn_Am = (pm_opt.A_obj.dot(pm_opt.m) - pm_opt.b_obj) * np.sqrt(Ngrid / Nnorms) 
         np.testing.assert_allclose(Bn_Am.reshape(nphi, ntheta), np.sum((bs.B() + b_dipole.B()).reshape((nphi, ntheta, 3)) * s.unitnormal(), axis=2), atol=1e-15)
->>>>>>> 3c872483
 
         # check <Bn>
         B_opt = np.mean(np.abs(pm_opt.A_obj.dot(pm_opt.m) - pm_opt.b_obj) * np.sqrt(Ngrid / Nnorms))
