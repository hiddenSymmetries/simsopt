--- conflicted
+++ resolved
@@ -14,11 +14,7 @@
 from simsopt.geo.curveplanarfourier import CurvePlanarFourier, JaxCurvePlanarFourier
 from simsopt.geo.curvehelical import CurveHelical
 from simsopt.geo.curvexyzfouriersymmetries import CurveXYZFourierSymmetries
-<<<<<<< HEAD
-from simsopt.geo.curve import RotatedCurve, curves_to_vtk, create_planar_curves_between_two_toroidal_surfaces, setup_uniform_grid_in_bounding_box
-=======
 from simsopt.geo.curve import RotatedCurve, curves_to_vtk, create_planar_curves_between_two_toroidal_surfaces, _setup_uniform_grid_in_bounding_box
->>>>>>> 427bfbf9
 from simsopt.geo import parameters
 import simsoptpp as sopp
 from simsopt.configs.zoo import get_ncsx_data, get_w7x_data
@@ -790,8 +786,6 @@
 
 
     def test_create_planar_curves_between_two_toroidal_surfaces(self):
-<<<<<<< HEAD
-=======
         """
         Rigorously test that the create_planar_curves_between_two_toroidal_surfaces 
         function works correctly.
@@ -799,7 +793,6 @@
         This test also checks that the curves are created correctly various nfp and 
         different stellarator equilibria. 
         """
->>>>>>> 427bfbf9
         # Use a real surface from test files for a minimal working test
         TEST_DIR = (Path(__file__).parent / ".." / "test_files").resolve()
         filename = TEST_DIR / 'input.LandremanPaul2021_QA'
@@ -812,66 +805,39 @@
             s_outer.extend_via_projected_normal(0.2)
             # Standard usage
             curves, all_curves = create_planar_curves_between_two_toroidal_surfaces(
-<<<<<<< HEAD
-                s, s_inner, s_outer, Nx=3, Ny=3, Nz=3, order=1, jax_flag=False, numquadpoints=10
-=======
                 s, s_inner, s_outer, Nx=3, Ny=3, Nz=3, order=1, use_jax_curve=False, numquadpoints=10
->>>>>>> 427bfbf9
             )
             self.assertTrue(len(curves) > 0)
             self.assertTrue(len(all_curves) >= len(curves))
             for curve in curves:
                 gamma = curve.gamma()
                 print(gamma.shape)
-<<<<<<< HEAD
-                self.assertEqual(gamma.shape[1], 3)
-                self.assertEqual(gamma.shape[0], 10)
-
-            # Standard usage without specified numquadpoints
-            curves, all_curves = create_planar_curves_between_two_toroidal_surfaces(
-                s, s_inner, s_outer, Nx=3, Ny=3, Nz=3, order=1, jax_flag=False
-=======
                 self.assertEqual(gamma.shape[1], 3, "Gamma should have 3 columns (x, y, z)")
                 self.assertEqual(gamma.shape[0], 10, "Gamma should have 10 rows (numquadpoints)")
 
             # Standard usage without specified numquadpoints
             curves, all_curves = create_planar_curves_between_two_toroidal_surfaces(
                 s, s_inner, s_outer, Nx=3, Ny=3, Nz=3, order=1, use_jax_curve=False
->>>>>>> 427bfbf9
             )
             self.assertTrue(len(curves) > 0)
             self.assertTrue(len(all_curves) >= len(curves))
             for curve in curves:
                 gamma = curve.gamma()
                 print(gamma.shape)
-<<<<<<< HEAD
-                self.assertEqual(gamma.shape[1], 3)
-                self.assertEqual(gamma.shape[0], 80)  # default numquadpoints = (order + 1) * 40
-
-            # Test with jax_flag=True
-            curves_jax, all_curves_jax = create_planar_curves_between_two_toroidal_surfaces(
-                s, s_inner, s_outer, Nx=3, Ny=3, Nz=3, order=1, jax_flag=True, numquadpoints=10
-=======
                 self.assertEqual(gamma.shape[1], 3, "Gamma should have 3 columns (x, y, z)")
                 self.assertEqual(gamma.shape[0], 80, "Gamma should have 80 rows (numquadpoints)")  # default numquadpoints = (order + 1) * 40
 
             # Test with use_jax_curve=True
             curves_jax, all_curves_jax = create_planar_curves_between_two_toroidal_surfaces(
                 s, s_inner, s_outer, Nx=3, Ny=3, Nz=3, order=1, use_jax_curve=True, numquadpoints=10
->>>>>>> 427bfbf9
             )
             self.assertTrue(len(curves_jax) > 0)
             self.assertTrue(len(all_curves_jax) >= len(curves_jax))
             for curve in curves_jax:
                 gamma = curve.gamma()
                 print(gamma.shape)
-<<<<<<< HEAD
-                self.assertEqual(gamma.shape[1], 3)
-                self.assertEqual(gamma.shape[0], 10)
-=======
                 self.assertEqual(gamma.shape[1], 3, "Gamma should have 3 columns (x, y, z)")
                 self.assertEqual(gamma.shape[0], 10, "Gamma should have 10 rows (numquadpoints)")
->>>>>>> 427bfbf9
 
             # Additional tests for different nfp values and files
             nfp_file_map = {
@@ -881,11 +847,7 @@
                 4: 'input.LandremanPaul2021_QH_reactorScale_lowres'
             }
             for nfp, fname in nfp_file_map.items():
-<<<<<<< HEAD
-                for jax_flag in [False, True]:
-=======
                 for use_jax_curve in [False, True]:
->>>>>>> 427bfbf9
                     print(f"Testing {fname} with nfp={nfp}")
                     with self.subTest(nfp=nfp):
                         file_nfp = TEST_DIR / fname
@@ -905,18 +867,6 @@
                             s_inner_nfp.extend_via_projected_normal(0.1)
                             s_outer_nfp.extend_via_projected_normal(0.2)
                         curves_nfp, all_curves_nfp = create_planar_curves_between_two_toroidal_surfaces(
-<<<<<<< HEAD
-                            s_nfp, s_inner_nfp, s_outer_nfp, Nx=10, Ny=10, Nz=10, order=1, jax_flag=jax_flag, numquadpoints=10
-                        )
-                        self.assertTrue(len(curves_nfp) > 0)
-                        self.assertTrue(len(all_curves_nfp) >= len(curves_nfp))
-                        for curve in curves_nfp:
-                            gamma = curve.gamma()
-                            self.assertEqual(gamma.shape[1], 3)
-                            self.assertEqual(gamma.shape[0], 10)
-
-    def test_create_equally_spaced_curves_jax(self):
-=======
                             s_nfp, s_inner_nfp, s_outer_nfp, Nx=10, Ny=10, Nz=10, order=1, use_jax_curve=use_jax_curve, numquadpoints=10
                         )
                         self.assertTrue(len(curves_nfp) > 0, "Number of unique curves should be nonzero")
@@ -931,7 +881,6 @@
         Test that the create_equally_spaced_curves function works correctly for both JAX and non-JAX versions.
         This test checks that the curves and curve properties are identical for both JAX and non-JAX versions.
         """
->>>>>>> 427bfbf9
         from simsopt.geo.curve import create_equally_spaced_curves
         ncurves, nfp = 2, 2
         stellsym = True
@@ -940,39 +889,15 @@
         numquadpoints = 12
         # JAX version
         curves_jax = create_equally_spaced_curves(ncurves, nfp, stellsym,
-<<<<<<< HEAD
-                                              R0=R0, R1=R1, order=order, numquadpoints=numquadpoints, jax_flag=True)
-        # Non-JAX version
-        curves_std = create_equally_spaced_curves(ncurves, nfp, stellsym,
-                                              R0=R0, R1=R1, order=order, numquadpoints=numquadpoints, jax_flag=False)
-=======
                                               R0=R0, R1=R1, order=order, numquadpoints=numquadpoints, use_jax_curve=True)
         # Non-JAX version
         curves_std = create_equally_spaced_curves(ncurves, nfp, stellsym,
                                               R0=R0, R1=R1, order=order, numquadpoints=numquadpoints, use_jax_curve=False)
->>>>>>> 427bfbf9
         self.assertEqual(len(curves_jax), ncurves)
         self.assertEqual(len(curves_std), ncurves)
         for curve_jax, curve_std in zip(curves_jax, curves_std):
             gamma_jax = curve_jax.gamma()
             gamma_std = curve_std.gamma()
-<<<<<<< HEAD
-            self.assertEqual(gamma_jax.shape, (numquadpoints, 3))
-            self.assertEqual(gamma_std.shape, (numquadpoints, 3))
-            # Check that the major radius is close to R0 for all points
-            R_jax = np.sqrt(gamma_jax[:, 0]**2 + gamma_jax[:, 1]**2)
-            R_std = np.sqrt(gamma_std[:, 0]**2 + gamma_std[:, 1]**2)
-            self.assertTrue(np.allclose(np.mean(R_jax), R0, atol=0.2))
-            self.assertTrue(np.allclose(np.mean(R_std), R0, atol=0.2))
-            # Check that the gamma outputs are close
-            np.testing.assert_allclose(gamma_jax, gamma_std, atol=1e-12, rtol=1e-12)
-            # Check that the dof names are identical
-            self.assertEqual(getattr(curve_jax, 'names', None), getattr(curve_std, 'names', None))
-            # Check gammadash
-            gammadash_jax = curve_jax.gammadash()
-            gammadash_std = curve_std.gammadash()
-            np.testing.assert_allclose(gammadash_jax, gammadash_std, atol=1e-12, rtol=1e-12)
-=======
             self.assertEqual(gamma_jax.shape, (numquadpoints, 3), "Gamma_jax should be shape (numquadpoints, 3)")
             self.assertEqual(gamma_std.shape, (numquadpoints, 3), "Gamma_std should be shape (numquadpoints, 3)")
             # Check that the major radius is close to R0 for all points
@@ -988,29 +913,15 @@
             gammadash_jax = curve_jax.gammadash()
             gammadash_std = curve_std.gammadash()
             np.testing.assert_allclose(gammadash_jax, gammadash_std, atol=1e-12, rtol=1e-12, err_msg="Gammadash should be equal for both jax and standard curves")
->>>>>>> 427bfbf9
             # Check gammadashdash if available
             if hasattr(curve_jax, 'gammadashdash') and hasattr(curve_std, 'gammadashdash'):
                 gammadashdash_jax = curve_jax.gammadashdash()
                 gammadashdash_std = curve_std.gammadashdash()
-<<<<<<< HEAD
-                np.testing.assert_allclose(gammadashdash_jax, gammadashdash_std, atol=1e-12, rtol=1e-12)
-=======
                 np.testing.assert_allclose(gammadashdash_jax, gammadashdash_std, atol=1e-12, rtol=1e-12, err_msg="Gammadashdash should be equal for both jax and standard curves")
->>>>>>> 427bfbf9
             # Check kappa if available
             if hasattr(curve_jax, 'kappa') and hasattr(curve_std, 'kappa'):
                 kappa_jax = curve_jax.kappa()
                 kappa_std = curve_std.kappa()
-<<<<<<< HEAD
-                np.testing.assert_allclose(kappa_jax, kappa_std, atol=1e-12, rtol=1e-12)
-            # Check order if available
-            if hasattr(curve_jax, 'order') and hasattr(curve_std, 'order'):
-                self.assertEqual(curve_jax.order, curve_std.order)
-            # Check num_dofs if available
-            if hasattr(curve_jax, 'num_dofs') and hasattr(curve_std, 'num_dofs'):
-                self.assertEqual(curve_jax.num_dofs(), curve_std.num_dofs())
-=======
                 np.testing.assert_allclose(kappa_jax, kappa_std, atol=1e-12, rtol=1e-12, err_msg="Kappa should be equal for both jax and standard curves")
             # Check order if available
             if hasattr(curve_jax, 'order') and hasattr(curve_std, 'order'):
@@ -1018,7 +929,6 @@
             # Check num_dofs if available
             if hasattr(curve_jax, 'num_dofs') and hasattr(curve_std, 'num_dofs'):
                 self.assertEqual(curve_jax.num_dofs(), curve_std.num_dofs(), "Number of dofs should be equal for both jax and standard curves")
->>>>>>> 427bfbf9
 
     def test_curve_centroid(self):
         """
@@ -1042,11 +952,7 @@
         curve.set_dofs(dofs)
         centroid = curve.centroid()
         # The centroid should be at (R0, 0, 0)
-<<<<<<< HEAD
-        np.testing.assert_allclose(centroid, [R0, 0.0, 0.0], atol=1e-12)
-=======
         np.testing.assert_allclose(centroid, [R0, 0.0, 0.0], atol=1e-12, err_msg="Centroid of the planar curve should be at the center (R0, 0, 0)")
->>>>>>> 427bfbf9
 
         # Repeat with RotatedCurve
         curve = RotatedCurve(curve, np.pi, flip=False)
@@ -1059,11 +965,7 @@
         curve.set_dofs(dofs)
         centroid = curve.centroid()
         # The centroid should be at (R0, 0, 0)
-<<<<<<< HEAD
-        np.testing.assert_allclose(centroid * -1, [R0, 0.0, 0.0], atol=1e-12, rtol=1e-12)
-=======
         np.testing.assert_allclose(centroid * -1, [R0, 0.0, 0.0], atol=1e-12, rtol=1e-12, err_msg="Centroid of the rotated planar curve should be at the center (R0, 0, 0)")
->>>>>>> 427bfbf9
 
         # Repeat with JaxCurve
         curve = JaxCurvePlanarFourier(nquad, order)
@@ -1076,11 +978,7 @@
         curve.set_dofs(dofs)
         centroid = curve.centroid()
         # The centroid should be at (R0, 0, 0)
-<<<<<<< HEAD
-        np.testing.assert_allclose(centroid, [R0, 0.0, 0.0], atol=1e-12, rtol=1e-12)
-=======
         np.testing.assert_allclose(centroid, [R0, 0.0, 0.0], atol=1e-12, rtol=1e-12, err_msg="Centroid of the jax planar curve should be at the center (R0, 0, 0)")
->>>>>>> 427bfbf9
 
         # Repeat with RotatedCurve
         curve = RotatedCurve(curve, np.pi, flip=False)
@@ -1093,11 +991,7 @@
         curve.set_dofs(dofs)
         centroid = curve.centroid()
         # The centroid should be at (R0, 0, 0)
-<<<<<<< HEAD
-        np.testing.assert_allclose(centroid * -1, [R0, 0.0, 0.0], atol=1e-12, rtol=1e-12)
-=======
         np.testing.assert_allclose(centroid * -1, [R0, 0.0, 0.0], atol=1e-12, rtol=1e-12, err_msg="Centroid of the rotated jax planar curve should be at the center (R0, 0, 0)")
->>>>>>> 427bfbf9
 
     def test_curverzfourier_dofnames(self):
         # test that the dof names correspond to how they are treated in the code
@@ -1126,8 +1020,6 @@
         assert curve.zs[1] == curve.get('zs(2)')
 
     def test_create_equally_spaced_planar_curves_jax(self):
-<<<<<<< HEAD
-=======
         """
         Rigorously test that the create_equally_spaced_planar_curves function 
         works correctly. This test checks that the curves and curve properties are 
@@ -1135,7 +1027,6 @@
         This test also checks that the curves are created correctly for different 
         nfp values and stellarator equilibria.
         """
->>>>>>> 427bfbf9
         from simsopt.geo.curve import create_equally_spaced_planar_curves
         ncurves, nfp = 2, 2
         stellsym = True
@@ -1144,17 +1035,10 @@
         numquadpoints = 12
         # JAX version
         curves_jax = create_equally_spaced_planar_curves(ncurves, nfp, stellsym,
-<<<<<<< HEAD
-                                              R0=R0, R1=R1, order=order, numquadpoints=numquadpoints, jax_flag=True)
-        # Non-JAX version
-        curves_std = create_equally_spaced_planar_curves(ncurves, nfp, stellsym,
-                                              R0=R0, R1=R1, order=order, numquadpoints=numquadpoints, jax_flag=False)
-=======
                                               R0=R0, R1=R1, order=order, numquadpoints=numquadpoints, use_jax_curve=True)
         # Non-JAX version
         curves_std = create_equally_spaced_planar_curves(ncurves, nfp, stellsym,
                                               R0=R0, R1=R1, order=order, numquadpoints=numquadpoints, use_jax_curve=False)
->>>>>>> 427bfbf9
         self.assertEqual(len(curves_jax), ncurves)
         self.assertEqual(len(curves_std), ncurves)
         for curve_jax, curve_std in zip(curves_jax, curves_std):
@@ -1213,17 +1097,10 @@
             curve2.set(name, val)
         # 3. Use the direct .x assignment
         curve3.x = values.copy()
-<<<<<<< HEAD
-        np.testing.assert_allclose(curve1.get_dofs(), curve2.get_dofs(), atol=1e-14)
-        np.testing.assert_allclose(curve1.get_dofs(), curve3.get_dofs(), atol=1e-14)
-        np.testing.assert_allclose(curve1.gamma(), curve2.gamma(), atol=1e-14)
-        np.testing.assert_allclose(curve1.gamma(), curve3.gamma(), atol=1e-14)
-=======
         np.testing.assert_allclose(curve1.get_dofs(), curve2.get_dofs(), atol=1e-14, err_msg="Dofs set by set_dofs and set(name, value) should be identical")
         np.testing.assert_allclose(curve1.get_dofs(), curve3.get_dofs(), atol=1e-14, err_msg="Dofs set by set_dofs and .x assignment should be identical")
         np.testing.assert_allclose(curve1.gamma(), curve2.gamma(), atol=1e-14, err_msg="Gamma set by set_dofs and set(name, value) should be identical")
         np.testing.assert_allclose(curve1.gamma(), curve3.gamma(), atol=1e-14, err_msg="Gamma set by set_dofs and .x assignment should be identical")
->>>>>>> 427bfbf9
         # Test CurvePlanarFourier
         curve4 = CurvePlanarFourier(numquadpoints, order)
         curve5 = CurvePlanarFourier(numquadpoints, order)
@@ -1237,16 +1114,6 @@
             curve5.set(name, val)
         # 3. Use the direct .x assignment
         curve6.x = values_p.copy()
-<<<<<<< HEAD
-        np.testing.assert_allclose(curve4.get_dofs(), curve5.get_dofs(), atol=1e-14)
-        np.testing.assert_allclose(curve4.get_dofs(), curve6.get_dofs(), atol=1e-14)
-        np.testing.assert_allclose(curve4.gamma(), curve5.gamma(), atol=1e-14)
-        np.testing.assert_allclose(curve4.gamma(), curve6.gamma(), atol=1e-14)
-
-    def test_setup_uniform_grid_in_bounding_box(self):
-        """
-        Robustly test setup_uniform_grid_in_bounding_box for different field-period symmetry stellarators.
-=======
         np.testing.assert_allclose(curve4.get_dofs(), curve5.get_dofs(), atol=1e-14, err_msg="Dofs set by set_dofs and set(name, value) should be identical")
         np.testing.assert_allclose(curve4.get_dofs(), curve6.get_dofs(), atol=1e-14, err_msg="Dofs set by set_dofs and .x assignment should be identical")
         np.testing.assert_allclose(curve4.gamma(), curve5.gamma(), atol=1e-14, err_msg="Gamma set by set_dofs and set(name, value) should be identical")
@@ -1255,7 +1122,6 @@
     def test_setup_uniform_grid_in_bounding_box(self):
         """
         Robustly test _setup_uniform_grid_in_bounding_box for different field-period symmetry stellarators.
->>>>>>> 427bfbf9
         Checks grid shape, radius, and that points are within expected bounds for nfp=1, 2, 3, 4.
         Also checks that circular coils of radius R do not overlap with each other or the symmetry plane, 
         for varying Nmin_factor and half_period_factor.
@@ -1287,16 +1153,9 @@
                 Nx, Ny, Nz =  5, 5, 5,
                 for Nmin_factor in Nmin_factors:
                     print(f"nfp={nfp}, Nmin_factor={Nmin_factor}")
-<<<<<<< HEAD
-                    xyz_uniform, xyz_outer, R = setup_uniform_grid_in_bounding_box(
-                        s, s_outer, Nx, Ny, Nz, Nmin_factor=Nmin_factor)
-                    # Check shapes
-                    self.assertEqual(xyz_outer.shape[1], 3)
-=======
                     xyz_uniform, R = _setup_uniform_grid_in_bounding_box(
                         s_outer, Nx, Ny, Nz, Nmin_factor=Nmin_factor)
                     # Check shapes
->>>>>>> 427bfbf9
                     self.assertEqual(xyz_uniform.shape[1], 3)
                     self.assertTrue(xyz_uniform.shape[0] > 0)
                     self.assertTrue(R > 0)
@@ -1378,11 +1237,7 @@
         with warnings.catch_warnings(record=True) as w:
             warnings.simplefilter("always")
             # Use a valid s and s_outer from above, but Nmin_factor < 2
-<<<<<<< HEAD
-            _ = setup_uniform_grid_in_bounding_box(s, s_outer, Nx, Ny, Nz, Nmin_factor=1.5)
-=======
             _ = _setup_uniform_grid_in_bounding_box(s_outer, Nx, Ny, Nz, Nmin_factor=1.5)
->>>>>>> 427bfbf9
             assert any(issubclass(warn.category, UserWarning) for warn in w), "Expected a UserWarning for Nmin_factor < 2"
 
     def test_curveplanarfourier_make_names(self):
