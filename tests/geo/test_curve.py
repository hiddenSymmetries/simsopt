import logging
import unittest
import json
import os


import numpy as np

from simsopt._core.json import GSONEncoder, GSONDecoder, SIMSON
from simsopt.geo.curvexyzfourier import CurveXYZFourier, JaxCurveXYZFourier
from simsopt.geo.curverzfourier import CurveRZFourier
from simsopt.geo.curveplanarfourier import CurvePlanarFourier
from simsopt.geo.curvehelical import CurveHelical
from simsopt.geo.curvexyzfouriersymmetries import CurveXYZFourierSymmetries
from simsopt.geo import SurfaceRZFourier, CurveCWSFourier
from simsopt.geo.curve import RotatedCurve, curves_to_vtk
from simsopt.geo import parameters
from simsopt.configs.zoo import get_ncsx_data, get_w7x_data
from simsopt.field import BiotSavart, Current, coils_via_symmetries, Coil
from simsopt.field.coil import coils_to_makegrid
from simsopt.geo import CurveLength, CurveCurveDistance
from math import gcd

try:
    import pyevtk
except ImportError:
    pyevtk = None

logger = logging.getLogger(__name__)
#logging.basicConfig(level=logging.INFO)

parameters['jit'] = False


def taylor_test(f, df, x, epsilons=None, direction=None):
    np.random.seed(1)
    if direction is None:
        direction = np.random.rand(*(x.shape))-0.5
    dfx = df(x)@direction
    if epsilons is None:
        epsilons = np.power(2., -np.asarray(range(7, 20)))
    print("################################################################################")
    err_old = 1e9
    counter = 0
    for eps in epsilons:
        if counter > 8:
            break
        fpluseps = f(x + eps * direction)
        fminuseps = f(x - eps * direction)
        dfest = (fpluseps-fminuseps)/(2*eps)
        err = np.linalg.norm(dfest - dfx)
        print(err, err/err_old)

        assert err < 1e-9 or err < 0.3 * err_old
        if err < 1e-9:
            break
        err_old = err
        counter += 1
    if err > 1e-10:
        assert counter > 3
    print("################################################################################")


def get_curve(curvetype, rotated, x=np.asarray([0.5])):
    np.random.seed(2)
    rand_scale = 0.01
    order = 4

    if curvetype == "CurveXYZFourier":
        curve = CurveXYZFourier(x, order)
    elif curvetype == "JaxCurveXYZFourier":
        curve = JaxCurveXYZFourier(x, order)
    elif curvetype == "CurveRZFourier":
        curve = CurveRZFourier(x, order, 2, True)
    elif curvetype == "CurveHelical":
        curve = CurveHelical(x, order, 5, 2, 1.0, 0.3)
    elif curvetype == "CurveHelicalInitx0":
        curve = CurveHelical(x, order, 5, 2, 1.0, 0.3, x0=np.ones((2*order,)))
    elif curvetype == "CurvePlanarFourier":
        curve = CurvePlanarFourier(x, order, 2, True)
    elif curvetype == "CurveXYZFourierSymmetries1":
        curve = CurveXYZFourierSymmetries(x, order, 2, True)
    elif curvetype == "CurveXYZFourierSymmetries2":
        curve = CurveXYZFourierSymmetries(x, order, 2, False)
    elif curvetype == "CurveXYZFourierSymmetries3":
        curve = CurveXYZFourierSymmetries(x, order, 2, False, ntor=3)
    elif curvetype in [
        "CurveCWSFourier_windowpane", 
        "CurveCWSFourier_helical", 
        "CurveCWSFourier_pol", 
        "CurveCWSFourier_tor"]:
        surf_test = SurfaceRZFourier(
            nfp=1, 
            stellsym=True, 
            mpol=1, 
            ntor=1, 
            quadpoints_phi=np.arange(50)/50, 
            quadpoints_theta=np.arange(50)/50, 
        )
        if curvetype == "CurveCWSFourier_windowpane":
            curve = CurveCWSFourier(128, order, surf_test, G=0, H=0)
        elif curvetype == "CurveCWSFourier_helical":
            curve = CurveCWSFourier(128, order, surf_test, G=10, H=1)
        elif curvetype == "CurveCWSFourier_pol":
            curve = CurveCWSFourier(128, order, surf_test, G=1, H=0)
        elif curvetype == "CurveCWSFourier_tor":
            curve = CurveCWSFourier(128, order, surf_test, G=0, H=1)
        else:
            assert False
    else:
        assert False

    dofs = np.zeros((curve.dof_size, ))
    if curvetype in ["CurveXYZFourier", "JaxCurveXYZFourier"]:
        dofs[1] = 1.
        dofs[2*order + 3] = 1.
        dofs[4*order + 3] = 1.
    elif curvetype in ["CurveRZFourier", "CurvePlanarFourier"]:
        dofs[0] = 1.
        dofs[1] = 0.1
        dofs[order+1] = 0.1
    elif curvetype in ["CurveHelical", "CurveHelicalInitx0"]:
        dofs[0] = np.pi/2
    elif curvetype == "CurveXYZFourierSymmetries1":
        R = 1
        r = 0.5
        curve.set('xc(0)', R)
        curve.set('xc(1)', -r)
        curve.set('zs(1)', -r)
        dofs = curve.get_dofs()
    elif curvetype == "CurveXYZFourierSymmetries2":
        R = 1
        r = 0.5
        curve.set('xc(0)', R)
        curve.set('xs(1)', -0.1*r)
        curve.set('xc(1)', -r)
        curve.set('zs(1)', -r)
        curve.set('zc(0)', 1)
        curve.set('zs(1)', r)
        dofs = curve.get_dofs()
    elif curvetype == "CurveXYZFourierSymmetries3":
        R = 1
        r = 0.5
        curve.set('xc(0)', R)
        curve.set('xs(1)', -0.1*r)
        curve.set('xc(1)', -r)
        curve.set('zs(1)', -r)
        curve.set('zc(0)', 1)
        curve.set('zs(1)', r)
        dofs = curve.get_dofs()
    elif curvetype in [
        "CurveCWSFourier_windowpane", 
        "CurveCWSFourier_helical", 
        "CurveCWSFourier_pol", 
        "CurveCWSFourier_tor"]:
        curve.set('thetas(1)', .1)
        curve.set('phic(1)', .05)
        # The curve.curve2d.dofs and curve.x are not equivalent
        # because curve.x includes dofs of the surface.
        dofs = curve.x
    else:
        assert False

    curve.x = dofs + rand_scale * np.random.rand(len(dofs)).reshape(dofs.shape)

    if rotated:
        curve = RotatedCurve(curve, 0.5, flip=False)
    return curve


class Testing(unittest.TestCase):

<<<<<<< HEAD
    curvetypes = [
        "CurveXYZFourier", 
        "JaxCurveXYZFourier", 
        "CurveRZFourier", 
        "CurvePlanarFourier", 
        "CurveHelical", 
        "CurveXYZFourierSymmetries1",
        "CurveXYZFourierSymmetries2", 
        "CurveXYZFourierSymmetries3", 
        "CurveHelicalInitx0", 
        "CurveCWSFourier_windowpane", 
        "CurveCWSFourier_helical", 
        "CurveCWSFourier_pol", 
        "CurveCWSFourier_tor"
    ]
    
=======
    curvetypes = ["CurveXYZFourier", "JaxCurveXYZFourier", "CurveRZFourier", "CurvePlanarFourier", "CurveHelical", "CurveXYZFourierSymmetries1", "CurveXYZFourierSymmetries2", "CurveXYZFourierSymmetries3", "CurveHelicalInitx0"]

>>>>>>> f0f0ec45
    def get_curvexyzfouriersymmetries(self, stellsym=True, x=None, nfp=None, ntor=1):
        # returns a CurveXYZFourierSymmetries that is randomly perturbed

        np.random.seed(1)
        rand_scale = 1e-2

        if nfp is None:
            nfp = 3
        if x is None:
            x = np.linspace(0, 1, 200, endpoint=False)

        order = 2
        curve = CurveXYZFourierSymmetries(x, order, nfp, stellsym, ntor=ntor)
        R = 1
        r = 0.25
        curve.set('xc(0)', R)
        curve.set('xc(2)', r)
        curve.set('ys(2)', -r)
        curve.set('zs(1)', -2*r)
        curve.set('zs(2)', r)
        dofs = curve.x.copy()
        curve.x = dofs + rand_scale * np.random.rand(len(dofs)).reshape(dofs.shape)

        return curve

    def test_curvexyzsymmetries_raisesexception(self):
        # test ensures that an exception is raised when you try and create a curvexyzfouriersymmetries
        # where gcd(ntor, nfp) != 1.

        order = 1
        nfp = 1
        ntor = 2
        # nfp = 1 and ntor = 2 here, so it should work
        curve = CurveXYZFourierSymmetries(100, order, nfp, True, ntor=ntor, x0=np.ones(3*order+1))
        print(curve.x)

        with self.assertRaises(Exception):
            order = 1
            nfp = 2
            ntor = 2
            # nfp = 2 and ntor = 2 here, so an exception should be raised
            _ = CurveXYZFourierSymmetries(100, order, nfp, True, ntor=ntor, x0=np.ones(3*order+1))

    def test_curvehelical_is_curvexyzfouriersymmetries(self):
        # this test checks that both helical coil representations can produce the same helical curve on a torus
        order = 1
        nfp = 2
        curve1 = CurveXYZFourierSymmetries(100, order, nfp, True)
        R = 1
        r = 0.5
        curve1.set('xc(0)', R)
        curve1.set('xc(1)', r)
        curve1.set('zs(1)', -r)
        curve2 = CurveHelical(np.linspace(0, 1, 100, endpoint=False), order, nfp, 1, R, r, x0=np.zeros((2*order,)))
        np.testing.assert_allclose(curve1.gamma(), curve2.gamma(), atol=1e-14)

    def test_trefoil_nonstellsym(self):
        r''' This test checks that a CurveXYZFourierSymmetries can represent a non-stellarator symmetric
        trefoil knot.  A parametric representation of a trefoil knot is given by:

            x(t) = sin(t) + 2sin(t)
            y(t) = cos(t) - 2cos(t)
            z(t) = -sin(3t)

        The above can be rewritten the CurveXYZFourierSymmetries representation, with
        order = 1, nfp = 3, and ntor = 2:

            x(t) = xhat(t) * cos(ntor*t) - yhat(t) * sin(ntor*t),
            y(t) = xhat(t) * sin(ntor*t) + yhat(t) * cos(ntor*t),
            z(t) = -sin(nfp*t),

        where
            xhat(t) = sin(nfp*t),
            yhat(t) = -2 + cos(nfp*t),

        i.e., The dofs are xs(1)=1, yc(0)=-2, yc(1)=1, zs(1)=-1, and zero otherwise.
        '''

        order = 1
        nfp = 3
        ntor = 2
        x = np.linspace(0, 1, 500, endpoint=False)
        curve = CurveXYZFourierSymmetries(x, order, nfp, False, ntor=ntor)

        X = np.sin(2*np.pi * x) + 2 * np.sin(2*2*np.pi * x)
        Y = np.cos(2*np.pi * x) - 2 * np.cos(2*2*np.pi * x)
        Z = -np.sin(3*2*np.pi*x)
        XYZ = np.concatenate([X[:, None], Y[:, None], Z[:, None]], axis=1)

        curve.set('xs(1)', 1.)
        curve.set('yc(0)', -2.)
        curve.set('yc(1)', 1.)
        curve.set('zs(1)', -1.)
        np.testing.assert_allclose(curve.gamma(), XYZ, atol=1e-14)

    def test_trefoil_stellsym(self):
        r''' This test checks that a CurveXYZFourierSymmetries can represent a stellarator symmetric
        trefoil knot.  A parametric representation of a trefoil knot is given by:

            x(t) = cos(t) - 2cos(t),
            y(t) =-sin(t) - 2sin(t),
            z(t) = -sin(3t).

        The above can be rewritten the CurveXYZFourierSymmetries representation, with
        order = 1, nfp = 3, and ntor = 2:

            x(t) = xhat(t) * cos(ntor*t) - yhat(t) * sin(ntor*t),
            y(t) = xhat(t) * sin(ntor*t) + yhat(t) * cos(ntor*t),
            z(t) = -sin(nfp*t),

        where

            xhat(t) = -2 + cos(nfp*t)
            yhat(t) = -sin(nfp*t)

        i.e., xc(0)=-2, xc(1)=1, ys(1)=-1, zs(1)=-1.
        '''

        order = 1
        nfp = 3
        ntor = 2
        x = np.linspace(0, 1, 500, endpoint=False)
        curve = CurveXYZFourierSymmetries(x, order, nfp, True, ntor=ntor)

        X = np.cos(2*np.pi * x) - 2 * np.cos(2*2*np.pi * x)
        Y = -np.sin(2*np.pi * x) - 2 * np.sin(2*2*np.pi * x)
        Z = -np.sin(3*2*np.pi*x)
        XYZ = np.concatenate([X[:, None], Y[:, None], Z[:, None]], axis=1)

        curve.set('xc(0)', -2)
        curve.set('xc(1)', 1)
        curve.set('ys(1)', -1)
        curve.set('zs(1)', -1)
        np.testing.assert_allclose(curve.gamma(), XYZ, atol=1e-14)

    def test_nonstellsym(self):
        # this test checks that you can obtain a stellarator symmetric magnetic field from two non-stellarator symmetric
        # CurveXYZFourierSymmetries curves.
        for nfp in [1, 2, 3, 4, 5, 6]:
            for ntor in [1, 2, 3, 4, 5, 6]:
                with self.subTest(nfp=nfp, ntor=ntor):
                    self.subtest_nonstellsym(nfp, ntor)

    def subtest_nonstellsym(self, nfp, ntor):
        if gcd(ntor, nfp) != 1:
            return

        # this test checks that you can obtain a stellarator symmetric magnetic field from two non-stellarator symmetric
        # CurveXYZFourierSymmetries curves.
        curve = self.get_curvexyzfouriersymmetries(stellsym=False, nfp=nfp, ntor=ntor)
        current = Current(1e5)
        coils = coils_via_symmetries([curve], [current], 1, True)
        bs = BiotSavart(coils)
        bs.set_points([[1, 1, 1], [1, -1, -1]])
        B = bs.B_cyl()
        np.testing.assert_allclose(B[0, 0], -B[1, 0], atol=1e-14)
        np.testing.assert_allclose(B[0, 1], B[1, 1], atol=1e-14)
        np.testing.assert_allclose(B[0, 2], B[1, 2], atol=1e-14)

    def test_xyzhelical_symmetries(self):
        # checking various symmetries of the CurveXYZFourierSymmetries representation
        for nfp in [1, 2, 3, 4, 5, 6]:
            for ntor in [1, 2, 3, 4, 5, 6]:
                with self.subTest(nfp=nfp, ntor=ntor):
                    self.subtest_xyzhelical_symmetries(nfp, ntor)

    def subtest_xyzhelical_symmetries(self, nfp, ntor):
        if gcd(nfp, ntor) != 1:
            return

        # does the stellarator symmetric curve have rotational symmetry?
        curve = self.get_curvexyzfouriersymmetries(stellsym=True, nfp=nfp, x=np.array([0.123, 0.123+1/nfp]), ntor=ntor)
        out = curve.gamma()

        # NOTE: the point at angle t+1/nfp is the point at angle t, but rotated by 2pi *(ntor/nfp) radians.
        alpha = 2*np.pi*ntor/nfp
        R = np.array([
            [np.cos(alpha), -np.sin(alpha), 0],
            [np.sin(alpha), np.cos(alpha), 0],
            [0, 0, 1]
        ])

        print(R@out[0], out[1])
        np.testing.assert_allclose(out[1], R@out[0], atol=1e-14)

        # does the stellarator symmetric curve indeed pass through (x0, 0, 0)?
        curve = self.get_curvexyzfouriersymmetries(stellsym=True, nfp=nfp, x=np.array([0]), ntor=ntor)
        out = curve.gamma()
        assert np.abs(out[0, 0]) > 1e-3
        np.testing.assert_allclose(out[0, 1], 0, atol=1e-14)
        np.testing.assert_allclose(out[0, 2], 0, atol=1e-14)

        # does the non-stellarator symmetric curve not pass through (x0, 0, 0)?
        curve = self.get_curvexyzfouriersymmetries(stellsym=False, nfp=nfp, x=np.array([0]), ntor=ntor)
        out = curve.gamma()
        assert np.abs(out[0, 0]) > 1e-3
        assert np.abs(out[0, 1]) > 1e-3
        assert np.abs(out[0, 2]) > 1e-3

        # is the stellarator symmetric curve actually stellarator symmetric?
        curve = self.get_curvexyzfouriersymmetries(stellsym=True, nfp=nfp, x=np.array([0.123, -0.123]), ntor=ntor)
        pts = curve.gamma()
        np.testing.assert_allclose(pts[0, 0], pts[1, 0], atol=1e-14)
        np.testing.assert_allclose(pts[0, 1], -pts[1, 1], atol=1e-14)
        np.testing.assert_allclose(pts[0, 2], -pts[1, 2], atol=1e-14)

        # is the field from the stellarator symmetric curve actually stellarator symmetric?
        curve = self.get_curvexyzfouriersymmetries(stellsym=True, nfp=nfp, x=np.linspace(0, 1, 200, endpoint=False), ntor=ntor)
        current = Current(1e5)
        coil = Coil(curve, current)
        bs = BiotSavart([coil])
        bs.set_points([[1, 1, 1], [1, -1, -1]])
        B = bs.B_cyl()
        np.testing.assert_allclose(B[0, 0], -B[1, 0], atol=1e-14)
        np.testing.assert_allclose(B[0, 1], B[1, 1], atol=1e-14)
        np.testing.assert_allclose(B[0, 2], B[1, 2], atol=1e-14)

        # does the non-stellarator symmetric curve have rotational symmetry still?
        # NOTE: the point at angle t+1/nfp is the point at angle t, but rotated by 2pi *(ntor/nfp) radians.
        curve = self.get_curvexyzfouriersymmetries(stellsym=False, nfp=nfp, x=np.array([0.123, 0.123+1./nfp]), ntor=ntor)
        out = curve.gamma()
        alpha = 2*np.pi*ntor/nfp
        R = np.array([
            [np.cos(alpha), -np.sin(alpha), 0],
            [np.sin(alpha), np.cos(alpha), 0],
            [0, 0, 1]
        ])
        print(R@out[0], out[1])
        np.testing.assert_allclose(out[1], R@out[0], atol=1e-14)

    def test_curve_helical_xyzfourier(self):
        x = np.asarray([0.6])
        curve1 = CurveHelical(x, 2, 5, 2, 1.0, 0.3)
        curve1.x = [np.pi/2, 0, 0, 0]
        curve2 = CurveXYZFourier(x, 7)
        curve2.x = \
            [0, 0, 0, 0, 1, -0.15, 0, 0, 0, 0, 0, 0, 0, -0.15, 0,
             0, 0, 0, 1, 0, 0, -0.15, 0, 0, 0, 0, 0, 0, 0, 0.15,
             0, 0, 0, 0, 0, 0, 0, 0, 0, 0, -0.3, 0, 0, 0, 0]
        assert np.allclose(curve1.gamma(), curve2.gamma())
        assert np.allclose(curve1.gammadash(), curve2.gammadash())

    def subtest_curve_first_derivative(self, curvetype, rotated):
        epss = [0.5**i for i in range(10, 15)]
        x = np.asarray([0.6] + [0.6 + eps for eps in epss])
        curve = get_curve(curvetype, rotated, x)
        f0 = curve.gamma()[0]
        deriv = curve.gammadash()[0]
        err_old = 1e6
        for i in range(len(epss)):
            fh = curve.gamma()[i+1]
            deriv_est = (fh-f0)/epss[i]
            err = np.linalg.norm(deriv_est-deriv)
            assert err < 0.55 * err_old
            err_old = err

    def test_curve_first_derivative(self):
        for curvetype in self.curvetypes:
            for rotated in [True, False]:
                with self.subTest(curvetype=curvetype, rotated=rotated):
                    self.subtest_curve_first_derivative(curvetype, rotated)

    def subtest_curve_second_derivative(self, curvetype, rotated):
        epss = [0.5**i for i in range(10, 15)]
        x = np.asarray([0.6] + [0.6 + eps for eps in epss])
        curve = get_curve(curvetype, rotated, x)
        f0 = curve.gammadash()[0]
        deriv = curve.gammadashdash()[0]
        err_old = 1e6
        for i in range(len(epss)):
            fh = curve.gammadash()[i+1]
            deriv_est = (fh-f0)/epss[i]
            err = np.linalg.norm(deriv_est-deriv)
            assert err < 0.55 * err_old
            err_old = err

    def test_curve_second_derivative(self):
        for curvetype in self.curvetypes:
            for rotated in [True, False]:
                with self.subTest(curvetype=curvetype, rotated=rotated):
                    self.subtest_curve_second_derivative(curvetype, rotated)

    def subtest_curve_third_derivative(self, curvetype, rotated):
        epss = [0.5**i for i in range(10, 15)]
        x = np.asarray([0.6] + [0.6 + eps for eps in epss])
        curve = get_curve(curvetype, rotated, x)
        f0 = curve.gammadashdash()[0]
        deriv = curve.gammadashdashdash()[0]
        err_old = 1e6
        for i in range(len(epss)):
            fh = curve.gammadashdash()[i+1]
            deriv_est = (fh-f0)/epss[i]
            err = np.linalg.norm(deriv_est-deriv)
            assert err < 0.55 * err_old
            err_old = err

    def subtest_coil_coefficient_derivative(self, curvetype, rotated):
        cfc = get_curve(curvetype, rotated)
        coeffs = cfc.x
        cfc.invalidate_cache()

        def f(dofs):
            cfc.x = dofs
            return cfc.gamma().copy()

        def df(dofs):
            cfc.x = dofs
            return cfc.dgamma_by_dcoeff().copy()
        taylor_test(f, df, coeffs)

        def f(dofs):
            cfc.x = dofs
            return cfc.gammadash().copy()

        def df(dofs):
            cfc.x = dofs
            return cfc.dgammadash_by_dcoeff().copy()
        taylor_test(f, df, coeffs)

        def f(dofs):
            cfc.x = dofs
            return cfc.gammadashdash().copy()

        def df(dofs):
            cfc.x = dofs
            return cfc.dgammadashdash_by_dcoeff().copy()
        taylor_test(f, df, coeffs)

        def f(dofs):
            cfc.x = dofs
            return cfc.gammadashdashdash().copy()

        def df(dofs):
            cfc.x = dofs
            return cfc.dgammadashdashdash_by_dcoeff().copy()
        taylor_test(f, df, coeffs)

    def test_coil_coefficient_derivative(self):
        for curvetype in self.curvetypes:
            for rotated in [True, False]:
                with self.subTest(curvetype=curvetype, rotated=rotated):
                    self.subtest_coil_coefficient_derivative(curvetype, rotated)

    def subtest_coil_kappa_derivative(self, curvetype, rotated):
        # This implicitly also tests the higher order derivatives of gamma as these
        # are needed to compute the derivative of the curvature.
        cfc = get_curve(curvetype, rotated)
        coeffs = cfc.x

        def f(dofs):
            cfc.x = dofs
            return cfc.kappa().copy()

        def df(dofs):
            cfc.x = dofs
            return cfc.dkappa_by_dcoeff().copy()
        taylor_test(f, df, coeffs)

    def test_coil_kappa_derivative(self):
        for curvetype in self.curvetypes:
            for rotated in [True, False]:
                with self.subTest(curvetype=curvetype, rotated=rotated):
                    self.subtest_coil_kappa_derivative(curvetype, rotated)

    def subtest_curve_kappa_first_derivative(self, curvetype, rotated):
        epss = [0.5**i for i in range(12, 17)]
        x = np.asarray([0.1234] + [0.1234 + eps for eps in epss])
        ma = get_curve(curvetype, rotated, x)
        f0 = ma.kappa()[0]
        deriv = ma.kappadash()[0]
        err_old = 1e6
        for i in range(len(epss)):
            fh = ma.kappa()[i+1]
            deriv_est = (fh-f0)/epss[i]
            err = np.linalg.norm(deriv_est-deriv)
            # print("err", err)
            assert err < 0.55 * err_old
            err_old = err

    def test_curve_kappa_first_derivative(self):
        for curvetype in self.curvetypes:
            for rotated in [True, False]:
                with self.subTest(curvetype=curvetype, rotated=rotated):
                    self.subtest_curve_kappa_first_derivative(curvetype, rotated)

    def subtest_curve_incremental_arclength_derivative(self, curvetype, rotated):
        # This implicitly also tests the higher order derivatives of gamma as these
        # are needed to compute the derivative of the curvature.
        ma = get_curve(curvetype, rotated)
        coeffs = ma.x

        def f(dofs):
            ma.x = dofs
            return ma.incremental_arclength().copy()

        def df(dofs):
            ma.x = dofs
            return ma.dincremental_arclength_by_dcoeff().copy()
        taylor_test(f, df, coeffs)

    def test_curve_incremental_arclength_derivative(self):
        for curvetype in self.curvetypes:
            for rotated in [True, False]:
                with self.subTest(curvetype=curvetype, rotated=rotated):
                    self.subtest_curve_incremental_arclength_derivative(curvetype, rotated)

    def subtest_curve_kappa_derivative(self, curvetype, rotated):
        cfc = get_curve(curvetype, rotated)
        coeffs = cfc.x

        def f(dofs):
            cfc.x = dofs
            return cfc.kappa().copy()

        def df(dofs):
            cfc.x = dofs
            return cfc.dkappa_by_dcoeff().copy()
        taylor_test(f, df, coeffs)

    def test_curve_kappa_derivative(self):
        for curvetype in self.curvetypes:
            for rotated in [True, False]:
                with self.subTest(curvetype=curvetype, rotated=rotated):
                    self.subtest_curve_kappa_derivative(curvetype, rotated)

    def subtest_curve_torsion_derivative(self, curvetype, rotated):
        cfc = get_curve(curvetype, rotated)
        coeffs = cfc.x

        def f(dofs):
            cfc.x = dofs
            return cfc.torsion().copy()

        def df(dofs):
            cfc.x = dofs
            return cfc.dtorsion_by_dcoeff().copy()
        taylor_test(f, df, coeffs)

    def test_curve_torsion_derivative(self):
        for curvetype in self.curvetypes:
            for rotated in [True, False]:
                with self.subTest(curvetype=curvetype, rotated=rotated):
                    self.subtest_curve_torsion_derivative(curvetype, rotated)

    def subtest_curve_frenet_frame(self, curvetype, rotated):
        ma = get_curve(curvetype, rotated)
        (t, n, b) = ma.frenet_frame()
        assert np.allclose(np.sum(n*t, axis=1), 0)
        assert np.allclose(np.sum(n*b, axis=1), 0)
        assert np.allclose(np.sum(t*b, axis=1), 0)
        assert np.allclose(np.sum(t*t, axis=1), 1)
        assert np.allclose(np.sum(n*n, axis=1), 1)
        assert np.allclose(np.sum(b*b, axis=1), 1)

    def test_curve_frenet_frame(self):
        for curvetype in self.curvetypes:
            for rotated in [True, False]:
                with self.subTest(curvetype=curvetype, rotated=rotated):
                    self.subtest_curve_frenet_frame(curvetype, rotated)

    def subtest_curve_frenet_frame_derivative(self, curvetype, rotated):
        ma = get_curve(curvetype, rotated)
        coeffs = ma.x

        def f(dofs):
            ma.x = dofs
            return ma.frenet_frame()[0].copy()

        def df(dofs):
            ma.x = dofs
            return ma.dfrenet_frame_by_dcoeff()[0].copy()
        taylor_test(f, df, coeffs)

        def f(dofs):
            ma.x = dofs
            return ma.frenet_frame()[1].copy()

        def df(dofs):
            ma.x = dofs
            return ma.dfrenet_frame_by_dcoeff()[1].copy()
        taylor_test(f, df, coeffs)

        def f(dofs):
            ma.x = dofs
            return ma.frenet_frame()[2].copy()

        def df(dofs):
            ma.x = dofs
            return ma.dfrenet_frame_by_dcoeff()[2].copy()
        taylor_test(f, df, coeffs)

    def test_curve_frenet_frame_derivative(self):
        for curvetype in self.curvetypes:
            for rotated in [True, False]:
                with self.subTest(curvetype=curvetype, rotated=rotated):
                    self.subtest_curve_frenet_frame_derivative(curvetype, rotated)

    def subtest_curve_dkappa_by_dphi_derivative(self, curvetype, rotated):
        ma = get_curve(curvetype, rotated)
        coeffs = ma.x

        def f(dofs):
            ma.x = dofs
            return ma.kappadash().copy()

        def df(dofs):
            ma.x = dofs
            return ma.dkappadash_by_dcoeff().copy()
        taylor_test(f, df, coeffs)

    def test_curve_dkappa_by_dphi_derivative(self):
        for curvetype in self.curvetypes:
            for rotated in [True, False]:
                with self.subTest(curvetype=curvetype, rotated=rotated):
                    self.subtest_curve_dkappa_by_dphi_derivative(curvetype, rotated)

    @unittest.skipIf(pyevtk is None, "pyevtk not found")
    def test_curve_to_vtk(self):
        curve0 = get_curve(self.curvetypes[0], False)
        curve1 = get_curve(self.curvetypes[1], True)
        curves_to_vtk([curve0, curve1], '/tmp/curves')

    def test_plot(self):
        """
        Test the plot() function for curves. The ``show`` argument is set
        to ``False`` so the tests do not require human intervention to
        close plot windows.  However, if you do want to actually
        display the figure, you can change ``show`` to ``True`` in the
        first line of this function.
        """
        show = False

        engines = []
        try:
            import matplotlib
        except ImportError:
            pass
        else:
            engines.append("matplotlib")

        try:
            import mayavi
        except ImportError:
            pass
        else:
            engines.append("mayavi")

        try:
            import plotly
        except ImportError:
            pass
        else:
            engines.append("plotly")

        print(f'Testing these plotting engines: {engines}')
        c = CurveXYZFourier(30, 2)
        c.set_dofs(np.random.rand(len(c.get_dofs())) - 0.5)
        coils, currents, ma = get_ncsx_data(Nt_coils=25, Nt_ma=10)
        for engine in engines:
            for close in [True, False]:
                # Plot a single curve:
                c.plot(engine=engine, close=close, plot_derivative=True, show=show, color=(0.9, 0.2, 0.3))

                # Plot multiple curves together:
                ax = None
                for curve in coils:
                    ax = curve.plot(engine=engine, ax=ax, show=False, close=close)
                c.plot(engine=engine, ax=ax, close=close, plot_derivative=True, show=show)

    def test_rotated_curve_gamma_impl(self):
        rc = get_curve("CurveXYZFourier", True, x=100)
        c = rc.curve
        mat = rc.rotmat

        rcg = rc.gamma()
        cg = c.gamma()
        quadpoints = rc.quadpoints

        assert np.allclose(rcg, cg@mat)
        # run gamma_impl so that the `else` in RotatedCurve.gamma_impl gets triggered
        tmp = np.zeros_like(cg[:10, :])
        rc.gamma_impl(tmp, quadpoints[:10])
        assert np.allclose(cg[:10, :]@mat, tmp)

    def subtest_serialization(self, curvetype, rotated):
        epss = [0.5**i for i in range(10, 15)]
        x = np.asarray([0.6] + [0.6 + eps for eps in epss])
        curve = get_curve(curvetype, rotated, x)

        curve_json_str = json.dumps(SIMSON(curve), cls=GSONEncoder, indent=2)
        curve_regen = json.loads(curve_json_str, cls=GSONDecoder)
        self.assertTrue(np.allclose(curve.gamma(), curve_regen.gamma()))

    def test_serialization(self):
        for curvetype in self.curvetypes:
            for rotated in [True, False]:
                with self.subTest(curvetype=curvetype, rotated=rotated):
                    self.subtest_serialization(curvetype, rotated)

    def test_load_curves_from_makegrid_file(self):
        get_config_functions = [get_ncsx_data, get_w7x_data]
        order = 10
        ppp = 4

        for get_config_function in get_config_functions:
            curves, currents, ma = get_config_function(Nt_coils=order, ppp=ppp)

            # write coils to MAKEGRID file
            coils_to_makegrid("coils.file_to_load", curves, currents, nfp=1)
            loaded_curves = CurveXYZFourier.load_curves_from_makegrid_file("coils.file_to_load", order, ppp)

            assert len(curves) == len(loaded_curves)

            for j in range(len(curves)):
                np.testing.assert_allclose(curves[j].x, loaded_curves[j].x)

            gamma = [curve.gamma() for curve in curves]
            loaded_gamma = [curve.gamma() for curve in loaded_curves]

            np.testing.assert_allclose(gamma, loaded_gamma)

            kappa = [np.max(curve.kappa()) for curve in curves]
            loaded_kappa = [np.max(curve.kappa()) for curve in loaded_curves]

            np.testing.assert_allclose(kappa, loaded_kappa)

            length = [CurveLength(c).J() for c in curves]
            loaded_length = [CurveLength(c).J() for c in loaded_curves]

            np.testing.assert_allclose(length, loaded_length)

            ccdist = CurveCurveDistance(curves, 0).J()
            loaded_ccdist = CurveCurveDistance(loaded_curves, 0).J()

            np.testing.assert_allclose(ccdist, loaded_ccdist)

            os.remove("coils.file_to_load")

    def test_curverzfourier_dofnames(self):
        # test that the dof names correspond to how they are treated in the code
        order = 3

        # non-stellarator symmetric case
        curve = CurveRZFourier(32, order, 1, False)
        curve.set('rc(0)', 1)
        curve.set('rs(1)', 2)
        curve.set('zc(2)', 3)
        curve.set('zs(3)', 4)
        
        # test rc, rs, zc, and zs, note sine arrays start from mode number 1
        assert curve.rc[0] == curve.get('rc(0)')
        assert curve.zc[2] == curve.get('zc(2)')
        assert curve.rs[0] == curve.get('rs(1)')
        assert curve.zs[2] == curve.get('zs(3)')

        # stellarator symmetric case
        curve = CurveRZFourier(32, order, 1, True)
        curve.set('rc(1)', 1)
        curve.set('zs(2)', 2)
        
        # test rc and zs
        assert curve.rc[1] == curve.get('rc(1)')
        assert curve.zs[1] == curve.get('zs(2)')

if __name__ == "__main__":
    unittest.main()<|MERGE_RESOLUTION|>--- conflicted
+++ resolved
@@ -169,8 +169,6 @@
 
 
 class Testing(unittest.TestCase):
-
-<<<<<<< HEAD
     curvetypes = [
         "CurveXYZFourier", 
         "JaxCurveXYZFourier", 
@@ -187,10 +185,6 @@
         "CurveCWSFourier_tor"
     ]
     
-=======
-    curvetypes = ["CurveXYZFourier", "JaxCurveXYZFourier", "CurveRZFourier", "CurvePlanarFourier", "CurveHelical", "CurveXYZFourierSymmetries1", "CurveXYZFourierSymmetries2", "CurveXYZFourierSymmetries3", "CurveHelicalInitx0"]
-
->>>>>>> f0f0ec45
     def get_curvexyzfouriersymmetries(self, stellsym=True, x=None, nfp=None, ntor=1):
         # returns a CurveXYZFourierSymmetries that is randomly perturbed
 
