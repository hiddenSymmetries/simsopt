import unittest
from pathlib import Path
import numpy as np
import os

from simsopt.geo.surfacerzfourier import SurfaceRZFourier
from simsopt.geo.surface import signed_distance_from_surface
from simsopt.geo.curverzfourier import CurveRZFourier

TEST_DIR = (Path(__file__).parent / ".." / "test_files").resolve()

stellsym_list = [True, False]

try:
    import pyevtk
    pyevtk_found = True
except ImportError:
    pyevtk_found = False

<<<<<<< HEAD
=======
# logging.basicConfig(level=logging.DEBUG)


class SurfaceXYZFourierTests(unittest.TestCase):
    def test_toRZFourier_perfect_torus(self):
        """
        This test checks that a perfect torus can be converted from SurfaceXYZFourier to SurfaceRZFourier
        completely losslessly.
        """
        for stellsym in stellsym_list:
            with self.subTest(stellsym=stellsym):
                self.subtest_toRZFourier_perfect_torus("SurfaceXYZFourier", stellsym)

    def subtest_toRZFourier_perfect_torus(self, surfacetype, stellsym):
        """
        The test obtains a perfect torus as a SurfaceXYZFourier, then converts it to a SurfaceRZFourier.  Next,
        it computes the cross section of both surfaces at a random angle and compares the pointwise values.
        """
        s = get_surface(surfacetype, stellsym)
        sRZ = s.to_RZFourier()

        np.random.seed(0)
        angle = np.random.random()*1000
        scs = s.cross_section(angle, thetas=100)
        sRZcs = sRZ.cross_section(angle, thetas=100)

        max_pointwise_err = np.max(np.abs(scs - sRZcs))
        print(max_pointwise_err)

        # compute the cylindrical angle error of the cross section
        an = np.arctan2(scs[:, 1], scs[:, 0])
        phi = angle
        phi = phi - np.sign(phi) * np.floor(np.abs(phi) / (2*np.pi)) * (2. * np.pi)
        if phi > np.pi:
            phi = phi - 2. * np.pi
        if phi < -np.pi:
            phi = phi + 2. * np.pi
        max_angle_err = np.max(np.abs(an - phi))

        # check that the angle error is what we expect
        assert max_angle_err < 1e-12
        # check that the pointwise error is what we expect
        assert max_pointwise_err < 1e-12

    def test_toRZFourier_lossless_at_quadraturepoints(self):
        """
        This test obtains a more complex surface (not a perfect torus) as a SurfaceXYZFourier, then
        converts that surface to the SurfaceRZFourier representation.  Then, the test checks that both
        surface representations coincide at the points where the least squares fit was completed,
        i.e., the conversion is lossless at the quadrature points.

        Additionally, this test checks that the cross sectional angle is correct.
        """
        s = get_exact_surface()
        sRZ = s.to_RZFourier()

        max_angle_error = -1
        max_pointwise_error = -1
        for angle in sRZ.quadpoints_phi:
            scs = s.cross_section(angle * 2 * np.pi)
            sRZcs = sRZ.cross_section(angle * 2 * np.pi)

            # compute the cylindrical angle error of the cross section
            phi = angle * 2. * np.pi
            phi = phi - np.sign(phi) * np.floor(np.abs(phi) / (2*np.pi)) * (2. * np.pi)
            if phi > np.pi:
                phi = phi - 2. * np.pi
            if phi < -np.pi:
                phi = phi + 2. * np.pi

            an = np.arctan2(scs[:, 1], scs[:, 0])
            curr_angle_err = np.max(np.abs(an - phi))
            if max_angle_error < curr_angle_err:
                max_angle_error = curr_angle_err
            curr_pointwise_err = np.max(np.abs(scs - sRZcs))
            if max_pointwise_error < curr_pointwise_err:
                max_pointwise_error = curr_pointwise_err

        # check that the angle of the cross section is what we expect
        assert max_pointwise_error < 1e-12
        # check that the pointwise error is what we expect
        assert max_angle_error < 1e-12

    def test_toRZFourier_small_loss_elsewhere(self):
        """
        Away from the quadrature points, the conversion is not lossless and this test verifies that the
        error is small.

        Additionally, this test checks that the cross sectional angle is correct.
        """
        s = get_exact_surface()
        sRZ = s.to_RZFourier()

        np.random.seed(0)
        angle = np.random.random()*1000
        scs = s.cross_section(angle)
        sRZcs = sRZ.cross_section(angle)

        # compute the cylindrical angle error of the cross section
        phi = angle
        phi = phi - np.sign(phi) * np.floor(np.abs(phi) / (2*np.pi)) * (2. * np.pi)
        if phi > np.pi:
            phi = phi - 2. * np.pi
        if phi < -np.pi:
            phi = phi + 2. * np.pi

        max_pointwise_err = np.max(np.abs(scs - sRZcs))
        print(max_pointwise_err)
        assert max_pointwise_err < 1e-3

        an = np.arctan2(scs[:, 1], scs[:, 0])
        max_angle_err1 = np.max(np.abs(an - phi))
        assert max_angle_err1 < 1e-12

        an = np.arctan2(sRZcs[:, 1], sRZcs[:, 0])
        max_angle_err2 = np.max(np.abs(an - phi))
        assert max_angle_err2 < 1e-12

    def test_cross_section_torus(self):
        """
        Test that the cross sectional area at a certain number of cross sections of a torus
        is what it should be.  The cross sectional angles are chosen to test any degenerate
        cases of the bisection algorithm.

        Additionally, this test checks that the cross sectional angle is correct.
        """
        mpol = 4
        ntor = 3
        nfp = 2
        phis = np.linspace(0, 1, 31, endpoint=False)
        thetas = np.linspace(0, 1, 31, endpoint=False)

        np.random.seed(0)

        stellsym = False
        s = SurfaceXYZFourier(mpol=mpol, ntor=ntor, nfp=nfp, stellsym=stellsym, quadpoints_phi=phis, quadpoints_theta=thetas)
        s.xc = s.xc * 0
        s.xs = s.xs * 0
        s.ys = s.ys * 0
        s.yc = s.yc * 0
        s.zs = s.zs * 0
        s.zc = s.zc * 0
        r1 = np.random.random_sample() + 0.1
        r2 = np.random.random_sample() + 0.1
        major_R = np.max([r1, r2])
        minor_R = np.min([r1, r2])
        s.xc[0, ntor] = major_R
        s.xc[1, ntor] = minor_R
        s.zs[1, ntor] = minor_R

        num_cs = 9
        angle = np.zeros((num_cs,))
        angle[0] = 0.
        angle[1] = np.pi/2.
        angle[2] = np.pi
        angle[3] = 3 * np.pi / 2.
        angle[4] = 2. * np.pi
        angle[5] = -np.pi/2.
        angle[6] = -np.pi
        angle[7] = -3. * np.pi / 2.
        angle[8] = -2. * np.pi
        cs = np.zeros((num_cs, 100, 3))
        for idx in range(angle.size):
            cs[idx, :, :] = s.cross_section(angle[idx], thetas=100)

        cs_area = np.zeros((num_cs,))
        max_angle_error = -1

        from scipy import fftpack
        for i in range(num_cs):

            phi = angle[i]
            phi = phi - np.sign(phi) * np.floor(np.abs(phi) / (2*np.pi)) * (2. * np.pi)
            if phi > np.pi:
                phi = phi - 2. * np.pi
            if phi < -np.pi:
                phi = phi + 2. * np.pi

            # check that the angle of the cross section is what we expect
            an = np.arctan2(cs[i, :, 1], cs[i, :, 0])
            curr_angle_err = np.max(np.abs(an - phi))

            if max_angle_error < curr_angle_err:
                max_angle_error = curr_angle_err

            R = np.sqrt(cs[i, :, 0]**2 + cs[i, :, 1]**2)
            Z = cs[i, :, 2]
            Rp = fftpack.diff(R, period=1.)
            Zp = fftpack.diff(Z, period=1.)
            cs_area[i] = np.abs(np.mean(Z*Rp))
        exact_area = np.pi * minor_R**2.

        # check that the cross sectional area is what we expect
        assert np.max(np.abs(cs_area - exact_area)) < 1e-14
        # check that the angle error is what we expect
        assert max_angle_error < 1e-12

    def test_aspect_ratio_random_torus(self):
        """
        This is a simple aspect ratio validation on a torus with minor radius = r1
        and major radius = r2, where 0.1 <= r1 <= r2 are random numbers
        """
        mpol = 4
        ntor = 3
        nfp = 2
        phis = np.linspace(0, 1, 31, endpoint=False)
        thetas = np.linspace(0, 1, 31, endpoint=False)

        stellsym = False
        s = SurfaceXYZFourier(mpol=mpol, ntor=ntor, nfp=nfp, stellsym=stellsym, quadpoints_phi=phis, quadpoints_theta=thetas)
        s.xc = s.xc * 0
        s.xs = s.xs * 0
        s.ys = s.ys * 0
        s.yc = s.yc * 0
        s.zs = s.zs * 0
        s.zc = s.zc * 0
        np.random.seed(0)
        r1 = np.random.random_sample() + 0.1
        r2 = np.random.random_sample() + 0.1
        major_R = np.max([r1, r2])
        minor_R = np.min([r1, r2])
        s.xc[0, ntor] = major_R
        s.xc[1, ntor] = minor_R
        s.zs[1, ntor] = minor_R

        print("AR approx: ", s.aspect_ratio(), "Exact: ", major_R/minor_R)
        self.assertAlmostEqual(s.aspect_ratio(), major_R/minor_R)

    def test_aspect_ratio_compare_with_cross_sectional_computation(self):
        """
        This test validates the VMEC aspect ratio computation in the Surface class by
        comparing with an approximation based on cross section computations.
        """
        s = get_exact_surface()
        vpr = s.quadpoints_phi.size + 20
        tr = s.quadpoints_theta.size + 20
        cs_area = np.zeros((vpr,))

        from scipy import fftpack
        angle = np.linspace(-np.pi, np.pi, vpr, endpoint=False)
        for idx in range(angle.size):
            cs = s.cross_section(angle[idx], thetas=tr)
            R = np.sqrt(cs[:, 0]**2 + cs[:, 1]**2)
            Z = cs[:, 2]
            Rp = fftpack.diff(R, period=1.)
            Zp = fftpack.diff(Z, period=1.)
            ar = np.mean(Z*Rp)
            cs_area[idx] = ar

        mean_cross_sectional_area = np.mean(cs_area)
        R_minor = np.sqrt(mean_cross_sectional_area / np.pi)
        R_major = np.abs(s.volume()) / (2. * np.pi**2 * R_minor**2)
        AR_cs = R_major / R_minor
        AR = s.aspect_ratio()

        rel_err = np.abs(AR-AR_cs) / AR
        print(AR, AR_cs)
        print("AR rel error is:", rel_err)
        assert rel_err < 1e-5

    @unittest.skipIf(not pyevtk_found, "pyevtk not found")
    def test_to_vtk(self):
        mpol = 4
        ntor = 3
        nfp = 2
        phis = np.linspace(0, 1, 31, endpoint=False)
        thetas = np.linspace(0, 1, 31, endpoint=False)
        stellsym = False
        s = SurfaceXYZFourier(mpol=mpol, ntor=ntor, nfp=nfp, stellsym=stellsym, quadpoints_phi=phis, quadpoints_theta=thetas)

        s.to_vtk('/tmp/surface')


class SurfaceRZFourierTests(unittest.TestCase):
    def test_aspect_ratio(self):
        """
        Test that the aspect ratio of a torus with random minor and major radius 0.1 <= minor_R <= major_R
        is properly computed to be major_R/minor_R.
        """

        s = SurfaceRZFourier(nfp=2, mpol=3, ntor=2)
        s.rc = s.rc * 0
        s.rs = s.rs * 0
        s.zc = s.zc * 0
        s.zs = s.zs * 0
        r1 = np.random.random_sample() + 0.1
        r2 = np.random.random_sample() + 0.1
        major_R = np.max([r1, r2])
        minor_R = np.min([r1, r2])
        s.rc[0, 2] = major_R
        s.rc[1, 2] = minor_R
        s.zs[1, 2] = minor_R
        print("AR approx: ", s.aspect_ratio(), "Exact: ", major_R/minor_R)
        self.assertAlmostEqual(s.aspect_ratio(), major_R/minor_R)

    def test_init(self):
        s = SurfaceRZFourier(nfp=2, mpol=3, ntor=2)
        self.assertEqual(s.rc.shape, (4, 5))
        self.assertEqual(s.zs.shape, (4, 5))

        s = SurfaceRZFourier(nfp=10, mpol=1, ntor=3, stellsym=False)
        self.assertEqual(s.rc.shape, (2, 7))
        self.assertEqual(s.zs.shape, (2, 7))
        self.assertEqual(s.rs.shape, (2, 7))
        self.assertEqual(s.zc.shape, (2, 7))

    def test_area_volume(self):
        """
        Test the calculation of area and volume for an axisymmetric surface
        """
        s = SurfaceRZFourier()
        s.rc[0, 0] = 1.3
        s.rc[1, 0] = 0.4
        s.zs[1, 0] = 0.2

        true_area = 15.827322032265993
        true_volume = 2.0528777154265874
        self.assertAlmostEqual(s.area(), true_area, places=4)
        self.assertAlmostEqual(s.volume(), true_volume, places=3)

    def test_get_dofs(self):
        """
        Test that we can convert the degrees of freedom into a 1D vector
        """

        # First try an axisymmetric surface for simplicity:
        s = SurfaceRZFourier()
        s.rc[0, 0] = 1.3
        s.rc[1, 0] = 0.4
        s.zs[0, 0] = 0.3
        s.zs[1, 0] = 0.2
        dofs = s.get_dofs()
        self.assertEqual(dofs.shape, (3,))
        self.assertAlmostEqual(dofs[0], 1.3)
        self.assertAlmostEqual(dofs[1], 0.4)
        self.assertAlmostEqual(dofs[2], 0.2)

        # Now try a nonaxisymmetric shape:
        s = SurfaceRZFourier(mpol=3, ntor=1)
        s.rc[:, :] = [[100, 2, 3], [4, 5, 6], [7, 8, 9], [10, 11, 12]]
        s.zs[:, :] = [[101, 102, 13], [14, 15, 16], [17, 18, 19], [20, 21, 22]]
        dofs = s.get_dofs()
        self.assertEqual(dofs.shape, (21,))
        for j in range(21):
            self.assertAlmostEqual(dofs[j], j + 2)

    def test_set_dofs(self):
        """
        Test that we can set the shape from a 1D vector
        """

        # First try an axisymmetric surface for simplicity:
        s = SurfaceRZFourier()
        s.set_dofs([2.9, -1.1, 0.7])
        self.assertAlmostEqual(s.rc[0, 0], 2.9)
        self.assertAlmostEqual(s.rc[1, 0], -1.1)
        self.assertAlmostEqual(s.zs[1, 0], 0.7)

        # Now try a nonaxisymmetric shape:
        s = SurfaceRZFourier(mpol=3, ntor=1)
        s.set_dofs(np.array(list(range(21))) + 1)
        self.assertAlmostEqual(s.rc[0, 0], 0)
        self.assertAlmostEqual(s.rc[0, 1], 1)
        self.assertAlmostEqual(s.rc[0, 2], 2)
        self.assertAlmostEqual(s.rc[1, 0], 3)
        self.assertAlmostEqual(s.rc[1, 1], 4)
        self.assertAlmostEqual(s.rc[1, 2], 5)
        self.assertAlmostEqual(s.rc[2, 0], 6)
        self.assertAlmostEqual(s.rc[2, 1], 7)
        self.assertAlmostEqual(s.rc[2, 2], 8)
        self.assertAlmostEqual(s.rc[3, 0], 9)
        self.assertAlmostEqual(s.rc[3, 1], 10)
        self.assertAlmostEqual(s.rc[3, 2], 11)

        self.assertAlmostEqual(s.zs[0, 0], 0)
        self.assertAlmostEqual(s.zs[0, 1], 0)
        self.assertAlmostEqual(s.zs[0, 2], 12)
        self.assertAlmostEqual(s.zs[1, 0], 13)
        self.assertAlmostEqual(s.zs[1, 1], 14)
        self.assertAlmostEqual(s.zs[1, 2], 15)
        self.assertAlmostEqual(s.zs[2, 0], 16)
        self.assertAlmostEqual(s.zs[2, 1], 17)
        self.assertAlmostEqual(s.zs[2, 2], 18)
        self.assertAlmostEqual(s.zs[3, 0], 19)
        self.assertAlmostEqual(s.zs[3, 1], 20)
        self.assertAlmostEqual(s.zs[3, 2], 21)

    def test_from_wout(self):
        """
        Test reading in surfaces from a VMEC wout file.
        """

        # First try a stellarator-symmetric example:
        filename = TEST_DIR / 'wout_li383_low_res_reference.nc'
        s = SurfaceRZFourier.from_wout(filename)
        # The value in the next line includes m values up to 4 even
        # though the RBC/ZBS arrays for the input file go up to m=6,
        # since mpol is only 4.
        true_volume = 2.98138727016329
        self.assertAlmostEqual(s.volume(), true_volume, places=8)
        # Try specifying the number of quadrature points:
        s = SurfaceRZFourier.from_wout(filename, quadpoints_phi=71, quadpoints_theta=78)
        self.assertAlmostEqual(s.volume(), true_volume, places=8)
        # If you ask for the s=0 surface, which is just the magnetic
        # axis, the volume and area should be 0.
        s = SurfaceRZFourier.from_wout(filename, 0)
        self.assertTrue(np.abs(s.volume()) < 1.0e-13)
        self.assertTrue(np.abs(s.area()) < 1.0e-13)

        # Now try a non-stellarator-symmetric example:
        filename = TEST_DIR / 'wout_LandremanSenguptaPlunk_section5p3_reference.nc'
        s = SurfaceRZFourier.from_wout(filename)
        self.assertAlmostEqual(s.volume(), 0.199228326859097, places=8)
        # If you ask for the s=0 surface, which is just the magnetic
        # axis, the volume and area should be 0.
        s = SurfaceRZFourier.from_wout(filename, 0)
        self.assertTrue(np.abs(s.volume()) < 1.0e-13)
        self.assertTrue(np.abs(s.area()) < 1.0e-13)

    def test_from_vmec_input(self):
        """
        Test reading in surfaces from a VMEC input file.
        """

        # First try some stellarator-symmetric examples:
        filename = TEST_DIR / 'input.li383_low_res'
        s = SurfaceRZFourier.from_vmec_input(filename)
        # The value in the next line includes m values up through 6,
        # even though mpol in the file is 4.
        true_volume = 2.97871721453671
        self.assertAlmostEqual(s.volume(), true_volume, places=8)
        # Try specifying the number of quadrature points:
        s = SurfaceRZFourier.from_vmec_input(filename, quadpoints_phi=78, quadpoints_theta=71)
        self.assertAlmostEqual(s.volume(), true_volume, places=8)

        filename = TEST_DIR / 'input.NuhrenbergZille_1988_QHS'
        s = SurfaceRZFourier.from_vmec_input(filename)
        true_volume = 188.552389137478
        self.assertAlmostEqual(s.volume(), true_volume, places=8)

        filename = TEST_DIR / 'input.cfqs_2b40'
        s = SurfaceRZFourier.from_vmec_input(filename)
        true_volume = 1.03641220569946
        self.assertAlmostEqual(s.volume(), true_volume, places=8)

        filename = TEST_DIR / 'input.circular_tokamak'
        s = SurfaceRZFourier.from_vmec_input(filename)
        true_volume = 473.741011252289
        self.assertAlmostEqual(s.volume(), true_volume, places=8)

        # Now try a non-stellarator-symmetric example:
        filename = TEST_DIR / 'input.LandremanSenguptaPlunk_section5p3'
        s = SurfaceRZFourier.from_vmec_input(filename)
        true_volume = 0.199228326303124
        self.assertAlmostEqual(s.volume(), true_volume, places=8)
        # Try specifying the number of quadrature points:
        s = SurfaceRZFourier.from_vmec_input(filename, quadpoints_phi=67, quadpoints_theta=69)
        self.assertAlmostEqual(s.volume(), true_volume, places=8)

    def test_from_vmec_2_ways(self):
        """
        Verify that from_wout() and from_vmec_input() give consistent
        surfaces for a given VMEC run.
        """
        # First try a stellarator-symmetric example:
        filename1 = TEST_DIR / 'input.li383_low_res'
        filename2 = TEST_DIR / 'wout_li383_low_res_reference.nc'
        s1 = SurfaceRZFourier.from_vmec_input(filename1)
        s2 = SurfaceRZFourier.from_wout(filename2)
        mpol = min(s1.mpol, s2.mpol)
        ntor = min(s1.ntor, s2.ntor)
        places = 13
        self.assertEqual(s1.nfp, s2.nfp)
        self.assertEqual(s1.stellsym, s2.stellsym)
        for m in range(mpol + 1):
            nmin = 0 if m == 0 else -ntor
            for n in range(nmin, ntor + 1):
                self.assertAlmostEqual(s1.get_rc(m, n), s2.get_rc(m, n), places=places)
                self.assertAlmostEqual(s1.get_zs(m, n), s2.get_zs(m, n), places=places)

        # Now try a non-stellarator-symmetric example:
        filename1 = TEST_DIR / 'input.LandremanSenguptaPlunk_section5p3'
        filename2 = TEST_DIR / 'wout_LandremanSenguptaPlunk_section5p3_reference.nc'
        s1 = SurfaceRZFourier.from_vmec_input(filename1)
        s2 = SurfaceRZFourier.from_wout(filename2)
        self.assertEqual(s1.nfp, s2.nfp)
        self.assertEqual(s1.stellsym, s2.stellsym)
        # For non-stellarator-symmetric cases, we must be careful when
        # directly comparing the rc/zs/rs/zc coefficients, because
        # VMEC shifts the poloidal angle in readin.f upon loading the
        # file. Moreover, in versions of VMEC other than the
        # hiddenSymmetries python module, the shift to theta may have
        # a bug so the angle shift is not by the claimed value. The
        # specific input file used here has a boundary that should not
        # be shifted by the hiddenSymmetries VMEC2000 module.  For any
        # input file and version of VMEC, we can compare
        # coordinate-independent properties like the volume and area.
        self.assertAlmostEqual(np.abs(s1.volume()), np.abs(s2.volume()), places=13)
        self.assertAlmostEqual(s1.area(), s2.area(), places=7)
        mpol = min(s1.mpol, s2.mpol)
        ntor = min(s1.ntor, s2.ntor)
        places = 13
        for m in range(mpol + 1):
            nmin = 0 if m == 0 else -ntor
            for n in range(nmin, ntor + 1):
                self.assertAlmostEqual(s1.get_rc(m, n), s2.get_rc(m, n), places=places)
                self.assertAlmostEqual(s1.get_zs(m, n), s2.get_zs(m, n), places=places)
                self.assertAlmostEqual(s1.get_rs(m, n), s2.get_rs(m, n), places=places)
                self.assertAlmostEqual(s1.get_zc(m, n), s2.get_zc(m, n), places=places)

    def test_write_nml(self):
        """
        Test the write_nml() function. To do this, we read in a VMEC input
        namelist, call write_nml(), read in the resulting namelist as
        a new surface, and compare the data to the original surface.
        """
        # Try a stellarator-symmetric case
        filename = TEST_DIR / 'input.li383_low_res'
        s1 = SurfaceRZFourier.from_vmec_input(filename)
        new_filename = 'boundary.li383_low_res'
        s1.write_nml(new_filename)
        s2 = SurfaceRZFourier.from_vmec_input(new_filename)
        mpol = min(s1.mpol, s2.mpol)
        ntor = min(s1.ntor, s2.ntor)
        places = 13
        self.assertEqual(s1.nfp, s2.nfp)
        self.assertEqual(s1.stellsym, s2.stellsym)
        for m in range(mpol + 1):
            nmin = 0 if m == 0 else -ntor
            for n in range(nmin, ntor + 1):
                self.assertAlmostEqual(s1.get_rc(m, n), s2.get_rc(m, n), places=places)
                self.assertAlmostEqual(s1.get_zs(m, n), s2.get_zs(m, n), places=places)

        # Try a non-stellarator-symmetric case
        filename = TEST_DIR / 'input.LandremanSenguptaPlunk_section5p3'
        s1 = SurfaceRZFourier.from_vmec_input(filename)
        s1.write_nml()
        new_filename = 'boundary'
        s2 = SurfaceRZFourier.from_vmec_input(new_filename)
        mpol = min(s1.mpol, s2.mpol)
        ntor = min(s1.ntor, s2.ntor)
        places = 13
        self.assertEqual(s1.nfp, s2.nfp)
        self.assertEqual(s1.stellsym, s2.stellsym)
        for m in range(mpol + 1):
            nmin = 0 if m == 0 else -ntor
            for n in range(nmin, ntor + 1):
                self.assertAlmostEqual(s1.get_rc(m, n), s2.get_rc(m, n), places=places)
                self.assertAlmostEqual(s1.get_zs(m, n), s2.get_zs(m, n), places=places)
                self.assertAlmostEqual(s1.get_rs(m, n), s2.get_rs(m, n), places=places)
                self.assertAlmostEqual(s1.get_zc(m, n), s2.get_zc(m, n), places=places)

    def test_from_focus(self):
        """
        Try reading in a focus-format file.
        """
        filename = TEST_DIR / 'tf_only_half_tesla.plasma'

        s = SurfaceRZFourier.from_focus(filename)

        self.assertEqual(s.nfp, 3)
        self.assertTrue(s.stellsym)
        self.assertEqual(s.rc.shape, (11, 13))
        self.assertEqual(s.zs.shape, (11, 13))
        self.assertAlmostEqual(s.rc[0, 6], 1.408922E+00)
        self.assertAlmostEqual(s.rc[0, 7], 2.794370E-02)
        self.assertAlmostEqual(s.zs[0, 7], -1.909220E-02)
        self.assertAlmostEqual(s.rc[10, 12], -6.047097E-05)
        self.assertAlmostEqual(s.zs[10, 12], 3.663233E-05)

        self.assertAlmostEqual(s.get_rc(0, 0), 1.408922E+00)
        self.assertAlmostEqual(s.get_rc(0, 1), 2.794370E-02)
        self.assertAlmostEqual(s.get_zs(0, 1), -1.909220E-02)
        self.assertAlmostEqual(s.get_rc(10, 6), -6.047097E-05)
        self.assertAlmostEqual(s.get_zs(10, 6), 3.663233E-05)

        true_area = 24.5871075268402
        true_volume = 2.96201898538042
        #print("computed area: ", area, ", correct value: ", true_area, \
        #    " , difference: ", area - true_area)
        #print("computed volume: ", volume, ", correct value: ", \
        #    true_volume, ", difference:", volume - true_volume)
        self.assertAlmostEqual(s.area(), true_area, places=4)
        self.assertAlmostEqual(s.volume(), true_volume, places=3)

    def test_derivatives(self):
        """
        Check the automatic differentiation for area and volume.
        """
        for mpol in range(1, 3):
            for ntor in range(2):
                for nfp in range(1, 4):
                    s = SurfaceRZFourier(nfp=nfp, mpol=mpol, ntor=ntor)
                    x0 = s.get_dofs()
                    x = np.random.rand(len(x0)) - 0.5
                    x[0] = np.random.rand() + 2
                    # This surface will probably self-intersect, but I
                    # don't think this actually matters here.
                    s.set_dofs(x)

                    dofs = Dofs([s.area, s.volume])
                    jac = dofs.jac()
                    fd_jac = dofs.fd_jac()
                    print('difference for surface test_derivatives:', jac - fd_jac)
                    np.testing.assert_allclose(jac, fd_jac, rtol=1e-4, atol=1e-4)

    def test_change_resolution(self):
        """
        Check that we can change mpol and ntor.
        """
        for mpol in [1, 2]:
            for ntor in [0, 1]:
                s = SurfaceRZFourier(mpol=mpol, ntor=ntor)
                n = len(s.get_dofs())
                s.set_dofs((np.random.rand(n) - 0.5) * 0.01)
                s.set_rc(0, 0, 1.0)
                s.set_rc(1, 0, 0.1)
                s.set_zs(1, 0, 0.13)
                v1 = s.volume()
                a1 = s.area()

                s.change_resolution(mpol+1, ntor)
                s.recalculate = True
                v2 = s.volume()
                a2 = s.area()
                self.assertAlmostEqual(v1, v2)
                self.assertAlmostEqual(a1, a2)

                s.change_resolution(mpol, ntor+1)
                s.recalculate = True
                v2 = s.volume()
                a2 = s.area()
                self.assertAlmostEqual(v1, v2)
                self.assertAlmostEqual(a1, a2)

                s.change_resolution(mpol+1, ntor+1)
                s.recalculate = True
                v2 = s.volume()
                a2 = s.area()
                self.assertAlmostEqual(v1, v2)
                self.assertAlmostEqual(a1, a2)


class SurfaceGarabedianTests(unittest.TestCase):
    def test_init(self):
        """
        Check that the default surface is what we expect, and that the
        'names' array is correctly aligned.
        """
        s = make_optimizable(SurfaceGarabedian(nmin=-1, nmax=2, mmin=-2, mmax=5))
        self.assertAlmostEqual(s.Delta[2, 1], 0.1)
        self.assertAlmostEqual(s.Delta[3, 1], 1.0)
        self.assertAlmostEqual(s.get('Delta(0,0)'), 0.1)
        self.assertAlmostEqual(s.get('Delta(1,0)'), 1.0)
        # Verify all other elements are 0:
        d = np.copy(s.Delta)
        d[2, 1] = 0
        d[3, 1] = 0
        np.testing.assert_allclose(d, np.zeros((8, 4)))

        s.set('Delta(-2,-1)', 42)
        self.assertAlmostEqual(s.Delta[0, 0], 42)
        self.assertAlmostEqual(s.get_Delta(-2, -1), 42)

        s.set('Delta(5,-1)', -7)
        self.assertAlmostEqual(s.Delta[7, 0], -7)
        self.assertAlmostEqual(s.get_Delta(5, -1), -7)

        s.set('Delta(-2,2)', 13)
        self.assertAlmostEqual(s.Delta[0, 3], 13)
        self.assertAlmostEqual(s.get_Delta(-2, 2), 13)

        s.set('Delta(5,2)', -5)
        self.assertAlmostEqual(s.Delta[7, 3], -5)
        self.assertAlmostEqual(s.get_Delta(5, 2), -5)

        s.set_Delta(-2, -1, 421)
        self.assertAlmostEqual(s.Delta[0, 0], 421)

        s.set_Delta(5, -1, -71)
        self.assertAlmostEqual(s.Delta[7, 0], -71)

        s.set_Delta(-2, 2, 133)
        self.assertAlmostEqual(s.Delta[0, 3], 133)

        s.set_Delta(5, 2, -50)
        self.assertAlmostEqual(s.Delta[7, 3], -50)

    def test_convert_back(self):
        """
        If we start with a SurfaceRZFourier, convert to Garabedian, and
        convert back to SurfaceFourier, we should get back what we
        started with.
        """
        for mpol in range(1, 4):
            for ntor in range(5):
                for nfp in range(1, 4):
                    sf1 = SurfaceRZFourier(nfp=nfp, mpol=mpol, ntor=ntor)
                    # Set all dofs to random numbers in [-2, 2]:
                    sf1.set_dofs((np.random.rand(len(sf1.get_dofs())) - 0.5) * 4)
                    sg = sf1.to_Garabedian()
                    sf2 = sg.to_RZFourier()
                    np.testing.assert_allclose(sf1.rc, sf2.rc)
                    np.testing.assert_allclose(sf1.zs, sf2.zs)

>>>>>>> 0e1fd6bf

class ArclengthTests(unittest.TestCase):
    def test_arclength_poloidal_angle(self):
        """
        Compute arclength poloidal angle from circular cross-section tokamak.
        Check that this matches parameterization angle.
        Check that arclength_poloidal_angle is in [0,1] for both circular
            cross-section tokamak and rotating ellipse boundary.
        """
        s = get_surface('SurfaceRZFourier', True, mpol=1, ntor=0,
                        ntheta=200, nphi=5, full=True)
        s.rc[0, 0] = 5.
        s.rc[1, 0] = 1.5
        s.zs[1, 0] = 1.5

        theta1D = s.quadpoints_theta

        arclength = s.arclength_poloidal_angle()
        nphi = len(arclength[:, 0])
        for iphi in range(nphi):
            np.testing.assert_allclose(arclength[iphi, :], theta1D, atol=1e-3)
            self.assertTrue(np.all(arclength[iphi, :] >= 0))
            self.assertTrue(np.all(arclength[iphi, :] <= 1))

        s = get_surface('SurfaceRZFourier', True, mpol=2, ntor=2,
                        ntheta=20, nphi=20, full=True)
        s.rc[0, 0] = 5.
        s.rc[1, 0] = -1.5
        s.rc[1, 1] = -0.5
        s.rc[0, 1] = -0.5
        s.zs[1, 1] = 0.5
        s.zs[1, 0] = -1.5
        s.zs[0, 1] = 0.5

        theta1D = s.quadpoints_theta

        arclength = s.arclength_poloidal_angle()
        nphi = len(arclength[:, 0])
        for iphi in range(nphi):
            self.assertTrue(np.all(arclength[iphi, :] >= 0))
            self.assertTrue(np.all(arclength[iphi, :] <= 1))

    def test_interpolate_on_arclength_grid(self):
        """
        Check that line integral of (1 + cos(theta - phi)) at constant phi is
        unchanged when evaluated on parameterization or arclength poloidal angle
        grid.
        """
        ntheta = 500
        nphi = 10
        s = get_surface('SurfaceRZFourier', True, mpol=5, ntor=5,
                        ntheta=ntheta, nphi=nphi, full=True)
        s.rc[0, 0] = 5.
        s.rc[1, 0] = -1.5
        s.zs[1, 0] = -1.5
        s.rc[1, 1] = -0.5
        s.zs[1, 1] = 0.5
        s.rc[0, 1] = -0.5
        s.zs[0, 1] = 0.5

        dgamma2 = s.gammadash2()
        theta1D = s.quadpoints_theta
        phi1D = s.quadpoints_phi
        theta, phi = np.meshgrid(theta1D, phi1D)
        integrand = 1 + np.cos(theta - phi)

        norm_drdtheta = np.linalg.norm(dgamma2, axis=2)
        theta_interp = theta
        integrand_arclength = s.interpolate_on_arclength_grid(integrand, theta_interp)
        for iphi in range(nphi):
            integral_1 = np.sum(integrand[iphi, :] * norm_drdtheta[iphi, :]) / np.sum(norm_drdtheta[iphi, :])
            integral_2 = np.sum(integrand_arclength[iphi, :]) / np.sum(np.ones_like(norm_drdtheta[iphi, :]))
            self.assertAlmostEqual(integral_1, integral_2, places=3)


class SurfaceDistanceTests(unittest.TestCase):
    def test_distance(self):
        c = CurveRZFourier(100, 1, 1, False)
        # dofs = c.get_dofs()
        # dofs[0] = 1.
        # c.set_dofs(dofs)
        # dofs = c.x
        # dofs[0] = 1.0
        c.set(0, 1.0)
        s = SurfaceRZFourier(mpol=1, ntor=1)
        s.fit_to_curve(c, 0.2, flip_theta=True)
        xyz = np.asarray([[0, 0, 0], [1., 0, 0], [2., 0., 0]])
        d = signed_distance_from_surface(xyz, s)
        assert np.allclose(d, [-0.8, 0.2, -0.8])
        s.fit_to_curve(c, 0.2, flip_theta=False)
        d = signed_distance_from_surface(xyz, s)
        assert np.allclose(d, [-0.8, 0.2, -0.8])


if __name__ == "__main__":
    unittest.main()<|MERGE_RESOLUTION|>--- conflicted
+++ resolved
@@ -17,714 +17,6 @@
 except ImportError:
     pyevtk_found = False
 
-<<<<<<< HEAD
-=======
-# logging.basicConfig(level=logging.DEBUG)
-
-
-class SurfaceXYZFourierTests(unittest.TestCase):
-    def test_toRZFourier_perfect_torus(self):
-        """
-        This test checks that a perfect torus can be converted from SurfaceXYZFourier to SurfaceRZFourier
-        completely losslessly.
-        """
-        for stellsym in stellsym_list:
-            with self.subTest(stellsym=stellsym):
-                self.subtest_toRZFourier_perfect_torus("SurfaceXYZFourier", stellsym)
-
-    def subtest_toRZFourier_perfect_torus(self, surfacetype, stellsym):
-        """
-        The test obtains a perfect torus as a SurfaceXYZFourier, then converts it to a SurfaceRZFourier.  Next,
-        it computes the cross section of both surfaces at a random angle and compares the pointwise values.
-        """
-        s = get_surface(surfacetype, stellsym)
-        sRZ = s.to_RZFourier()
-
-        np.random.seed(0)
-        angle = np.random.random()*1000
-        scs = s.cross_section(angle, thetas=100)
-        sRZcs = sRZ.cross_section(angle, thetas=100)
-
-        max_pointwise_err = np.max(np.abs(scs - sRZcs))
-        print(max_pointwise_err)
-
-        # compute the cylindrical angle error of the cross section
-        an = np.arctan2(scs[:, 1], scs[:, 0])
-        phi = angle
-        phi = phi - np.sign(phi) * np.floor(np.abs(phi) / (2*np.pi)) * (2. * np.pi)
-        if phi > np.pi:
-            phi = phi - 2. * np.pi
-        if phi < -np.pi:
-            phi = phi + 2. * np.pi
-        max_angle_err = np.max(np.abs(an - phi))
-
-        # check that the angle error is what we expect
-        assert max_angle_err < 1e-12
-        # check that the pointwise error is what we expect
-        assert max_pointwise_err < 1e-12
-
-    def test_toRZFourier_lossless_at_quadraturepoints(self):
-        """
-        This test obtains a more complex surface (not a perfect torus) as a SurfaceXYZFourier, then
-        converts that surface to the SurfaceRZFourier representation.  Then, the test checks that both
-        surface representations coincide at the points where the least squares fit was completed,
-        i.e., the conversion is lossless at the quadrature points.
-
-        Additionally, this test checks that the cross sectional angle is correct.
-        """
-        s = get_exact_surface()
-        sRZ = s.to_RZFourier()
-
-        max_angle_error = -1
-        max_pointwise_error = -1
-        for angle in sRZ.quadpoints_phi:
-            scs = s.cross_section(angle * 2 * np.pi)
-            sRZcs = sRZ.cross_section(angle * 2 * np.pi)
-
-            # compute the cylindrical angle error of the cross section
-            phi = angle * 2. * np.pi
-            phi = phi - np.sign(phi) * np.floor(np.abs(phi) / (2*np.pi)) * (2. * np.pi)
-            if phi > np.pi:
-                phi = phi - 2. * np.pi
-            if phi < -np.pi:
-                phi = phi + 2. * np.pi
-
-            an = np.arctan2(scs[:, 1], scs[:, 0])
-            curr_angle_err = np.max(np.abs(an - phi))
-            if max_angle_error < curr_angle_err:
-                max_angle_error = curr_angle_err
-            curr_pointwise_err = np.max(np.abs(scs - sRZcs))
-            if max_pointwise_error < curr_pointwise_err:
-                max_pointwise_error = curr_pointwise_err
-
-        # check that the angle of the cross section is what we expect
-        assert max_pointwise_error < 1e-12
-        # check that the pointwise error is what we expect
-        assert max_angle_error < 1e-12
-
-    def test_toRZFourier_small_loss_elsewhere(self):
-        """
-        Away from the quadrature points, the conversion is not lossless and this test verifies that the
-        error is small.
-
-        Additionally, this test checks that the cross sectional angle is correct.
-        """
-        s = get_exact_surface()
-        sRZ = s.to_RZFourier()
-
-        np.random.seed(0)
-        angle = np.random.random()*1000
-        scs = s.cross_section(angle)
-        sRZcs = sRZ.cross_section(angle)
-
-        # compute the cylindrical angle error of the cross section
-        phi = angle
-        phi = phi - np.sign(phi) * np.floor(np.abs(phi) / (2*np.pi)) * (2. * np.pi)
-        if phi > np.pi:
-            phi = phi - 2. * np.pi
-        if phi < -np.pi:
-            phi = phi + 2. * np.pi
-
-        max_pointwise_err = np.max(np.abs(scs - sRZcs))
-        print(max_pointwise_err)
-        assert max_pointwise_err < 1e-3
-
-        an = np.arctan2(scs[:, 1], scs[:, 0])
-        max_angle_err1 = np.max(np.abs(an - phi))
-        assert max_angle_err1 < 1e-12
-
-        an = np.arctan2(sRZcs[:, 1], sRZcs[:, 0])
-        max_angle_err2 = np.max(np.abs(an - phi))
-        assert max_angle_err2 < 1e-12
-
-    def test_cross_section_torus(self):
-        """
-        Test that the cross sectional area at a certain number of cross sections of a torus
-        is what it should be.  The cross sectional angles are chosen to test any degenerate
-        cases of the bisection algorithm.
-
-        Additionally, this test checks that the cross sectional angle is correct.
-        """
-        mpol = 4
-        ntor = 3
-        nfp = 2
-        phis = np.linspace(0, 1, 31, endpoint=False)
-        thetas = np.linspace(0, 1, 31, endpoint=False)
-
-        np.random.seed(0)
-
-        stellsym = False
-        s = SurfaceXYZFourier(mpol=mpol, ntor=ntor, nfp=nfp, stellsym=stellsym, quadpoints_phi=phis, quadpoints_theta=thetas)
-        s.xc = s.xc * 0
-        s.xs = s.xs * 0
-        s.ys = s.ys * 0
-        s.yc = s.yc * 0
-        s.zs = s.zs * 0
-        s.zc = s.zc * 0
-        r1 = np.random.random_sample() + 0.1
-        r2 = np.random.random_sample() + 0.1
-        major_R = np.max([r1, r2])
-        minor_R = np.min([r1, r2])
-        s.xc[0, ntor] = major_R
-        s.xc[1, ntor] = minor_R
-        s.zs[1, ntor] = minor_R
-
-        num_cs = 9
-        angle = np.zeros((num_cs,))
-        angle[0] = 0.
-        angle[1] = np.pi/2.
-        angle[2] = np.pi
-        angle[3] = 3 * np.pi / 2.
-        angle[4] = 2. * np.pi
-        angle[5] = -np.pi/2.
-        angle[6] = -np.pi
-        angle[7] = -3. * np.pi / 2.
-        angle[8] = -2. * np.pi
-        cs = np.zeros((num_cs, 100, 3))
-        for idx in range(angle.size):
-            cs[idx, :, :] = s.cross_section(angle[idx], thetas=100)
-
-        cs_area = np.zeros((num_cs,))
-        max_angle_error = -1
-
-        from scipy import fftpack
-        for i in range(num_cs):
-
-            phi = angle[i]
-            phi = phi - np.sign(phi) * np.floor(np.abs(phi) / (2*np.pi)) * (2. * np.pi)
-            if phi > np.pi:
-                phi = phi - 2. * np.pi
-            if phi < -np.pi:
-                phi = phi + 2. * np.pi
-
-            # check that the angle of the cross section is what we expect
-            an = np.arctan2(cs[i, :, 1], cs[i, :, 0])
-            curr_angle_err = np.max(np.abs(an - phi))
-
-            if max_angle_error < curr_angle_err:
-                max_angle_error = curr_angle_err
-
-            R = np.sqrt(cs[i, :, 0]**2 + cs[i, :, 1]**2)
-            Z = cs[i, :, 2]
-            Rp = fftpack.diff(R, period=1.)
-            Zp = fftpack.diff(Z, period=1.)
-            cs_area[i] = np.abs(np.mean(Z*Rp))
-        exact_area = np.pi * minor_R**2.
-
-        # check that the cross sectional area is what we expect
-        assert np.max(np.abs(cs_area - exact_area)) < 1e-14
-        # check that the angle error is what we expect
-        assert max_angle_error < 1e-12
-
-    def test_aspect_ratio_random_torus(self):
-        """
-        This is a simple aspect ratio validation on a torus with minor radius = r1
-        and major radius = r2, where 0.1 <= r1 <= r2 are random numbers
-        """
-        mpol = 4
-        ntor = 3
-        nfp = 2
-        phis = np.linspace(0, 1, 31, endpoint=False)
-        thetas = np.linspace(0, 1, 31, endpoint=False)
-
-        stellsym = False
-        s = SurfaceXYZFourier(mpol=mpol, ntor=ntor, nfp=nfp, stellsym=stellsym, quadpoints_phi=phis, quadpoints_theta=thetas)
-        s.xc = s.xc * 0
-        s.xs = s.xs * 0
-        s.ys = s.ys * 0
-        s.yc = s.yc * 0
-        s.zs = s.zs * 0
-        s.zc = s.zc * 0
-        np.random.seed(0)
-        r1 = np.random.random_sample() + 0.1
-        r2 = np.random.random_sample() + 0.1
-        major_R = np.max([r1, r2])
-        minor_R = np.min([r1, r2])
-        s.xc[0, ntor] = major_R
-        s.xc[1, ntor] = minor_R
-        s.zs[1, ntor] = minor_R
-
-        print("AR approx: ", s.aspect_ratio(), "Exact: ", major_R/minor_R)
-        self.assertAlmostEqual(s.aspect_ratio(), major_R/minor_R)
-
-    def test_aspect_ratio_compare_with_cross_sectional_computation(self):
-        """
-        This test validates the VMEC aspect ratio computation in the Surface class by
-        comparing with an approximation based on cross section computations.
-        """
-        s = get_exact_surface()
-        vpr = s.quadpoints_phi.size + 20
-        tr = s.quadpoints_theta.size + 20
-        cs_area = np.zeros((vpr,))
-
-        from scipy import fftpack
-        angle = np.linspace(-np.pi, np.pi, vpr, endpoint=False)
-        for idx in range(angle.size):
-            cs = s.cross_section(angle[idx], thetas=tr)
-            R = np.sqrt(cs[:, 0]**2 + cs[:, 1]**2)
-            Z = cs[:, 2]
-            Rp = fftpack.diff(R, period=1.)
-            Zp = fftpack.diff(Z, period=1.)
-            ar = np.mean(Z*Rp)
-            cs_area[idx] = ar
-
-        mean_cross_sectional_area = np.mean(cs_area)
-        R_minor = np.sqrt(mean_cross_sectional_area / np.pi)
-        R_major = np.abs(s.volume()) / (2. * np.pi**2 * R_minor**2)
-        AR_cs = R_major / R_minor
-        AR = s.aspect_ratio()
-
-        rel_err = np.abs(AR-AR_cs) / AR
-        print(AR, AR_cs)
-        print("AR rel error is:", rel_err)
-        assert rel_err < 1e-5
-
-    @unittest.skipIf(not pyevtk_found, "pyevtk not found")
-    def test_to_vtk(self):
-        mpol = 4
-        ntor = 3
-        nfp = 2
-        phis = np.linspace(0, 1, 31, endpoint=False)
-        thetas = np.linspace(0, 1, 31, endpoint=False)
-        stellsym = False
-        s = SurfaceXYZFourier(mpol=mpol, ntor=ntor, nfp=nfp, stellsym=stellsym, quadpoints_phi=phis, quadpoints_theta=thetas)
-
-        s.to_vtk('/tmp/surface')
-
-
-class SurfaceRZFourierTests(unittest.TestCase):
-    def test_aspect_ratio(self):
-        """
-        Test that the aspect ratio of a torus with random minor and major radius 0.1 <= minor_R <= major_R
-        is properly computed to be major_R/minor_R.
-        """
-
-        s = SurfaceRZFourier(nfp=2, mpol=3, ntor=2)
-        s.rc = s.rc * 0
-        s.rs = s.rs * 0
-        s.zc = s.zc * 0
-        s.zs = s.zs * 0
-        r1 = np.random.random_sample() + 0.1
-        r2 = np.random.random_sample() + 0.1
-        major_R = np.max([r1, r2])
-        minor_R = np.min([r1, r2])
-        s.rc[0, 2] = major_R
-        s.rc[1, 2] = minor_R
-        s.zs[1, 2] = minor_R
-        print("AR approx: ", s.aspect_ratio(), "Exact: ", major_R/minor_R)
-        self.assertAlmostEqual(s.aspect_ratio(), major_R/minor_R)
-
-    def test_init(self):
-        s = SurfaceRZFourier(nfp=2, mpol=3, ntor=2)
-        self.assertEqual(s.rc.shape, (4, 5))
-        self.assertEqual(s.zs.shape, (4, 5))
-
-        s = SurfaceRZFourier(nfp=10, mpol=1, ntor=3, stellsym=False)
-        self.assertEqual(s.rc.shape, (2, 7))
-        self.assertEqual(s.zs.shape, (2, 7))
-        self.assertEqual(s.rs.shape, (2, 7))
-        self.assertEqual(s.zc.shape, (2, 7))
-
-    def test_area_volume(self):
-        """
-        Test the calculation of area and volume for an axisymmetric surface
-        """
-        s = SurfaceRZFourier()
-        s.rc[0, 0] = 1.3
-        s.rc[1, 0] = 0.4
-        s.zs[1, 0] = 0.2
-
-        true_area = 15.827322032265993
-        true_volume = 2.0528777154265874
-        self.assertAlmostEqual(s.area(), true_area, places=4)
-        self.assertAlmostEqual(s.volume(), true_volume, places=3)
-
-    def test_get_dofs(self):
-        """
-        Test that we can convert the degrees of freedom into a 1D vector
-        """
-
-        # First try an axisymmetric surface for simplicity:
-        s = SurfaceRZFourier()
-        s.rc[0, 0] = 1.3
-        s.rc[1, 0] = 0.4
-        s.zs[0, 0] = 0.3
-        s.zs[1, 0] = 0.2
-        dofs = s.get_dofs()
-        self.assertEqual(dofs.shape, (3,))
-        self.assertAlmostEqual(dofs[0], 1.3)
-        self.assertAlmostEqual(dofs[1], 0.4)
-        self.assertAlmostEqual(dofs[2], 0.2)
-
-        # Now try a nonaxisymmetric shape:
-        s = SurfaceRZFourier(mpol=3, ntor=1)
-        s.rc[:, :] = [[100, 2, 3], [4, 5, 6], [7, 8, 9], [10, 11, 12]]
-        s.zs[:, :] = [[101, 102, 13], [14, 15, 16], [17, 18, 19], [20, 21, 22]]
-        dofs = s.get_dofs()
-        self.assertEqual(dofs.shape, (21,))
-        for j in range(21):
-            self.assertAlmostEqual(dofs[j], j + 2)
-
-    def test_set_dofs(self):
-        """
-        Test that we can set the shape from a 1D vector
-        """
-
-        # First try an axisymmetric surface for simplicity:
-        s = SurfaceRZFourier()
-        s.set_dofs([2.9, -1.1, 0.7])
-        self.assertAlmostEqual(s.rc[0, 0], 2.9)
-        self.assertAlmostEqual(s.rc[1, 0], -1.1)
-        self.assertAlmostEqual(s.zs[1, 0], 0.7)
-
-        # Now try a nonaxisymmetric shape:
-        s = SurfaceRZFourier(mpol=3, ntor=1)
-        s.set_dofs(np.array(list(range(21))) + 1)
-        self.assertAlmostEqual(s.rc[0, 0], 0)
-        self.assertAlmostEqual(s.rc[0, 1], 1)
-        self.assertAlmostEqual(s.rc[0, 2], 2)
-        self.assertAlmostEqual(s.rc[1, 0], 3)
-        self.assertAlmostEqual(s.rc[1, 1], 4)
-        self.assertAlmostEqual(s.rc[1, 2], 5)
-        self.assertAlmostEqual(s.rc[2, 0], 6)
-        self.assertAlmostEqual(s.rc[2, 1], 7)
-        self.assertAlmostEqual(s.rc[2, 2], 8)
-        self.assertAlmostEqual(s.rc[3, 0], 9)
-        self.assertAlmostEqual(s.rc[3, 1], 10)
-        self.assertAlmostEqual(s.rc[3, 2], 11)
-
-        self.assertAlmostEqual(s.zs[0, 0], 0)
-        self.assertAlmostEqual(s.zs[0, 1], 0)
-        self.assertAlmostEqual(s.zs[0, 2], 12)
-        self.assertAlmostEqual(s.zs[1, 0], 13)
-        self.assertAlmostEqual(s.zs[1, 1], 14)
-        self.assertAlmostEqual(s.zs[1, 2], 15)
-        self.assertAlmostEqual(s.zs[2, 0], 16)
-        self.assertAlmostEqual(s.zs[2, 1], 17)
-        self.assertAlmostEqual(s.zs[2, 2], 18)
-        self.assertAlmostEqual(s.zs[3, 0], 19)
-        self.assertAlmostEqual(s.zs[3, 1], 20)
-        self.assertAlmostEqual(s.zs[3, 2], 21)
-
-    def test_from_wout(self):
-        """
-        Test reading in surfaces from a VMEC wout file.
-        """
-
-        # First try a stellarator-symmetric example:
-        filename = TEST_DIR / 'wout_li383_low_res_reference.nc'
-        s = SurfaceRZFourier.from_wout(filename)
-        # The value in the next line includes m values up to 4 even
-        # though the RBC/ZBS arrays for the input file go up to m=6,
-        # since mpol is only 4.
-        true_volume = 2.98138727016329
-        self.assertAlmostEqual(s.volume(), true_volume, places=8)
-        # Try specifying the number of quadrature points:
-        s = SurfaceRZFourier.from_wout(filename, quadpoints_phi=71, quadpoints_theta=78)
-        self.assertAlmostEqual(s.volume(), true_volume, places=8)
-        # If you ask for the s=0 surface, which is just the magnetic
-        # axis, the volume and area should be 0.
-        s = SurfaceRZFourier.from_wout(filename, 0)
-        self.assertTrue(np.abs(s.volume()) < 1.0e-13)
-        self.assertTrue(np.abs(s.area()) < 1.0e-13)
-
-        # Now try a non-stellarator-symmetric example:
-        filename = TEST_DIR / 'wout_LandremanSenguptaPlunk_section5p3_reference.nc'
-        s = SurfaceRZFourier.from_wout(filename)
-        self.assertAlmostEqual(s.volume(), 0.199228326859097, places=8)
-        # If you ask for the s=0 surface, which is just the magnetic
-        # axis, the volume and area should be 0.
-        s = SurfaceRZFourier.from_wout(filename, 0)
-        self.assertTrue(np.abs(s.volume()) < 1.0e-13)
-        self.assertTrue(np.abs(s.area()) < 1.0e-13)
-
-    def test_from_vmec_input(self):
-        """
-        Test reading in surfaces from a VMEC input file.
-        """
-
-        # First try some stellarator-symmetric examples:
-        filename = TEST_DIR / 'input.li383_low_res'
-        s = SurfaceRZFourier.from_vmec_input(filename)
-        # The value in the next line includes m values up through 6,
-        # even though mpol in the file is 4.
-        true_volume = 2.97871721453671
-        self.assertAlmostEqual(s.volume(), true_volume, places=8)
-        # Try specifying the number of quadrature points:
-        s = SurfaceRZFourier.from_vmec_input(filename, quadpoints_phi=78, quadpoints_theta=71)
-        self.assertAlmostEqual(s.volume(), true_volume, places=8)
-
-        filename = TEST_DIR / 'input.NuhrenbergZille_1988_QHS'
-        s = SurfaceRZFourier.from_vmec_input(filename)
-        true_volume = 188.552389137478
-        self.assertAlmostEqual(s.volume(), true_volume, places=8)
-
-        filename = TEST_DIR / 'input.cfqs_2b40'
-        s = SurfaceRZFourier.from_vmec_input(filename)
-        true_volume = 1.03641220569946
-        self.assertAlmostEqual(s.volume(), true_volume, places=8)
-
-        filename = TEST_DIR / 'input.circular_tokamak'
-        s = SurfaceRZFourier.from_vmec_input(filename)
-        true_volume = 473.741011252289
-        self.assertAlmostEqual(s.volume(), true_volume, places=8)
-
-        # Now try a non-stellarator-symmetric example:
-        filename = TEST_DIR / 'input.LandremanSenguptaPlunk_section5p3'
-        s = SurfaceRZFourier.from_vmec_input(filename)
-        true_volume = 0.199228326303124
-        self.assertAlmostEqual(s.volume(), true_volume, places=8)
-        # Try specifying the number of quadrature points:
-        s = SurfaceRZFourier.from_vmec_input(filename, quadpoints_phi=67, quadpoints_theta=69)
-        self.assertAlmostEqual(s.volume(), true_volume, places=8)
-
-    def test_from_vmec_2_ways(self):
-        """
-        Verify that from_wout() and from_vmec_input() give consistent
-        surfaces for a given VMEC run.
-        """
-        # First try a stellarator-symmetric example:
-        filename1 = TEST_DIR / 'input.li383_low_res'
-        filename2 = TEST_DIR / 'wout_li383_low_res_reference.nc'
-        s1 = SurfaceRZFourier.from_vmec_input(filename1)
-        s2 = SurfaceRZFourier.from_wout(filename2)
-        mpol = min(s1.mpol, s2.mpol)
-        ntor = min(s1.ntor, s2.ntor)
-        places = 13
-        self.assertEqual(s1.nfp, s2.nfp)
-        self.assertEqual(s1.stellsym, s2.stellsym)
-        for m in range(mpol + 1):
-            nmin = 0 if m == 0 else -ntor
-            for n in range(nmin, ntor + 1):
-                self.assertAlmostEqual(s1.get_rc(m, n), s2.get_rc(m, n), places=places)
-                self.assertAlmostEqual(s1.get_zs(m, n), s2.get_zs(m, n), places=places)
-
-        # Now try a non-stellarator-symmetric example:
-        filename1 = TEST_DIR / 'input.LandremanSenguptaPlunk_section5p3'
-        filename2 = TEST_DIR / 'wout_LandremanSenguptaPlunk_section5p3_reference.nc'
-        s1 = SurfaceRZFourier.from_vmec_input(filename1)
-        s2 = SurfaceRZFourier.from_wout(filename2)
-        self.assertEqual(s1.nfp, s2.nfp)
-        self.assertEqual(s1.stellsym, s2.stellsym)
-        # For non-stellarator-symmetric cases, we must be careful when
-        # directly comparing the rc/zs/rs/zc coefficients, because
-        # VMEC shifts the poloidal angle in readin.f upon loading the
-        # file. Moreover, in versions of VMEC other than the
-        # hiddenSymmetries python module, the shift to theta may have
-        # a bug so the angle shift is not by the claimed value. The
-        # specific input file used here has a boundary that should not
-        # be shifted by the hiddenSymmetries VMEC2000 module.  For any
-        # input file and version of VMEC, we can compare
-        # coordinate-independent properties like the volume and area.
-        self.assertAlmostEqual(np.abs(s1.volume()), np.abs(s2.volume()), places=13)
-        self.assertAlmostEqual(s1.area(), s2.area(), places=7)
-        mpol = min(s1.mpol, s2.mpol)
-        ntor = min(s1.ntor, s2.ntor)
-        places = 13
-        for m in range(mpol + 1):
-            nmin = 0 if m == 0 else -ntor
-            for n in range(nmin, ntor + 1):
-                self.assertAlmostEqual(s1.get_rc(m, n), s2.get_rc(m, n), places=places)
-                self.assertAlmostEqual(s1.get_zs(m, n), s2.get_zs(m, n), places=places)
-                self.assertAlmostEqual(s1.get_rs(m, n), s2.get_rs(m, n), places=places)
-                self.assertAlmostEqual(s1.get_zc(m, n), s2.get_zc(m, n), places=places)
-
-    def test_write_nml(self):
-        """
-        Test the write_nml() function. To do this, we read in a VMEC input
-        namelist, call write_nml(), read in the resulting namelist as
-        a new surface, and compare the data to the original surface.
-        """
-        # Try a stellarator-symmetric case
-        filename = TEST_DIR / 'input.li383_low_res'
-        s1 = SurfaceRZFourier.from_vmec_input(filename)
-        new_filename = 'boundary.li383_low_res'
-        s1.write_nml(new_filename)
-        s2 = SurfaceRZFourier.from_vmec_input(new_filename)
-        mpol = min(s1.mpol, s2.mpol)
-        ntor = min(s1.ntor, s2.ntor)
-        places = 13
-        self.assertEqual(s1.nfp, s2.nfp)
-        self.assertEqual(s1.stellsym, s2.stellsym)
-        for m in range(mpol + 1):
-            nmin = 0 if m == 0 else -ntor
-            for n in range(nmin, ntor + 1):
-                self.assertAlmostEqual(s1.get_rc(m, n), s2.get_rc(m, n), places=places)
-                self.assertAlmostEqual(s1.get_zs(m, n), s2.get_zs(m, n), places=places)
-
-        # Try a non-stellarator-symmetric case
-        filename = TEST_DIR / 'input.LandremanSenguptaPlunk_section5p3'
-        s1 = SurfaceRZFourier.from_vmec_input(filename)
-        s1.write_nml()
-        new_filename = 'boundary'
-        s2 = SurfaceRZFourier.from_vmec_input(new_filename)
-        mpol = min(s1.mpol, s2.mpol)
-        ntor = min(s1.ntor, s2.ntor)
-        places = 13
-        self.assertEqual(s1.nfp, s2.nfp)
-        self.assertEqual(s1.stellsym, s2.stellsym)
-        for m in range(mpol + 1):
-            nmin = 0 if m == 0 else -ntor
-            for n in range(nmin, ntor + 1):
-                self.assertAlmostEqual(s1.get_rc(m, n), s2.get_rc(m, n), places=places)
-                self.assertAlmostEqual(s1.get_zs(m, n), s2.get_zs(m, n), places=places)
-                self.assertAlmostEqual(s1.get_rs(m, n), s2.get_rs(m, n), places=places)
-                self.assertAlmostEqual(s1.get_zc(m, n), s2.get_zc(m, n), places=places)
-
-    def test_from_focus(self):
-        """
-        Try reading in a focus-format file.
-        """
-        filename = TEST_DIR / 'tf_only_half_tesla.plasma'
-
-        s = SurfaceRZFourier.from_focus(filename)
-
-        self.assertEqual(s.nfp, 3)
-        self.assertTrue(s.stellsym)
-        self.assertEqual(s.rc.shape, (11, 13))
-        self.assertEqual(s.zs.shape, (11, 13))
-        self.assertAlmostEqual(s.rc[0, 6], 1.408922E+00)
-        self.assertAlmostEqual(s.rc[0, 7], 2.794370E-02)
-        self.assertAlmostEqual(s.zs[0, 7], -1.909220E-02)
-        self.assertAlmostEqual(s.rc[10, 12], -6.047097E-05)
-        self.assertAlmostEqual(s.zs[10, 12], 3.663233E-05)
-
-        self.assertAlmostEqual(s.get_rc(0, 0), 1.408922E+00)
-        self.assertAlmostEqual(s.get_rc(0, 1), 2.794370E-02)
-        self.assertAlmostEqual(s.get_zs(0, 1), -1.909220E-02)
-        self.assertAlmostEqual(s.get_rc(10, 6), -6.047097E-05)
-        self.assertAlmostEqual(s.get_zs(10, 6), 3.663233E-05)
-
-        true_area = 24.5871075268402
-        true_volume = 2.96201898538042
-        #print("computed area: ", area, ", correct value: ", true_area, \
-        #    " , difference: ", area - true_area)
-        #print("computed volume: ", volume, ", correct value: ", \
-        #    true_volume, ", difference:", volume - true_volume)
-        self.assertAlmostEqual(s.area(), true_area, places=4)
-        self.assertAlmostEqual(s.volume(), true_volume, places=3)
-
-    def test_derivatives(self):
-        """
-        Check the automatic differentiation for area and volume.
-        """
-        for mpol in range(1, 3):
-            for ntor in range(2):
-                for nfp in range(1, 4):
-                    s = SurfaceRZFourier(nfp=nfp, mpol=mpol, ntor=ntor)
-                    x0 = s.get_dofs()
-                    x = np.random.rand(len(x0)) - 0.5
-                    x[0] = np.random.rand() + 2
-                    # This surface will probably self-intersect, but I
-                    # don't think this actually matters here.
-                    s.set_dofs(x)
-
-                    dofs = Dofs([s.area, s.volume])
-                    jac = dofs.jac()
-                    fd_jac = dofs.fd_jac()
-                    print('difference for surface test_derivatives:', jac - fd_jac)
-                    np.testing.assert_allclose(jac, fd_jac, rtol=1e-4, atol=1e-4)
-
-    def test_change_resolution(self):
-        """
-        Check that we can change mpol and ntor.
-        """
-        for mpol in [1, 2]:
-            for ntor in [0, 1]:
-                s = SurfaceRZFourier(mpol=mpol, ntor=ntor)
-                n = len(s.get_dofs())
-                s.set_dofs((np.random.rand(n) - 0.5) * 0.01)
-                s.set_rc(0, 0, 1.0)
-                s.set_rc(1, 0, 0.1)
-                s.set_zs(1, 0, 0.13)
-                v1 = s.volume()
-                a1 = s.area()
-
-                s.change_resolution(mpol+1, ntor)
-                s.recalculate = True
-                v2 = s.volume()
-                a2 = s.area()
-                self.assertAlmostEqual(v1, v2)
-                self.assertAlmostEqual(a1, a2)
-
-                s.change_resolution(mpol, ntor+1)
-                s.recalculate = True
-                v2 = s.volume()
-                a2 = s.area()
-                self.assertAlmostEqual(v1, v2)
-                self.assertAlmostEqual(a1, a2)
-
-                s.change_resolution(mpol+1, ntor+1)
-                s.recalculate = True
-                v2 = s.volume()
-                a2 = s.area()
-                self.assertAlmostEqual(v1, v2)
-                self.assertAlmostEqual(a1, a2)
-
-
-class SurfaceGarabedianTests(unittest.TestCase):
-    def test_init(self):
-        """
-        Check that the default surface is what we expect, and that the
-        'names' array is correctly aligned.
-        """
-        s = make_optimizable(SurfaceGarabedian(nmin=-1, nmax=2, mmin=-2, mmax=5))
-        self.assertAlmostEqual(s.Delta[2, 1], 0.1)
-        self.assertAlmostEqual(s.Delta[3, 1], 1.0)
-        self.assertAlmostEqual(s.get('Delta(0,0)'), 0.1)
-        self.assertAlmostEqual(s.get('Delta(1,0)'), 1.0)
-        # Verify all other elements are 0:
-        d = np.copy(s.Delta)
-        d[2, 1] = 0
-        d[3, 1] = 0
-        np.testing.assert_allclose(d, np.zeros((8, 4)))
-
-        s.set('Delta(-2,-1)', 42)
-        self.assertAlmostEqual(s.Delta[0, 0], 42)
-        self.assertAlmostEqual(s.get_Delta(-2, -1), 42)
-
-        s.set('Delta(5,-1)', -7)
-        self.assertAlmostEqual(s.Delta[7, 0], -7)
-        self.assertAlmostEqual(s.get_Delta(5, -1), -7)
-
-        s.set('Delta(-2,2)', 13)
-        self.assertAlmostEqual(s.Delta[0, 3], 13)
-        self.assertAlmostEqual(s.get_Delta(-2, 2), 13)
-
-        s.set('Delta(5,2)', -5)
-        self.assertAlmostEqual(s.Delta[7, 3], -5)
-        self.assertAlmostEqual(s.get_Delta(5, 2), -5)
-
-        s.set_Delta(-2, -1, 421)
-        self.assertAlmostEqual(s.Delta[0, 0], 421)
-
-        s.set_Delta(5, -1, -71)
-        self.assertAlmostEqual(s.Delta[7, 0], -71)
-
-        s.set_Delta(-2, 2, 133)
-        self.assertAlmostEqual(s.Delta[0, 3], 133)
-
-        s.set_Delta(5, 2, -50)
-        self.assertAlmostEqual(s.Delta[7, 3], -50)
-
-    def test_convert_back(self):
-        """
-        If we start with a SurfaceRZFourier, convert to Garabedian, and
-        convert back to SurfaceFourier, we should get back what we
-        started with.
-        """
-        for mpol in range(1, 4):
-            for ntor in range(5):
-                for nfp in range(1, 4):
-                    sf1 = SurfaceRZFourier(nfp=nfp, mpol=mpol, ntor=ntor)
-                    # Set all dofs to random numbers in [-2, 2]:
-                    sf1.set_dofs((np.random.rand(len(sf1.get_dofs())) - 0.5) * 4)
-                    sg = sf1.to_Garabedian()
-                    sf2 = sg.to_RZFourier()
-                    np.testing.assert_allclose(sf1.rc, sf2.rc)
-                    np.testing.assert_allclose(sf1.zs, sf2.zs)
-
->>>>>>> 0e1fd6bf
 
 class ArclengthTests(unittest.TestCase):
     def test_arclength_poloidal_angle(self):
