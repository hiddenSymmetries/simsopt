import unittest
from pathlib import Path

from qsc import Qsc
import numpy as np
from monty.tempfile import ScratchDir
from scipy.special import jv as bessel_J

from simsopt import save, load
from simsopt.geo.surfacerzfourier import SurfaceRZFourier, SurfaceRZPseudospectral
from simsopt.geo.surface import Surface
from simsopt._core.optimizable import Optimizable

try:
    import vmec
except ImportError:
    vmec = None

from simsopt.mhd import Vmec

TEST_DIR = Path(__file__).parent / ".." / "test_files"

stellsym_list = [True, False]


class SurfaceRZFourierTests(unittest.TestCase):

    def test_aspect_ratio(self):
        """
        Test that the aspect ratio of a torus with random minor and major
        radius 0.1 <= minor_R <= major_R is properly computed to be
        major_R/minor_R.
        """

        s = SurfaceRZFourier(nfp=2, mpol=3, ntor=2)
        s.rc = s.rc * 0
        s.rs = s.rs * 0
        s.zc = s.zc * 0
        s.zs = s.zs * 0
        r1 = np.random.random_sample() + 0.1
        r2 = np.random.random_sample() + 0.1
        major_R = np.max([r1, r2])
        minor_R = np.min([r1, r2])
        s.rc[0, 2] = major_R
        s.rc[1, 2] = minor_R
        s.zs[1, 2] = minor_R
        print("AR approx: ", s.aspect_ratio(), "Exact: ", major_R/minor_R)
        self.assertAlmostEqual(s.aspect_ratio(), major_R/minor_R)

    def test_init(self):
        s = SurfaceRZFourier(nfp=2, mpol=3, ntor=2)
        self.assertEqual(s.rc.shape, (4, 5))
        self.assertEqual(s.zs.shape, (4, 5))

        s = SurfaceRZFourier(nfp=10, mpol=1, ntor=3, stellsym=False)
        self.assertEqual(s.rc.shape, (2, 7))
        self.assertEqual(s.zs.shape, (2, 7))
        self.assertEqual(s.rs.shape, (2, 7))
        self.assertEqual(s.zc.shape, (2, 7))

    def test_shared_dof_init(self):
        s = SurfaceRZFourier()
        s.rc[0, 0] = 1.3
        s.rc[1, 0] = 0.4
        s.zs[1, 0] = 0.2
        s.local_full_x = s.get_dofs()

        quadpoints_phi, quadpoints_theta = Surface.get_quadpoints(
            ntheta=31, nphi=30, range='field period')
        s2 = SurfaceRZFourier(quadpoints_phi=quadpoints_phi,
                              quadpoints_theta=quadpoints_theta,
                              dofs=s.dofs)
        self.assertIs(s.dofs, s2.dofs)
        true_area = 15.827322032265993
        true_volume = 2.0528777154265874
        self.assertAlmostEqual(s2.area(), true_area, places=4)
        self.assertAlmostEqual(s2.volume(), true_volume, places=3)

    def test_get_dofs(self):
        """
        Test that we can convert the degrees of freedom into a 1D vector
        """

        # First try an axisymmetric surface for simplicity:
        s = SurfaceRZFourier()
        s.rc[0, 0] = 1.3
        s.rc[1, 0] = 0.4
        s.zs[0, 0] = 0.3
        s.zs[1, 0] = 0.2
        dofs = s.get_dofs()
        self.assertEqual(dofs.shape, (3,))
        self.assertAlmostEqual(dofs[0], 1.3)
        self.assertAlmostEqual(dofs[1], 0.4)
        self.assertAlmostEqual(dofs[2], 0.2)

        # Now try a nonaxisymmetric shape:
        s = SurfaceRZFourier(mpol=3, ntor=1)
        s.rc[:, :] = [[100, 2, 3], [4, 5, 6], [7, 8, 9], [10, 11, 12]]
        s.zs[:, :] = [[101, 102, 13], [14, 15, 16], [17, 18, 19], [20, 21, 22]]
        dofs = s.get_dofs()
        self.assertEqual(dofs.shape, (21,))
        for j in range(21):
            self.assertAlmostEqual(dofs[j], j + 2)

    def test_set_dofs(self):
        """
        Test that we can set the shape from a 1D vector
        """

        # First try an axisymmetric surface for simplicity:
        s = SurfaceRZFourier()
        s.set_dofs([2.9, -1.1, 0.7])
        self.assertAlmostEqual(s.rc[0, 0], 2.9)
        self.assertAlmostEqual(s.rc[1, 0], -1.1)
        self.assertAlmostEqual(s.zs[1, 0], 0.7)

        # Now try a nonaxisymmetric shape:
        s = SurfaceRZFourier(mpol=3, ntor=1)
        s.set_dofs(np.array(list(range(21))) + 1)
        self.assertAlmostEqual(s.rc[0, 0], 0)
        self.assertAlmostEqual(s.rc[0, 1], 1)
        self.assertAlmostEqual(s.rc[0, 2], 2)
        self.assertAlmostEqual(s.rc[1, 0], 3)
        self.assertAlmostEqual(s.rc[1, 1], 4)
        self.assertAlmostEqual(s.rc[1, 2], 5)
        self.assertAlmostEqual(s.rc[2, 0], 6)
        self.assertAlmostEqual(s.rc[2, 1], 7)
        self.assertAlmostEqual(s.rc[2, 2], 8)
        self.assertAlmostEqual(s.rc[3, 0], 9)
        self.assertAlmostEqual(s.rc[3, 1], 10)
        self.assertAlmostEqual(s.rc[3, 2], 11)

        self.assertAlmostEqual(s.zs[0, 0], 0)
        self.assertAlmostEqual(s.zs[0, 1], 0)
        self.assertAlmostEqual(s.zs[0, 2], 12)
        self.assertAlmostEqual(s.zs[1, 0], 13)
        self.assertAlmostEqual(s.zs[1, 1], 14)
        self.assertAlmostEqual(s.zs[1, 2], 15)
        self.assertAlmostEqual(s.zs[2, 0], 16)
        self.assertAlmostEqual(s.zs[2, 1], 17)
        self.assertAlmostEqual(s.zs[2, 2], 18)
        self.assertAlmostEqual(s.zs[3, 0], 19)
        self.assertAlmostEqual(s.zs[3, 1], 20)
        self.assertAlmostEqual(s.zs[3, 2], 21)

    def test_from_wout(self):
        """
        Test reading in surfaces from a VMEC wout file.
        """

        # First try a stellarator-symmetric example:
        filename = TEST_DIR / 'wout_li383_low_res_reference.nc'
        s = SurfaceRZFourier.from_wout(filename)
        # Make sure that the graph framework dofs are sync-ed with
        # the rc/zs arrays:
        np.testing.assert_allclose(s.x, s.get_dofs())
        # The value in the next line includes m values up to 4 even
        # though the RBC/ZBS arrays for the input file go up to m=6,
        # since mpol is only 4.
        true_volume = 2.98138727016329
        self.assertAlmostEqual(s.volume(), true_volume, places=8)
        # Try specifying the number of quadrature points:
        s = SurfaceRZFourier.from_wout(filename, nphi=71,
                                       ntheta=78)
        self.assertAlmostEqual(s.volume(), true_volume, places=8)
        # If you ask for the s=0 surface, which is just the magnetic
        # axis, the volume and area should be 0.
        s = SurfaceRZFourier.from_wout(filename, 0)
        self.assertTrue(np.abs(s.volume()) < 1.0e-13)
        self.assertTrue(np.abs(s.area()) < 1.0e-13)

        # Now try a non-stellarator-symmetric example:
        filename = TEST_DIR / 'wout_LandremanSenguptaPlunk_section5p3_reference.nc'
        s = SurfaceRZFourier.from_wout(filename)
        self.assertAlmostEqual(s.volume(), 0.199228326859097, places=8)
        # If you ask for the s=0 surface, which is just the magnetic
        # axis, the volume and area should be 0.
        s = SurfaceRZFourier.from_wout(filename, 0)
        self.assertTrue(np.abs(s.volume()) < 1.0e-13)
        self.assertTrue(np.abs(s.area()) < 1.0e-13)

    def test_from_vmec_input(self):
        """
        Test reading in surfaces from a VMEC input file.
        """

        # First try some stellarator-symmetric examples:
        filename = TEST_DIR / 'input.li383_low_res'
        s = SurfaceRZFourier.from_vmec_input(filename)
        # Make sure that the graph framework dofs are sync-ed with
        # the rc/zs arrays:
        np.testing.assert_allclose(s.x, s.get_dofs())
        # The value in the next line includes m values up through 6,
        # even though mpol in the file is 4.
        true_volume = 2.97871721453671
        self.assertAlmostEqual(s.volume(), true_volume, places=8)
        # Try specifying the number of quadrature points:
        s = SurfaceRZFourier.from_vmec_input(filename, nphi=78,
                                             ntheta=71)
        self.assertAlmostEqual(s.volume(), true_volume, places=8)

        filename = TEST_DIR / 'input.NuhrenbergZille_1988_QHS'
        s = SurfaceRZFourier.from_vmec_input(filename)
        true_volume = 188.552389137478
        self.assertAlmostEqual(s.volume(), true_volume, places=8)

        filename = TEST_DIR / 'input.cfqs_2b40'
        s = SurfaceRZFourier.from_vmec_input(filename)
        true_volume = 1.03641220569946
        self.assertAlmostEqual(s.volume(), true_volume, places=8)

        filename = TEST_DIR / 'input.circular_tokamak'
        s = SurfaceRZFourier.from_vmec_input(filename)
        true_volume = 473.741011252289
        self.assertAlmostEqual(s.volume(), true_volume, places=8)

        # Now try a non-stellarator-symmetric example:
        filename = TEST_DIR / 'input.LandremanSenguptaPlunk_section5p3'
        s = SurfaceRZFourier.from_vmec_input(filename)
        true_volume = 0.199228326303124
        self.assertAlmostEqual(s.volume(), true_volume, places=8)
        # Try specifying the number of quadrature points:
        s = SurfaceRZFourier.from_vmec_input(filename, nphi=67,
                                             ntheta=69)
        self.assertAlmostEqual(s.volume(), true_volume, places=8)

    def test_from_nescoil_input(self):
        """
        Test reading in surfaces from a NESCOIL input file.
        """

        filename = TEST_DIR / 'nescin.LandremanPaul2021_QA'
        s_plas = SurfaceRZFourier.from_nescoil_input(filename, 'plasma')
        SurfaceRZFourier.from_nescoil_input(filename, 'current')
        with self.assertRaises(ValueError):
            SurfaceRZFourier.from_nescoil_input(filename, 'other')

        # The plasma surface in the nescoil file should be approximately the
        # same as the LandremanPaul2021_QA surface, although Fourier resolution
        # is different
        filename_ref = TEST_DIR / 'input.LandremanPaul2021_QA'
        s_ref = SurfaceRZFourier.from_vmec_input(filename_ref)
        self.assertAlmostEqual(s_plas.volume(), s_ref.volume(), places=1)

        with self.assertRaises(AssertionError):
            SurfaceRZFourier.from_nescoil_input(filename_ref, 'plasma')

    def test_from_nescoil_input_distance(self):
        """
        Load a nescin file generated by regcoil that should have a uniform
        3.0 m separation from the plasma and confirm that the distance is as
        expected.
        """
        nescin_filename = TEST_DIR / 'nescin.LandremanPaul2021_QH_reactorScale_separation3'
        coil_surf = SurfaceRZFourier.from_nescoil_input(nescin_filename, "current", range="half period", ntheta=21, nphi=20)

        wout_filename = TEST_DIR / 'wout_LandremanPaul2021_QH_reactorScale_lowres_reference.nc'
        plasma_surf = SurfaceRZFourier.from_wout(wout_filename, range="full torus", ntheta=100, nphi=400)

        separation_vectors = coil_surf.gamma()[:, :, None, None, :] - plasma_surf.gamma()[None, None, :, :, :]
        distances = np.linalg.norm(separation_vectors, axis=-1)
        min_distances = np.min(distances, axis=(2, 3))
        np.testing.assert_allclose(min_distances, 3, rtol=1e-2)

    def test_from_vmec_2_ways(self):
        """
        Verify that from_wout() and from_vmec_input() give consistent
        surfaces for a given VMEC run.
        """
        # First try a stellarator-symmetric example:
        filename1 = TEST_DIR / 'input.li383_low_res'
        filename2 = TEST_DIR / 'wout_li383_low_res_reference.nc'
        s1 = SurfaceRZFourier.from_vmec_input(filename1)
        s2 = SurfaceRZFourier.from_wout(filename2)
        mpol = min(s1.mpol, s2.mpol)
        ntor = min(s1.ntor, s2.ntor)
        places = 13
        self.assertEqual(s1.nfp, s2.nfp)
        self.assertEqual(s1.stellsym, s2.stellsym)
        for m in range(mpol + 1):
            nmin = 0 if m == 0 else -ntor
            for n in range(nmin, ntor + 1):
                self.assertAlmostEqual(s1.get_rc(m, n), s2.get_rc(m, n),
                                       places=places)
                self.assertAlmostEqual(s1.get_zs(m, n), s2.get_zs(m, n),
                                       places=places)

        # Now try a non-stellarator-symmetric example:
        filename1 = TEST_DIR / 'input.LandremanSenguptaPlunk_section5p3'
        filename2 = TEST_DIR / 'wout_LandremanSenguptaPlunk_section5p3_reference.nc'
        s1 = SurfaceRZFourier.from_vmec_input(filename1)
        s2 = SurfaceRZFourier.from_wout(filename2)
        self.assertEqual(s1.nfp, s2.nfp)
        self.assertEqual(s1.stellsym, s2.stellsym)
        # For non-stellarator-symmetric cases, we must be careful when
        # directly comparing the rc/zs/rs/zc coefficients, because
        # VMEC shifts the poloidal angle in readin.f upon loading the
        # file. Moreover, in versions of VMEC other than the
        # hiddenSymmetries python module, the shift to theta may have
        # a bug so the angle shift is not by the claimed value. The
        # specific input file used here has a boundary that should not
        # be shifted by the hiddenSymmetries VMEC2000 module.  For any
        # input file and version of VMEC, we can compare
        # coordinate-independent properties like the volume and area.
        self.assertAlmostEqual(np.abs(s1.volume()), np.abs(s2.volume()), places=13)
        self.assertAlmostEqual(s1.area(), s2.area(), places=7)
        mpol = min(s1.mpol, s2.mpol)
        ntor = min(s1.ntor, s2.ntor)
        places = 13
        for m in range(mpol + 1):
            nmin = 0 if m == 0 else -ntor
            for n in range(nmin, ntor + 1):
                self.assertAlmostEqual(s1.get_rc(m, n), s2.get_rc(m, n), places=places)
                self.assertAlmostEqual(s1.get_zs(m, n), s2.get_zs(m, n), places=places)
                self.assertAlmostEqual(s1.get_rs(m, n), s2.get_rs(m, n), places=places)
                self.assertAlmostEqual(s1.get_zc(m, n), s2.get_zc(m, n), places=places)

    def test_get_and_write_nml(self):
        """
        Test the get_nml() and write_nml() functions. To do this, we read in a VMEC input
        namelist, call write_nml(), read in the resulting namelist as
        a new surface, and compare the data to the original surface.
        """
        # Try a stellarator-symmetric case
        filename = TEST_DIR / 'input.li383_low_res'
        s1 = SurfaceRZFourier.from_vmec_input(filename)
        new_filename = 'boundary.li383_low_res'
        with ScratchDir("."):
            s1.write_nml(new_filename)
            s2 = SurfaceRZFourier.from_vmec_input(new_filename)
        mpol = min(s1.mpol, s2.mpol)
        ntor = min(s1.ntor, s2.ntor)
        places = 13
        self.assertEqual(s1.nfp, s2.nfp)
        self.assertEqual(s1.stellsym, s2.stellsym)
        for m in range(mpol + 1):
            nmin = 0 if m == 0 else -ntor
            for n in range(nmin, ntor + 1):
                self.assertAlmostEqual(s1.get_rc(m, n), s2.get_rc(m, n), places=places)
                self.assertAlmostEqual(s1.get_zs(m, n), s2.get_zs(m, n), places=places)

        # Try a non-stellarator-symmetric case
        filename = TEST_DIR / 'input.LandremanSenguptaPlunk_section5p3'
        s1 = SurfaceRZFourier.from_vmec_input(filename)
        nml_str = s1.get_nml()  # This time, cover the case in which a string is returned
        with ScratchDir("."):
            new_filename = 'boundary'
            with open(new_filename, 'w') as f:
                f.write(nml_str)
            s2 = SurfaceRZFourier.from_vmec_input(new_filename)
        mpol = min(s1.mpol, s2.mpol)
        ntor = min(s1.ntor, s2.ntor)
        places = 13
        self.assertEqual(s1.nfp, s2.nfp)
        self.assertEqual(s1.stellsym, s2.stellsym)
        for m in range(mpol + 1):
            nmin = 0 if m == 0 else -ntor
            for n in range(nmin, ntor + 1):
                self.assertAlmostEqual(s1.get_rc(m, n), s2.get_rc(m, n), places=places)
                self.assertAlmostEqual(s1.get_zs(m, n), s2.get_zs(m, n), places=places)
                self.assertAlmostEqual(s1.get_rs(m, n), s2.get_rs(m, n), places=places)
                self.assertAlmostEqual(s1.get_zc(m, n), s2.get_zc(m, n), places=places)

    def test_from_focus(self):
        """
        Try reading in a focus-format file.
        """
        filename = TEST_DIR / 'tf_only_half_tesla.plasma'

        s = SurfaceRZFourier.from_focus(filename)

        # Make sure that the graph framework dofs are sync-ed with
        # the rc/zs arrays:
        np.testing.assert_allclose(s.x, s.get_dofs())

        self.assertEqual(s.nfp, 3)
        self.assertTrue(s.stellsym)
        self.assertEqual(s.rc.shape, (11, 13))
        self.assertEqual(s.zs.shape, (11, 13))
        self.assertAlmostEqual(s.rc[0, 6], 1.408922E+00)
        self.assertAlmostEqual(s.rc[0, 7], 2.794370E-02)
        self.assertAlmostEqual(s.zs[0, 7], -1.909220E-02)
        self.assertAlmostEqual(s.rc[10, 12], -6.047097E-05)
        self.assertAlmostEqual(s.zs[10, 12], 3.663233E-05)

        self.assertAlmostEqual(s.get_rc(0, 0), 1.408922E+00)
        self.assertAlmostEqual(s.get_rc(0, 1), 2.794370E-02)
        self.assertAlmostEqual(s.get_zs(0, 1), -1.909220E-02)
        self.assertAlmostEqual(s.get_rc(10, 6), -6.047097E-05)
        self.assertAlmostEqual(s.get_zs(10, 6), 3.663233E-05)

        true_area = 24.5871075268402
        true_volume = 2.96201898538042
        self.assertAlmostEqual(s.area(), true_area, places=4)
        self.assertAlmostEqual(s.volume(), true_volume, places=3)

    def test_extend_via_normal(self):
        """
        Extend a surface using extend_via_normal(), and confirm that the
        distance between the old and new surfaces is indeed uniform. Also
        compare the new surface to a reference surface generated by the
        uniform-offset-surface feature in regcoil.
        """
        wout_filename = TEST_DIR / 'wout_LandremanPaul2021_QH_reactorScale_lowres_reference.nc'
        plasma_surf = SurfaceRZFourier.from_wout(wout_filename, range="full torus", ntheta=100, nphi=400)

        coil_surf = SurfaceRZFourier.from_wout(wout_filename, range="half period", ntheta=71, nphi=70)
        # Increase Fourier resolution so we can represent the surface accurately
        coil_surf.change_resolution(24, 24)
        separation = 3.0
        coil_surf.extend_via_normal(separation)

        # Make a copy of the surface with fewer quadrature points for testing
        coil_surf_test = SurfaceRZFourier.from_nphi_ntheta(
            mpol=coil_surf.mpol,
            ntor=coil_surf.ntor,
            range="half period",
            nphi=20,
            ntheta=21,
            nfp=coil_surf.nfp,
            stellsym=coil_surf.stellsym,
        )
        coil_surf_test.x = coil_surf.x

        separation_vectors = coil_surf_test.gamma()[:, :, None, None, :] - plasma_surf.gamma()[None, None, :, :, :]
        distances = np.linalg.norm(separation_vectors, axis=-1)
        min_distances = np.min(distances, axis=(2, 3))

        np.testing.assert_allclose(min_distances, separation, rtol=1e-2)

        # Compare to a uniform-separation surface calculated by regcoil:
        nescin_filename = TEST_DIR / 'nescin.LandremanPaul2021_QH_reactorScale_separation3'
        regcoil_surf = SurfaceRZFourier.from_nescoil_input(nescin_filename, "current", range="half period", ntheta=21, nphi=20)
        np.testing.assert_allclose(coil_surf_test.gamma(), regcoil_surf.gamma(), rtol=0.03)

    def test_extend_via_normal_non_stellsym(self):
        """Same as test_extend_via_normal but for non-stellarator-symmetric surfaces."""
        wout_filename = TEST_DIR / 'wout_LandremanSenguptaPlunk_section5p3_reference.nc'
        plasma_surf = SurfaceRZFourier.from_wout(wout_filename, range="full torus", ntheta=100, nphi=400)

        coil_surf = SurfaceRZFourier.from_wout(wout_filename, range="field period", ntheta=101, nphi=100)
        # Increase Fourier resolution so we can represent the surface accurately
        coil_surf.change_resolution(24, 24)
        separation = 0.2
        coil_surf.extend_via_normal(separation)

        # Make a copy of the surface with fewer quadrature points for testing
        coil_surf_test = SurfaceRZFourier.from_nphi_ntheta(
            mpol=coil_surf.mpol,
            ntor=coil_surf.ntor,
            range="field period",
            nphi=20,
            ntheta=21,
            nfp=coil_surf.nfp,
            stellsym=coil_surf.stellsym,
        )
        coil_surf_test.x = coil_surf.x

        separation_vectors = coil_surf_test.gamma()[:, :, None, None, :] - plasma_surf.gamma()[None, None, :, :, :]
        distances = np.linalg.norm(separation_vectors, axis=-1)
        min_distances = np.min(distances, axis=(2, 3))

        np.testing.assert_allclose(min_distances, separation, rtol=2e-3)

        # Compare to a uniform-separation surface calculated by regcoil:
        nescin_filename = TEST_DIR / 'nescin.LandremanSenguptaPlunk_section5p3_separation0p2'
        regcoil_surf = SurfaceRZFourier.from_nescoil_input(nescin_filename, "current", range="field period", ntheta=21, nphi=20)
        np.testing.assert_allclose(coil_surf_test.gamma(), regcoil_surf.gamma(), rtol=2e-4)

    def test_from_pyQSC(self):
        """
        Try reading in a near-axis pyQSC equilibrium.
        """
        stel = Qsc.from_paper("r1 section 5.1")
        filename = TEST_DIR / 'input.near_axis_test'

        ntheta = 20
        mpol = 10
        ntor = 10
        r = 0.1

        stel.to_vmec(filename, r=r, ntheta=ntheta, ntorMax=ntor, params={'mpol': mpol, 'ntor': ntor})

        s1 = SurfaceRZFourier.from_pyQSC(stel, r=r, ntheta=ntheta, ntor=ntor, mpol=mpol)
        s2 = SurfaceRZFourier.from_vmec_input(filename)

        np.testing.assert_allclose(s1.rc, s2.rc)
        np.testing.assert_allclose(s1.zs, s2.zs)
        np.testing.assert_allclose(s1.nfp, s2.nfp)
        np.testing.assert_allclose(s1.stellsym, s2.stellsym)
        np.testing.assert_allclose(s1.area(), s2.area())
        np.testing.assert_allclose(s1.volume(), s2.volume())

        # test possible bug due to memory leak
        # stell sym
        from simsopt.configs import get_data
        base_curves, base_currents, ma, nfp, bs = get_data("ncsx")
        qsc = Qsc(ma.rc, np.insert(ma.zs, 0, 0), nfp=nfp, etabar=-0.408)
        phis = np.linspace(0, 1/qsc.nfp, 2*ntor+1, endpoint=False)
        thetas = np.linspace(0, 1, 2*mpol+1, endpoint=False)
        full_torus = SurfaceRZFourier.from_pyQSC(qsc, r=0.1, ntheta=100, mpol=6, ntor=6)
        full_period = SurfaceRZFourier(mpol=full_torus.mpol, ntor=full_torus.ntor, stellsym=full_torus.stellsym, nfp=full_torus.nfp, quadpoints_phi=phis, quadpoints_theta=thetas)
        full_period.x = full_torus.x

        np.testing.assert_allclose(full_torus.rc, full_period.rc)
        np.testing.assert_allclose(full_torus.zs, full_period.zs)

        np.random.seed(1)
        # non stell sym for code coverage
        qsc = Qsc(ma.rc, np.insert(ma.zs, 0, 0), rs=np.random.rand(5)*1e-7, zc=np.random.rand(5)*1e-7, nfp=nfp, etabar=-0.408)
        phis = np.linspace(0, 1/qsc.nfp, 2*ntor+1, endpoint=False)
        thetas = np.linspace(0, 1, 2*mpol+1, endpoint=False)
        full_torus = SurfaceRZFourier.from_pyQSC(qsc, r=0.1, ntheta=100, mpol=6, ntor=6)
        full_period = SurfaceRZFourier(mpol=full_torus.mpol, ntor=full_torus.ntor, stellsym=full_torus.stellsym, nfp=full_torus.nfp, quadpoints_phi=phis, quadpoints_theta=thetas)
        full_period.x = full_torus.x

        np.testing.assert_allclose(full_torus.rc, full_period.rc)
        np.testing.assert_allclose(full_torus.zs, full_period.zs)

    def test_change_resolution(self):
        """
        Check that we can change mpol and ntor.
        """
        for mpol in [1, 2]:
            for ntor in [0, 1]:
                s = SurfaceRZFourier(mpol=mpol, ntor=ntor)
                n = len(s.get_dofs())
                s.set_dofs((np.random.rand(n) - 0.5) * 0.01)
                s.set_rc(0, 0, 1.0)
                s.set_rc(1, 0, 0.1)
                s.set_zs(1, 0, 0.13)
                v1 = s.volume()
                a1 = s.area()

                s.change_resolution(mpol+1, ntor)
                v2 = s.volume()
                a2 = s.area()
                self.assertAlmostEqual(v1, v2)
                self.assertAlmostEqual(a1, a2)

                s.change_resolution(mpol, ntor+1)
                v2 = s.volume()
                a2 = s.area()
                self.assertAlmostEqual(v1, v2)
                self.assertAlmostEqual(a1, a2)

                s.change_resolution(mpol+1, ntor+1)
                v2 = s.volume()
                a2 = s.area()
                self.assertAlmostEqual(v1, v2)
                self.assertAlmostEqual(a1, a2)

    def test_repr(self):
        s = SurfaceRZFourier(nfp=2, mpol=3, ntor=5)
        s_str = repr(s)
        self.assertIn("SurfaceRZFourier", s_str)
        self.assertIn("nfp=2", s_str)
        self.assertIn("stellsym=True", s_str)
        self.assertIn("mpol=3", s_str)
        self.assertIn("ntor=5", s_str)

    def test_get_rc(self):
        s = SurfaceRZFourier()
        s.x = [2.9, -1.1, 0.7]
        self.assertAlmostEqual(s.get_rc(0, 0), 2.9)
        self.assertAlmostEqual(s.get_rc(1, 0), -1.1)

    def test_get_zs(self):
        s = SurfaceRZFourier(mpol=3, ntor=1)
        s.x = np.array(list(range(21))) + 1

        self.assertAlmostEqual(s.get_zs(0, -1), 0)
        self.assertAlmostEqual(s.get_zs(0, 0), 0)
        self.assertAlmostEqual(s.get_zs(0, 1), 12)
        self.assertAlmostEqual(s.get_zs(1, -1), 13)
        self.assertAlmostEqual(s.get_zs(1, 0), 14)
        self.assertAlmostEqual(s.get_zs(1, 1), 15)
        self.assertAlmostEqual(s.get_zs(2, -1), 16)
        self.assertAlmostEqual(s.get_zs(2, 0), 17)
        self.assertAlmostEqual(s.get_zs(2, 1), 18)
        self.assertAlmostEqual(s.get_zs(3, -1), 19)
        self.assertAlmostEqual(s.get_zs(3, 0), 20)
        self.assertAlmostEqual(s.get_zs(3, 1), 21)

    def test_set_rc(self):
        s = SurfaceRZFourier()
        s.x = [2.9, -1.1, 0.7]
        s.set_rc(0, 0, 3.1)
        self.assertAlmostEqual(s.x[0], 3.1)

    def test_set_zs(self):
        s = SurfaceRZFourier()
        s.x = [2.9, -1.1, 0.7]
        s.set_zs(1, 0, 1.4)
        self.assertAlmostEqual(s.x[2], 1.4)

    def test_area_volume(self):
        """
        Test the calculation of area and volume for an axisymmetric surface
        """
        s = SurfaceRZFourier()
        s.rc[0, 0] = 1.3
        s.rc[1, 0] = 0.4
        s.zs[1, 0] = 0.2

        true_area = 15.827322032265993
        true_volume = 2.0528777154265874
        self.assertAlmostEqual(s.area(), true_area, places=4)
        self.assertAlmostEqual(s.volume(), true_volume, places=3)

    def test_vjps(self):
        mpol = 10
        ntor = 10
        nfp = 1
        s = SurfaceRZFourier(nfp=nfp, mpol=mpol, ntor=ntor)
        h = np.random.standard_normal(size=s.gamma().shape)

        via_vjp = s.dgamma_by_dcoeff_vjp(h)
        via_matvec = np.sum(s.dgamma_by_dcoeff()*h[..., None], axis=(0, 1, 2))
        assert np.linalg.norm(via_vjp-via_matvec)/np.linalg.norm(via_vjp) < 1e-13

        via_vjp = s.dgammadash1_by_dcoeff_vjp(h)
        via_matvec = np.sum(s.dgammadash1_by_dcoeff()*h[..., None], axis=(0, 1, 2))
        assert np.linalg.norm(via_vjp-via_matvec)/np.linalg.norm(via_vjp) < 1e-13

        via_vjp = s.dgammadash2_by_dcoeff_vjp(h)
        via_matvec = np.sum(s.dgammadash2_by_dcoeff()*h[..., None], axis=(0, 1, 2))
        assert np.linalg.norm(via_vjp-via_matvec)/np.linalg.norm(via_vjp) < 1e-13

    def test_names_order(self):
        """
        Verify that the order of rc, rs, zc, zs in the dof names is
        correct. This requires that the order of these four arrays in
        ``_make_names()`` matches the order in the C++ functions
        ``set_dofs_impl()`` and ``get_dofs()`` in
        ``src/simsoptpp/surfacerzfourier.h``.
        """
        mpol = 1
        ntor = 1
        nfp = 4
        s = SurfaceRZFourier(nfp=nfp, mpol=mpol, ntor=ntor)
        s.set_rc(0, 0, 100.0)
        s.set_zs(0, 1, 200.0)
        self.assertAlmostEqual(s.get('rc(0,0)'), 100.0)
        self.assertAlmostEqual(s.get('zs(0,1)'), 200.0)

        # Now try non-stellarator-symmetry
        s = SurfaceRZFourier(nfp=nfp, mpol=mpol, ntor=ntor, stellsym=False)
        s.set_rc(0, 0, 10.0)
        s.set_zs(0, 1, 20.0)
        s.set_zc(0, 0, 30.0)
        s.set_rs(0, 1, 40.0)
        self.assertAlmostEqual(s.get('rc(0,0)'), 10.0)
        self.assertAlmostEqual(s.get('zs(0,1)'), 20.0)
        self.assertAlmostEqual(s.get('zc(0,0)'), 30.0)
        self.assertAlmostEqual(s.get('rs(0,1)'), 40.0)

    def test_mn(self):
        """
        Test the arrays of mode numbers m and n.
        """
        mpol = 3
        ntor = 2
        nfp = 4
        s = SurfaceRZFourier(nfp=nfp, mpol=mpol, ntor=ntor)
        m_correct = [0, 0, 0, 1, 1, 1, 1, 1, 2, 2, 2, 2, 2, 3, 3, 3, 3, 3,
                     0, 0, 1, 1, 1, 1, 1, 2, 2, 2, 2, 2, 3, 3, 3, 3, 3]
        n_correct = [0, 1, 2, -2, -1, 0, 1, 2, -2, -1, 0, 1, 2, -2, -1, 0, 1, 2,
                     1, 2, -2, -1, 0, 1, 2, -2, -1, 0, 1, 2, -2, -1, 0, 1, 2]
        np.testing.assert_array_equal(s.m, m_correct)
        np.testing.assert_array_equal(s.n, n_correct)

        # Now try a non-stellarator-symmetric case
        s = SurfaceRZFourier(nfp=nfp, mpol=mpol, ntor=ntor, stellsym=False)
        np.testing.assert_array_equal(s.m, m_correct + m_correct)
        np.testing.assert_array_equal(s.n, n_correct + n_correct)

    def test_mn_matches_names(self):
        """
        Verify that the m and n attributes match the dof names.
        """
        mpol = 2
        ntor = 3
        nfp = 5
        surf = SurfaceRZFourier(nfp=nfp, mpol=mpol, ntor=ntor)
        # Drop the rc or zs from the start of the names:
        names = [s[2:] for s in surf.local_dof_names]
        names2 = [f'({m},{n})' for m, n in zip(surf.m, surf.n)]
        self.assertEqual(names, names2)

        # Now try a non-stellarator-symmetric case:
        surf = SurfaceRZFourier(nfp=nfp, mpol=mpol, ntor=ntor, stellsym=False)
        assert 'zc(0,0)' in surf.local_dof_names
        # Drop the rc or zs from the start of the names:
        names = [s[2:] for s in surf.local_dof_names]
        names2 = [f'({m},{n})' for m, n in zip(surf.m, surf.n)]
        self.assertEqual(names, names2)

    def test_serialization(self):
        """
        Test the serialization of an axisymmetric surface using area and volume
        """
        s = SurfaceRZFourier()
        s.rc[0, 0] = 1.3
        s.rc[1, 0] = 0.4
        s.zs[1, 0] = 0.2
        # TODO: x should be updated whenever rc and zs are modified without
        # TODO: explict setting of x
        s.local_full_x = s.get_dofs()

        surf_str = s.save(fmt="json")
        s_regen = Optimizable.from_str(surf_str)

        self.assertAlmostEqual(s.area(), s_regen.area(), places=4)
        self.assertAlmostEqual(s.volume(), s_regen.volume(), places=3)

    def test_shared_dof_serialization(self):
        import tempfile
        from pathlib import Path

        s = SurfaceRZFourier()
        s.rc[0, 0] = 1.3
        s.rc[1, 0] = 0.4
        s.zs[1, 0] = 0.2
        s.local_full_x = s.get_dofs()
        quadpoints_phi, quadpoints_theta = Surface.get_quadpoints(
            ntheta=31, nphi=30, range='field period')
        s2 = SurfaceRZFourier(quadpoints_phi=quadpoints_phi,
                              quadpoints_theta=quadpoints_theta,
                              dofs=s.dofs)

        self.assertAlmostEqual(s.volume(), s2.volume())

        with tempfile.TemporaryDirectory() as tmpdir:
            fpath = Path(tmpdir) / "surf.json"
            save([s, s2], fpath)

            surf_objs = load(fpath)
            self.assertAlmostEqual(s.volume(), surf_objs[0].volume())
            self.assertAlmostEqual(s.area(), surf_objs[0].area())
            self.assertAlmostEqual(s2.volume(), surf_objs[1].volume())
            self.assertAlmostEqual(s2.area(), surf_objs[1].area())
            self.assertIs(surf_objs[0].dofs, surf_objs[1].dofs)

    def test_make_rotating_ellipse(self):
        major_radius = 8.4
        minor_radius = 2.3
        elongation = 2.7
        torsion = 0.6
        nfp = 3
        sqrt_elong = np.sqrt(elongation)
        surf = SurfaceRZFourier.from_nphi_ntheta(ntor=2, mpol=3, nphi=2, ntheta=4, range="field period", nfp=nfp)
        surf.make_rotating_ellipse(major_radius, minor_radius, elongation, torsion)

        xyz = surf.gamma()
        R = np.sqrt(xyz[:, :, 0]**2 + xyz[:, :, 1]**2)
        Z = xyz[:, :, 2]

        # Check phi=0 plane:
        np.testing.assert_allclose(
            R[0, :],
            [major_radius + torsion + minor_radius / sqrt_elong,
             major_radius + torsion,
             major_radius + torsion - minor_radius / sqrt_elong,
             major_radius + torsion]
        )
        np.testing.assert_allclose(
            Z[0, :],
            [0,
             minor_radius * sqrt_elong,
             0,
             -minor_radius * sqrt_elong],
            atol=1e-14,
        )

        # Check phi=pi/nfp plane:
        np.testing.assert_allclose(
            R[1, :],
            [major_radius - torsion + minor_radius * sqrt_elong,
             major_radius - torsion,
             major_radius - torsion - minor_radius * sqrt_elong,
             major_radius - torsion]
        )
        np.testing.assert_allclose(
            Z[1, :],
            [0,
             minor_radius / sqrt_elong,
             0,
             -minor_radius / sqrt_elong],
            atol=1e-14,
        )

        # Now make the same surface shape with more quadpoints:
        surf = SurfaceRZFourier.from_nphi_ntheta(ntor=1, mpol=1, nphi=64, ntheta=65, range="field period", nfp=nfp)
        surf.make_rotating_ellipse(major_radius, minor_radius, elongation, torsion)
        np.testing.assert_allclose(surf.major_radius(), major_radius)
        np.testing.assert_allclose(surf.minor_radius(), minor_radius)
        np.testing.assert_allclose(surf.aspect_ratio(), major_radius / minor_radius)

        # Check that the cross-sectional area is correct at every phi:
        gamma = surf.gamma()
        R = np.sqrt(gamma[:, :, 0]**2 + gamma[:, :, 1]**2)
        gammadash2 = surf.gammadash2()
        dZdtheta = gammadash2[:, :, 2]
        dtheta = surf.quadpoints_theta[1] - surf.quadpoints_theta[0]
        area_vs_phi = np.abs(np.sum(R * dZdtheta, axis=1) * dtheta)
        np.testing.assert_allclose(area_vs_phi, np.pi * minor_radius**2)

    @unittest.skipIf(vmec is None, "vmec python extension is not installed")
    def test_make_rotating_ellipse_iota(self):
        """make_rotating_ellipse() should give positive iota."""
        filename = str(TEST_DIR / 'input.LandremanPaul2021_QH_reactorScale_lowres')
        with ScratchDir("."):
            eq = Vmec(filename)
            eq.indata.mpol = 4  # Lower resolution to expedite test
            eq.indata.ntor = 4
            eq.indata.ftol_array[:2] = [1e-8, 1e-10]

            # Try the case of elongation=1 with positive axis torsion:
            major_radius = 8.4
            minor_radius = 1.3
            elongation = 1.0
            torsion = 0.9
            eq.boundary.make_rotating_ellipse(major_radius, minor_radius, elongation, torsion)
            eq.run()
            np.testing.assert_array_less(0, eq.wout.iotaf)
            np.testing.assert_allclose(eq.mean_iota(), 0.26990720954583547, rtol=1e-6)

            # Try the case of zero axis torsion with rotating elongation:
            major_radius = 8.4
            minor_radius = 1.3
            elongation = 2.1
            torsion = 0.0
            eq.boundary.make_rotating_ellipse(major_radius, minor_radius, elongation, torsion)
            eq.run()
            np.testing.assert_array_less(0, eq.wout.iotaf)
            np.testing.assert_allclose(eq.mean_iota(), 0.4291137962772453, rtol=1e-6)

    def test_fourier_transform_scalar(self):
        """
        Test the Fourier transform of a field on a surface.
        """
        s = SurfaceRZFourier(mpol=4, ntor=5)
        s.rc[0, 0] = 1.3
        s.rc[1, 0] = 0.4
        s.zs[1, 0] = 0.2

        # Create the grid of quadpoints:
        phi2d, theta2d = np.meshgrid(2 * np.pi * s.quadpoints_phi,
                                     2 * np.pi * s.quadpoints_theta,
                                     indexing='ij')

        # create a test field where only Fourier elements [m=2, n=3]
        # and [m=4,n=5] are nonzero:
        field = 0.8 * np.sin(2*theta2d - 3*s.nfp*phi2d) + 0.2*np.sin(4*theta2d - 5*s.nfp*phi2d) + 0.7*np.cos(3*theta2d - 3*s.nfp*phi2d)

        # Transform the field to Fourier space:
        ft_sines, ft_cosines = s.fourier_transform_scalar(field, stellsym=False)
        self.assertAlmostEqual(ft_sines[2, 3+s.ntor], 0.8)
        self.assertAlmostEqual(ft_sines[4, 5+s.ntor], 0.2)
        self.assertAlmostEqual(ft_cosines[3, 3+s.ntor], 0.7)

        # Test that all other elements are close to zero
        sines_mask = np.ones_like(ft_sines, dtype=bool)
        cosines_mask = np.copy(sines_mask)
        sines_mask[2, 3 + s.ntor] = False
        sines_mask[4, 5 + s.ntor] = False
        cosines_mask[3, 3 + s.ntor] = False
        self.assertEqual(np.all(np.abs(ft_sines[sines_mask]) < 1e-10), True)
        self.assertEqual(np.all(np.abs(ft_cosines[cosines_mask]) < 1e-10), True)

        # Transform back to real space:
        field2 = s.inverse_fourier_transform_scalar(ft_sines, ft_cosines, stellsym=False, normalization=1/2*np.pi**2)

        # Check that the result is the same as the original field:
        np.testing.assert_allclose(field/2*np.pi**2, field2)

        # Do a similar transform+inverse tests for a case with
        # modes aliasing to 0 and for a diffrent normalization
        # and for a stellarator non-symmetric surface.
        normalization = 1/(np.sqrt(2) * np.pi)
        nphi = 10
        ntheta = 12
        quadpoints_phi = np.linspace(0, 1, nphi, endpoint=False)
        quadpoints_theta = np.linspace(0, 1, ntheta, endpoint=False)
        mpol = int(ntheta//2)
        ntor = int(nphi//2)
        s = SurfaceRZFourier(mpol=mpol, ntor=ntor,
                             quadpoints_phi=quadpoints_phi, quadpoints_theta=quadpoints_theta, stellsym=False)
        s.rc[0, 0] = 1.0
        s.rs[1, 0] = 0.3
        s.zc[0, 1] = 0.1
        phi2d, theta2d = np.meshgrid(2 * np.pi * s.quadpoints_phi,
                                     2 * np.pi * s.quadpoints_theta,
                                     indexing='ij')
        field = 0.6 * np.sin(4*theta2d - 1*s.nfp*phi2d) + 0.4*np.sin(5 *
                                                                     theta2d - 2*s.nfp*phi2d) + 0.5*np.cos(5*theta2d + 2*s.nfp*phi2d)
        ft_sines, ft_cosines = s.fourier_transform_scalar(
            field, stellsym=False, normalization=normalization)
        field2 = s.inverse_fourier_transform_scalar(
            ft_sines, ft_cosines, stellsym=False, normalization=normalization)
        np.testing.assert_allclose(field, field2, err_msg = 'Fourier transform + inverse transform does not give the original field.', atol=1e-13)
        
    def test_copy_method(self):
        """
        Tests the copy method under various conditions.
        """
        s = SurfaceRZFourier(mpol=4, ntor=5, nfp=3)
        s2 = s.copy(quadpoints_phi=Surface.get_phi_quadpoints(nphi=100, range='field period'))
        self.assertEqual(len(s2.quadpoints_phi), 100)
        s3 = s.copy(quadpoints_theta=Surface.get_theta_quadpoints(ntheta=50))
        self.assertEqual(len(s3.quadpoints_theta), 50)
        s4 = s.copy(ntheta=42)
        self.assertEqual(len(s4.quadpoints_theta), 42)
        s5 = s.copy(nphi=17)
        self.assertEqual(len(s5.quadpoints_phi), 17)
        s6 = s.copy(range='field period')
        self.assertEqual(s6.deduced_range, Surface.RANGE_FIELD_PERIOD)
        s7 = s.copy(nfp=10)
        self.assertEqual(s7.nfp, 10)
        s8 = s.copy(mpol=5, ntor=6)
        self.assertEqual(s8.mpol, 5)
        self.assertEqual(s8.ntor, 6)
        s.copy()
        s.copy(quadpoints_phi=Surface.get_phi_quadpoints(nphi=100, range='field period'), ntheta=82)

        # Making a stellarator non-symmetric copy
        # and setting a non-symmetric mode to something non-zero
        s9 = s.copy(stellsym=False)
        np.testing.assert_allclose(s9.gamma(), s.gamma(),
                                   err_msg='Copied surface is not close to original surface when the copy has stellsym=False.')
        s9.set('rs(1,0)', s9.get('rc(0,0)') * 0.01)
        # Copy the newly-created stellarator non-symemtric surface
        s10 = s9.copy()
        np.testing.assert_allclose(
            s10.x, s9.x, err_msg='Copying surface is broken for stellarator symmetric surfaces!')
        
    def test_fixed_range(self):
        """
        Test that DOFs are fixed correctly by invoking fixed_range().
        For stellarator non-symmetric surfaces. Fixed/unfixed invoked one after the other.
        """

        # These are the results we expect
        expected_local_dof_names1 = ['rc(1,-5)', 'rc(2,-5)', 'rc(3,-5)', 'rc(4,-5)', 'rc(4,-4)', 'rc(4,-3)', 'rc(4,-2)', 'rc(4,-1)', 'rc(4,0)', 'rc(4,1)', 'rc(4,2)', 'rc(4,3)', 'rc(4,4)', 'rc(4,5)', 'rs(1,-5)', 'rs(2,-5)', 'rs(3,-5)', 'rs(4,-5)', 'rs(4,-4)', 'rs(4,-3)', 'rs(4,-2)', 'rs(4,-1)', 'rs(4,0)', 'rs(4,1)', 'rs(4,2)', 'rs(4,3)', 'rs(4,4)', 'rs(4,5)',
                               'zc(1,-5)', 'zc(2,-5)', 'zc(3,-5)', 'zc(4,-5)', 'zc(4,-4)', 'zc(4,-3)', 'zc(4,-2)', 'zc(4,-1)', 'zc(4,0)', 'zc(4,1)', 'zc(4,2)', 'zc(4,3)', 'zc(4,4)', 'zc(4,5)', 'zs(1,-5)', 'zs(2,-5)', 'zs(3,-5)', 'zs(4,-5)', 'zs(4,-4)', 'zs(4,-3)', 'zs(4,-2)', 'zs(4,-1)', 'zs(4,0)', 'zs(4,1)', 'zs(4,2)', 'zs(4,3)', 'zs(4,4)', 'zs(4,5)']
        expected_local_dof_names2 = ['rc(1,-5)', 'rc(2,-5)', 'rc(2,5)', 'rc(3,-5)', 'rc(3,5)', 'rc(4,-5)', 'rc(4,-4)', 'rc(4,-3)', 'rc(4,-2)', 'rc(4,-1)', 'rc(4,0)', 'rc(4,1)', 'rc(4,2)', 'rc(4,3)', 'rc(4,4)', 'rc(4,5)', 'rs(1,-5)', 'rs(2,-5)', 'rs(2,5)', 'rs(3,-5)', 'rs(3,5)', 'rs(4,-5)', 'rs(4,-4)', 'rs(4,-3)', 'rs(4,-2)', 'rs(4,-1)', 'rs(4,0)', 'rs(4,1)', 'rs(4,2)', 'rs(4,3)', 'rs(4,4)', 'rs(4,5)',
                               'zc(1,-5)', 'zc(2,-5)', 'zc(2,5)', 'zc(3,-5)', 'zc(3,5)', 'zc(4,-5)', 'zc(4,-4)', 'zc(4,-3)', 'zc(4,-2)', 'zc(4,-1)', 'zc(4,0)', 'zc(4,1)', 'zc(4,2)', 'zc(4,3)', 'zc(4,4)', 'zc(4,5)', 'zs(1,-5)', 'zs(2,-5)', 'zs(2,5)', 'zs(3,-5)', 'zs(3,5)', 'zs(4,-5)', 'zs(4,-4)', 'zs(4,-3)', 'zs(4,-2)', 'zs(4,-1)', 'zs(4,0)', 'zs(4,1)', 'zs(4,2)', 'zs(4,3)', 'zs(4,4)', 'zs(4,5)']

        s = SurfaceRZFourier(mpol=4, ntor=5, stellsym=False)
        s.fixed_range(mmin=0, mmax=3, nmin=-4, nmax=5, fixed=True)
        self.assertEqual(s.local_dof_names, expected_local_dof_names1,
                         msg='dof_names not the expected ones after fixed_range(..., fixed=True)')
        s.fixed_range(mmin=2, mmax=3, nmin=5, nmax=5, fixed=False)
        self.assertEqual(s.local_dof_names, expected_local_dof_names2,
                         msg='dof_names not the expected ones after fixed_range(..., fixed=False)')

    def test_area_derivative(self):
        """
        This is purely a regression test to check that the area calculation
        against a precalculated result of d(area)/d(coef).
        """
        da_truth = np.array([9.02414352e+01, 2.50276774e+01, 4.98898579e+00, 1.10959697e+00,
                             -8.63569330e-01, 1.26121052e-01, 2.77952703e+00, -1.05465885e+00,
                             -1.61497613e+01, 1.11297192e+02, -4.71965838e+01, 3.09681218e+00,
                             -1.71101865e+00, -1.00224411e+00, 1.34844600e+00, -1.52610705e+00,
                             -5.52718153e+00, 2.58202898e+01, 1.35398524e+02, 1.06702325e+02,
                             3.18041581e+01, -8.90876955e+00, -5.34029533e-01, -4.83479972e-01,
                             -8.73020447e-01, 6.53690772e+00, 1.28624879e+01, -5.44077196e+01,
                             -6.83727070e+01, -1.39857033e+01, -2.17980284e+01, 7.42718812e+00,
                             2.61172931e-02, 5.04037512e-02, -2.56310851e+00, -1.18730770e+01,
                             4.83621541e+00, -2.14978837e+01, 2.73169154e+01, -1.24407988e+01,
                             1.46774570e+01, 4.73746270e-01, -5.11348115e-01, -3.22309157e+00,
                             9.56832718e+00, 2.82703399e+00, 8.29792054e+01, 3.21948501e+01,
                             -2.64810625e+01, 1.25719947e+01,  3.45331822e-01, -1.02198905e+00,
                             4.33865224e+00, 1.95050439e+00, 9.77670854e+00, -4.17357485e+01,
                             2.61524211e+01, -1.72745430e+01, 2.56731758e+01, 7.94305341e+00,
                             -3.56069518e+00, 5.21691648e-02, 2.89563751e-01, -1.28621348e-01,
                             3.66936658e+00, -5.98842663e-01, -5.02913209e+00, 1.54267154e+02,
                             3.95922804e+01, -8.60225489e-02, -1.11027491e+00, 1.24241501e+00,
                             9.92604671e-01, -5.96641870e-01, -5.02788624e+00, 2.43837837e+01,
                             4.95036805e+01, -1.18847347e+01, -3.16279611e+01, 1.04794546e+01,
                             2.65277404e+00, -1.40633022e-01, -1.79828675e+00, 4.99622353e+00,
                             -2.59174379e-01, 1.18153604e+01, -5.48481430e+01, 3.60391998e+01,
                             2.27041674e+01, -9.00280999e+00, -5.16219267e-01, 1.47111391e+00,
                             -1.09374188e+00, -3.07314487e+00, -6.58441453e+00, 2.80439130e+01,
                             -1.13012765e+00, -1.18300363e+01, -1.80101972e+01, 6.36464701e-01,
                             -4.60409125e-02, -3.19459713e+00,  1.09220102e+01, -8.75154081e+00,
                             8.69977766e+01, 2.43203543e+01, -2.04318690e+01, -2.73848167e+00,
                             3.12269398e-01, -1.34844406e+00,  3.72001576e+00, -9.54737287e-01,
                             7.81856143e+00, -5.64189729e+01, -9.48423585e+00, -2.85529217e+01,
                             2.08250069e+01])

        filename = TEST_DIR / 'input.n3are_R7.75B5.7_lowres'
        s = SurfaceRZFourier.from_vmec_input(filename)
        da = s.darea()
        np.testing.assert_allclose(da, da_truth,
                                   err_msg = 'Area derivative does not match precalculated results.', atol = 1e-14)

    def test_volume_derivative(self):
        """
        This is purely a regression test to check the volume calculation
        against a precalculated result of d(volume)/d(coef).
        """

        dv_truth = [ 1.72604774e+01,  9.19649738e-02, -1.11881835e-01,  1.28519817e+01,
                     1.22407186e+02,  2.33393247e+02,  1.04371757e+01, -2.74799395e-01,
                     -1.62786886e+01,  1.07452160e+02,  4.20531210e+01,  1.32844875e+00,
                     -1.77554183e-02,  3.26981158e-15,  8.72919621e-16, -1.20583866e+01,
                     -1.01535638e+02,  2.01312334e+02,  9.53758104e+00, -3.05710996e-01,
                     2.08573955e+01,  9.95361447e+01,  4.07908776e+01,  1.33172546e+00,
                     -1.43207960e-02]
        filename = TEST_DIR / 'input.NuhrenbergZille_1988_QHS'
        s = SurfaceRZFourier.from_vmec_input(filename)
        dv = s.dvolume()
        np.testing.assert_allclose(dv, dv_truth,
                                   err_msg = 'Volume derivative does not match precalculated results.', atol = 1e-14)

    def test_condense_spectrum(self):
        """Test the condense_spectrum() and spectral_width() methods."""
        # filename = TEST_DIR / 'input.LandremanPaul2021_QH_reactorScale_lowres'
        filename = TEST_DIR / 'input.li383_low_res'
        for method in ['BFGS', 'lm']:
            power = 2
            print(f"Testing condense_spectrum() with method {method}")
            surf = SurfaceRZFourier.from_vmec_input(filename)
            surf.change_resolution(mpol=10, ntor=8)
            original_spectral_width_1 = surf.spectral_width(power=power)
            original_spectral_width_2, final_spectral_width_2 = surf.condense_spectrum(method=method, power=power, verbose=True, plot=True)
            print("Minor radius after condensing:", surf.minor_radius())
            final_spectral_width_1 = surf.spectral_width(power=power)
            print("Original spectral width 1:", original_spectral_width_1)
            print("Original spectral width 2:", original_spectral_width_2)
            print("Final spectral width 1:", final_spectral_width_1)
            print("Final spectral width 2:", final_spectral_width_2)
            np.testing.assert_allclose(original_spectral_width_1, original_spectral_width_2)
            # There is a slight difference in the 2 methods for computing the
            # final spectral width due to a slight change in the minor radius
            # associated with discretization error.
            np.testing.assert_allclose(final_spectral_width_1, final_spectral_width_2, rtol=2e-5)
            np.testing.assert_array_less(final_spectral_width_1, original_spectral_width_1)

    def test_condense_spectrum_circle(self):
        """Test the condense_spectrum() method for a circle.
        
        This uses an analytic form for a circular cross-section using a poloidal
        angle
        theta1 = theta0 + alpha * sin(theta0)
        where theta0 is the usual geometric poloidal angle, and alpha is a
        constant.
        
<<<<<<< HEAD
        The Fourier coefficients of R and Z with respect to theta1 can be computed
        analytically in terms of Bessel J functions. For details see section 4 of
        https://terpconnect.umd.edu/~mattland/assets/notes/toroidal_surface_parameterizations.pdf
        
        """
        for method in ['trf', 'BFGS']:
            power = 2
            print(f"Testing condense_spectrum() with method {method}")
            major_radius = 10.0
            minor_radius = 1.7
            mpol = 15
            surf = SurfaceRZFourier(
                mpol=mpol,
                ntor=0,
                nfp=1,
                quadpoints_phi=[0],
                quadpoints_theta=np.linspace(0, 1, 50, endpoint=False),
            )
            alpha = 0.8
            surf.set_rc(0, 0, minor_radius * bessel_J(1, alpha) + major_radius)
            for m in range(1, mpol + 1):
                surf.set_rc(m, 0, minor_radius * (bessel_J(1 - m, alpha) + bessel_J(1 + m, alpha)))
                surf.set_zs(m, 0, minor_radius * (bessel_J(1 - m, alpha) - bessel_J(1 + m, alpha)))

            np.testing.assert_allclose(surf.minor_radius(), minor_radius)
            np.testing.assert_allclose(surf.major_radius(), major_radius)

            original_spectral_width_1 = surf.spectral_width(power=power)
            original_spectral_width_2, final_spectral_width_2 = surf.condense_spectrum(
                n_theta=300, n_phi=2, method=method, power=power, verbose=True, plot=True, show=False
            )
            print("Minor radius after condensing:", surf.minor_radius())
            final_spectral_width_1 = surf.spectral_width(power=power)
            print("Original spectral width 1:", original_spectral_width_1)
            print("Original spectral width 2:", original_spectral_width_2)
            print("Final spectral width 1:", final_spectral_width_1)
            print("Final spectral width 2:", final_spectral_width_2)
            np.testing.assert_allclose(original_spectral_width_1, original_spectral_width_2)
            # There is a slight difference in the 2 methods for computing the
            # final spectral width due to a slight change in the minor radius
            # associated with discretization error.
            np.testing.assert_allclose(final_spectral_width_1, final_spectral_width_2, rtol=2e-5)
            np.testing.assert_array_less(final_spectral_width_1, original_spectral_width_1)
            np.testing.assert_allclose(final_spectral_width_1, 1.0)
            np.testing.assert_allclose(surf.minor_radius(), minor_radius)
            np.testing.assert_allclose(surf.major_radius(), major_radius)
            # Compare to the expected Fourier coefficients for a circle in the
            # simple geometric poloidal angle:
            x_should_be = np.zeros(mpol * 2 + 1)
            x_should_be[0] = major_radius
            x_should_be[1] = minor_radius
            x_should_be[mpol + 1] = minor_radius
            np.testing.assert_allclose(surf.x, x_should_be, atol=1e-5)
=======
    def test_flip_z(self):
        """Test the flip_z() method."""
        for mpol in [1, 2]:
            for ntor in [0, 1, 2]:
                for stellsym in [True, False]:
                    s = SurfaceRZFourier(mpol=mpol, ntor=ntor, nfp=3, stellsym=stellsym)
                    s.x = np.random.rand(len(s.x))
                    old_gamma = s.gamma().copy()
                    s.flip_z()
                    new_gamma = s.gamma()
                    np.testing.assert_allclose(old_gamma[:, :, 0], new_gamma[:, :, 0])
                    np.testing.assert_allclose(old_gamma[:, :, 1], new_gamma[:, :, 1])
                    np.testing.assert_allclose(old_gamma[:, :, 2], -new_gamma[:, :, 2])

    def test_flip_phi(self):
        """Test the flip_phi() method."""
        for mpol in [1, 2]:
            for ntor in [0, 1, 2]:
                for stellsym in [True, False]:
                    quadpoints_phi = np.linspace(0, 1, 12)  # Must include endpoint!
                    quadpoints_theta = np.linspace(0, 1, 8)
                    s = SurfaceRZFourier(
                        mpol=mpol,
                        ntor=ntor,
                        nfp=3,
                        stellsym=stellsym,
                        quadpoints_phi=quadpoints_phi,
                        quadpoints_theta=quadpoints_theta,
                    )
                    s.x = np.random.rand(len(s.x))
                    old_gamma = s.gamma().copy()
                    old_R = np.sqrt(old_gamma[:, :, 0]**2 + old_gamma[:, :, 1]**2)
                    old_Z = old_gamma[:, :, 2]
                    s.flip_phi()
                    new_gamma = s.gamma()
                    new_R = np.sqrt(new_gamma[:, :, 0]**2 + new_gamma[:, :, 1]**2)
                    new_Z = new_gamma[:, :, 2]
                    # flipping the arrays along the phi axis should have the
                    # same effect as calling flip_phi():
                    np.testing.assert_allclose(old_Z, np.flip(new_Z, axis=0), atol=1e-14)
                    np.testing.assert_allclose(old_R, np.flip(new_R, axis=0), atol=1e-14)

    def test_flip_theta(self):
        """Test the flip_theta() method."""
        for mpol in [1, 2]:
            for ntor in [0, 1, 2]:
                for stellsym in [True, False]:
                    quadpoints_phi = np.linspace(0, 1, 12)
                    quadpoints_theta = np.linspace(0, 1, 8)  # Must include endpoint!
                    s = SurfaceRZFourier(
                        mpol=mpol,
                        ntor=ntor,
                        nfp=3,
                        stellsym=stellsym,
                        quadpoints_phi=quadpoints_phi,
                        quadpoints_theta=quadpoints_theta,
                    )
                    s.x = np.random.rand(len(s.x))
                    old_gamma = s.gamma().copy()
                    old_R = np.sqrt(old_gamma[:, :, 0]**2 + old_gamma[:, :, 1]**2)
                    old_Z = old_gamma[:, :, 2]
                    s.flip_theta()
                    new_gamma = s.gamma()
                    new_R = np.sqrt(new_gamma[:, :, 0]**2 + new_gamma[:, :, 1]**2)
                    new_Z = new_gamma[:, :, 2]
                    # flipping the arrays along the theta axis should have the
                    # same effect as calling flip_theta():
                    old_Z = old_gamma[:, :, 2]
                    new_Z = new_gamma[:, :, 2]
                    np.testing.assert_allclose(old_Z, np.flip(new_Z, axis=1), atol=1e-14)
                    np.testing.assert_allclose(old_R, np.flip(new_R, axis=1), atol=1e-14)

    def test_rotate_half_field_period(self):
        """Test the rotate_half_field_period() method."""
        nfp = 3
        nphi_per_half_period = 9
        quadpoints_phi = np.linspace(0, 1, nphi_per_half_period * 2 * nfp, endpoint=False)
        for mpol in [1, 2]:
            for ntor in [0, 1, 2]:
                for stellsym in [True, False]:
                    s = SurfaceRZFourier(
                        mpol=mpol,
                        ntor=ntor,
                        nfp=nfp,
                        stellsym=stellsym,
                        quadpoints_phi=quadpoints_phi,
                    )
                    s.x = np.random.rand(len(s.x))
                    old_gamma = s.gamma().copy()
                    old_R = np.sqrt(old_gamma[:, :, 0]**2 + old_gamma[:, :, 1]**2)
                    old_Z = old_gamma[:, :, 2]
                    s.rotate_half_field_period()
                    new_gamma = s.gamma()
                    new_R = np.sqrt(new_gamma[:, :, 0]**2 + new_gamma[:, :, 1]**2)
                    new_Z = new_gamma[:, :, 2]
                    np.testing.assert_allclose(old_R, np.roll(new_R, nphi_per_half_period, axis=0))
                    np.testing.assert_allclose(old_Z, np.roll(new_Z, nphi_per_half_period, axis=0), atol=1e-13)

    def test_shift_theta_by_half(self):
        """Test the shift_theta_by_half() method."""
        nfp = 3
        half_ntheta = 9
        ntheta = 2 * half_ntheta
        quadpoints_theta = np.linspace(0, 1, ntheta, endpoint=False)
        for mpol in [1, 2]:
            for ntor in [0, 1, 2]:
                for stellsym in [True, False]:
                    s = SurfaceRZFourier(
                        mpol=mpol,
                        ntor=ntor,
                        nfp=nfp,
                        stellsym=stellsym,
                        quadpoints_theta=quadpoints_theta,
                    )
                    s.x = np.random.rand(len(s.x))
                    old_gamma = s.gamma().copy()
                    old_R = np.sqrt(old_gamma[:, :, 0]**2 + old_gamma[:, :, 1]**2)
                    old_Z = old_gamma[:, :, 2]
                    s.shift_theta_by_half()
                    new_gamma = s.gamma()
                    new_R = np.sqrt(new_gamma[:, :, 0]**2 + new_gamma[:, :, 1]**2)
                    new_Z = new_gamma[:, :, 2]
                    np.testing.assert_allclose(old_R, np.roll(new_R, half_ntheta, axis=1))
                    np.testing.assert_allclose(old_Z, np.roll(new_Z, half_ntheta, axis=1), atol=1e-13)
>>>>>>> 7c518a8e


class SurfaceRZPseudospectralTests(unittest.TestCase):
    def test_names(self):
        """
        Check that dof names are correct.
        """
        surf = SurfaceRZPseudospectral(mpol=2, ntor=1, nfp=3)
        names = ['r(0,0)', 'r(0,1)', 'r(0,2)',
                 'r(1,0)', 'r(1,1)', 'r(1,2)', 'r(1,3)', 'r(1,4)',
                 'z(0,1)', 'z(0,2)',
                 'z(1,0)', 'z(1,1)', 'z(1,2)', 'z(1,3)', 'z(1,4)']
        self.assertEqual(surf.local_dof_names, names)

    def test_from_RZFourier(self):
        """
        Create a SurfaceRZPseudospectral object by converting a
        SurfaceRZFourier object, and make sure the real-space dofs
        have the correct values.
        """
        surf1 = SurfaceRZFourier(mpol=1, ntor=2, nfp=5)
        surf1.set('rc(0,0)', 2000.0)
        surf1.set('rc(1,0)', 30.0)
        surf1.set('zs(1,0)', 20.0)
        surf1.set('rc(0,1)', 50.0)
        surf1.set('zs(0,1)', 40.0)
        surf1.fix('zs(1,0)')  # The from_RZFourier function should work even if some dofs are fixed.
        surf2 = SurfaceRZPseudospectral.from_RZFourier(surf1, r_shift=2000.0, a_scale=100.0)
        theta = np.linspace(0, 2 * np.pi, 3, endpoint=False)
        phi = np.linspace(0, 2 * np.pi, 5, endpoint=False)
        self.assertAlmostEqual(surf2.get('r(0,0)'), 0.3 + 0.5)
        self.assertAlmostEqual(surf2.get('r(0,1)'), 0.3 * np.cos(theta[1]) + 0.5)
        self.assertAlmostEqual(surf2.get('z(0,1)'), 0.2 * np.sin(theta[1]))
        nasserts = 3
        for jphi in range(1, 3):
            for jtheta in range(3):
                nasserts += 2
                self.assertAlmostEqual(surf2.get(f'r({jphi},{jtheta})'),
                                       0.3 * np.cos(theta[jtheta]) + 0.5 * np.cos(-phi[jphi]))
                self.assertAlmostEqual(surf2.get(f'z({jphi},{jtheta})'),
                                       0.2 * np.sin(theta[jtheta]) + 0.4 * np.sin(-phi[jphi]))
        assert nasserts == len(surf2.x)

    def test_complete_grid(self):
        """
        Make sure the _complete_grid() function of SurfaceRZPseudospectral
        returns values that agree with the gamma() function for a
        SurfaceRZFourier object describing the same shape.
        """
        filename = TEST_DIR / 'input.li383_low_res'
        s0 = SurfaceRZFourier.from_vmec_input(filename)
        s1 = SurfaceRZFourier.from_vmec_input(filename, range='field period',
                                              ntheta=2 * s0.mpol + 1,
                                              nphi=2 * s0.ntor + 1)
        gamma = s1.gamma()
        r1 = np.sqrt(gamma[:, :, 0] ** 2 + gamma[:, :, 1] ** 2)
        z1 = gamma[:, :, 2]

        s2 = SurfaceRZPseudospectral.from_RZFourier(s1, r_shift=2.2, a_scale=0.4)
        r2, z2 = s2._complete_grid()

        np.testing.assert_allclose(r1, r2.T)
        np.testing.assert_allclose(z1, z2.T)

    def test_convert_back(self):
        """
        Start with a SurfaceRZFourier object, convert to a
        SurfaceRZPseudospectral object, and convert back to a new
        SurfaceRZFourier object. The dofs of the initial and final
        object should match.
        """
        filename = TEST_DIR / 'input.li383_low_res'
        s1 = SurfaceRZFourier.from_vmec_input(filename)
        s2 = SurfaceRZPseudospectral.from_RZFourier(s1, r_shift=2.2, a_scale=0.4)
        s3 = s2.to_RZFourier()
        np.testing.assert_allclose(s1.full_x, s3.full_x)

    def test_change_resolution(self):
        """
        If we refine the resolution, then coarsen the grid back to the
        original resolution, the initial and final dofs should match.
        """
        filename = TEST_DIR / 'input.li383_low_res'
        s1 = SurfaceRZFourier.from_vmec_input(filename)
        s2 = SurfaceRZPseudospectral.from_RZFourier(s1, r_shift=2.2, a_scale=0.4)
        # Increase the resolution:
        s3 = s2.change_resolution(mpol=s1.mpol + 3, ntor=s1.ntor + 4)
        # Decrease the resolution back to where it was originally:
        s4 = s3.change_resolution(mpol=s1.mpol, ntor=s1.ntor)
        np.testing.assert_allclose(s2.x, s4.x)


if __name__ == "__main__":
    unittest.main()<|MERGE_RESOLUTION|>--- conflicted
+++ resolved
@@ -1016,94 +1016,6 @@
         np.testing.assert_allclose(dv, dv_truth,
                                    err_msg = 'Volume derivative does not match precalculated results.', atol = 1e-14)
 
-    def test_condense_spectrum(self):
-        """Test the condense_spectrum() and spectral_width() methods."""
-        # filename = TEST_DIR / 'input.LandremanPaul2021_QH_reactorScale_lowres'
-        filename = TEST_DIR / 'input.li383_low_res'
-        for method in ['BFGS', 'lm']:
-            power = 2
-            print(f"Testing condense_spectrum() with method {method}")
-            surf = SurfaceRZFourier.from_vmec_input(filename)
-            surf.change_resolution(mpol=10, ntor=8)
-            original_spectral_width_1 = surf.spectral_width(power=power)
-            original_spectral_width_2, final_spectral_width_2 = surf.condense_spectrum(method=method, power=power, verbose=True, plot=True)
-            print("Minor radius after condensing:", surf.minor_radius())
-            final_spectral_width_1 = surf.spectral_width(power=power)
-            print("Original spectral width 1:", original_spectral_width_1)
-            print("Original spectral width 2:", original_spectral_width_2)
-            print("Final spectral width 1:", final_spectral_width_1)
-            print("Final spectral width 2:", final_spectral_width_2)
-            np.testing.assert_allclose(original_spectral_width_1, original_spectral_width_2)
-            # There is a slight difference in the 2 methods for computing the
-            # final spectral width due to a slight change in the minor radius
-            # associated with discretization error.
-            np.testing.assert_allclose(final_spectral_width_1, final_spectral_width_2, rtol=2e-5)
-            np.testing.assert_array_less(final_spectral_width_1, original_spectral_width_1)
-
-    def test_condense_spectrum_circle(self):
-        """Test the condense_spectrum() method for a circle.
-        
-        This uses an analytic form for a circular cross-section using a poloidal
-        angle
-        theta1 = theta0 + alpha * sin(theta0)
-        where theta0 is the usual geometric poloidal angle, and alpha is a
-        constant.
-        
-<<<<<<< HEAD
-        The Fourier coefficients of R and Z with respect to theta1 can be computed
-        analytically in terms of Bessel J functions. For details see section 4 of
-        https://terpconnect.umd.edu/~mattland/assets/notes/toroidal_surface_parameterizations.pdf
-        
-        """
-        for method in ['trf', 'BFGS']:
-            power = 2
-            print(f"Testing condense_spectrum() with method {method}")
-            major_radius = 10.0
-            minor_radius = 1.7
-            mpol = 15
-            surf = SurfaceRZFourier(
-                mpol=mpol,
-                ntor=0,
-                nfp=1,
-                quadpoints_phi=[0],
-                quadpoints_theta=np.linspace(0, 1, 50, endpoint=False),
-            )
-            alpha = 0.8
-            surf.set_rc(0, 0, minor_radius * bessel_J(1, alpha) + major_radius)
-            for m in range(1, mpol + 1):
-                surf.set_rc(m, 0, minor_radius * (bessel_J(1 - m, alpha) + bessel_J(1 + m, alpha)))
-                surf.set_zs(m, 0, minor_radius * (bessel_J(1 - m, alpha) - bessel_J(1 + m, alpha)))
-
-            np.testing.assert_allclose(surf.minor_radius(), minor_radius)
-            np.testing.assert_allclose(surf.major_radius(), major_radius)
-
-            original_spectral_width_1 = surf.spectral_width(power=power)
-            original_spectral_width_2, final_spectral_width_2 = surf.condense_spectrum(
-                n_theta=300, n_phi=2, method=method, power=power, verbose=True, plot=True, show=False
-            )
-            print("Minor radius after condensing:", surf.minor_radius())
-            final_spectral_width_1 = surf.spectral_width(power=power)
-            print("Original spectral width 1:", original_spectral_width_1)
-            print("Original spectral width 2:", original_spectral_width_2)
-            print("Final spectral width 1:", final_spectral_width_1)
-            print("Final spectral width 2:", final_spectral_width_2)
-            np.testing.assert_allclose(original_spectral_width_1, original_spectral_width_2)
-            # There is a slight difference in the 2 methods for computing the
-            # final spectral width due to a slight change in the minor radius
-            # associated with discretization error.
-            np.testing.assert_allclose(final_spectral_width_1, final_spectral_width_2, rtol=2e-5)
-            np.testing.assert_array_less(final_spectral_width_1, original_spectral_width_1)
-            np.testing.assert_allclose(final_spectral_width_1, 1.0)
-            np.testing.assert_allclose(surf.minor_radius(), minor_radius)
-            np.testing.assert_allclose(surf.major_radius(), major_radius)
-            # Compare to the expected Fourier coefficients for a circle in the
-            # simple geometric poloidal angle:
-            x_should_be = np.zeros(mpol * 2 + 1)
-            x_should_be[0] = major_radius
-            x_should_be[1] = minor_radius
-            x_should_be[mpol + 1] = minor_radius
-            np.testing.assert_allclose(surf.x, x_should_be, atol=1e-5)
-=======
     def test_flip_z(self):
         """Test the flip_z() method."""
         for mpol in [1, 2]:
@@ -1228,7 +1140,95 @@
                     new_Z = new_gamma[:, :, 2]
                     np.testing.assert_allclose(old_R, np.roll(new_R, half_ntheta, axis=1))
                     np.testing.assert_allclose(old_Z, np.roll(new_Z, half_ntheta, axis=1), atol=1e-13)
->>>>>>> 7c518a8e
+                    
+    def test_condense_spectrum(self):
+        """Test the condense_spectrum() and spectral_width() methods."""
+        # filename = TEST_DIR / 'input.LandremanPaul2021_QH_reactorScale_lowres'
+        filename = TEST_DIR / 'input.li383_low_res'
+        for method in ['BFGS', 'lm']:
+            power = 2
+            print(f"Testing condense_spectrum() with method {method}")
+            surf = SurfaceRZFourier.from_vmec_input(filename)
+            surf.change_resolution(mpol=10, ntor=8)
+            original_spectral_width_1 = surf.spectral_width(power=power)
+            original_spectral_width_2, final_spectral_width_2 = surf.condense_spectrum(
+                method=method, maxiter=15, power=power, verbose=True, plot=True, show=False
+            )
+            print("Minor radius after condensing:", surf.minor_radius())
+            final_spectral_width_1 = surf.spectral_width(power=power)
+            print("Original spectral width 1:", original_spectral_width_1)
+            print("Original spectral width 2:", original_spectral_width_2)
+            print("Final spectral width 1:", final_spectral_width_1)
+            print("Final spectral width 2:", final_spectral_width_2)
+            np.testing.assert_allclose(original_spectral_width_1, original_spectral_width_2)
+            # There is a slight difference in the 2 methods for computing the
+            # final spectral width due to a slight change in the minor radius
+            # associated with discretization error.
+            np.testing.assert_allclose(final_spectral_width_1, final_spectral_width_2, rtol=2e-5)
+            np.testing.assert_array_less(final_spectral_width_1, original_spectral_width_1)
+
+    def test_condense_spectrum_circle(self):
+        """Test the condense_spectrum() method for a circle.
+        
+        This uses an analytic form for a circular cross-section using a poloidal
+        angle
+        theta1 = theta0 + alpha * sin(theta0)
+        where theta0 is the usual geometric poloidal angle, and alpha is a
+        constant.
+        
+        The Fourier coefficients of R and Z with respect to theta1 can be computed
+        analytically in terms of Bessel J functions. For details see section 4 of
+        https://terpconnect.umd.edu/~mattland/assets/notes/toroidal_surface_parameterizations.pdf
+        
+        """
+        for method in ['trf', 'BFGS']:
+            power = 2
+            print(f"Testing condense_spectrum() with method {method}")
+            major_radius = 10.0
+            minor_radius = 1.7
+            mpol = 15
+            surf = SurfaceRZFourier(
+                mpol=mpol,
+                ntor=0,
+                nfp=1,
+                quadpoints_phi=[0],
+                quadpoints_theta=np.linspace(0, 1, 50, endpoint=False),
+            )
+            alpha = 0.8
+            surf.set_rc(0, 0, minor_radius * bessel_J(1, alpha) + major_radius)
+            for m in range(1, mpol + 1):
+                surf.set_rc(m, 0, minor_radius * (bessel_J(1 - m, alpha) + bessel_J(1 + m, alpha)))
+                surf.set_zs(m, 0, minor_radius * (bessel_J(1 - m, alpha) - bessel_J(1 + m, alpha)))
+
+            np.testing.assert_allclose(surf.minor_radius(), minor_radius)
+            np.testing.assert_allclose(surf.major_radius(), major_radius)
+
+            original_spectral_width_1 = surf.spectral_width(power=power)
+            original_spectral_width_2, final_spectral_width_2 = surf.condense_spectrum(
+                n_theta=300, n_phi=2, method=method, power=power, verbose=True, plot=True, show=False
+            )
+            print("Minor radius after condensing:", surf.minor_radius())
+            final_spectral_width_1 = surf.spectral_width(power=power)
+            print("Original spectral width 1:", original_spectral_width_1)
+            print("Original spectral width 2:", original_spectral_width_2)
+            print("Final spectral width 1:", final_spectral_width_1)
+            print("Final spectral width 2:", final_spectral_width_2)
+            np.testing.assert_allclose(original_spectral_width_1, original_spectral_width_2)
+            # There is a slight difference in the 2 methods for computing the
+            # final spectral width due to a slight change in the minor radius
+            # associated with discretization error.
+            np.testing.assert_allclose(final_spectral_width_1, final_spectral_width_2, rtol=2e-5)
+            np.testing.assert_array_less(final_spectral_width_1, original_spectral_width_1)
+            np.testing.assert_allclose(final_spectral_width_1, 1.0)
+            np.testing.assert_allclose(surf.minor_radius(), minor_radius)
+            np.testing.assert_allclose(surf.major_radius(), major_radius)
+            # Compare to the expected Fourier coefficients for a circle in the
+            # simple geometric poloidal angle:
+            x_should_be = np.zeros(mpol * 2 + 1)
+            x_should_be[0] = major_radius
+            x_should_be[1] = minor_radius
+            x_should_be[mpol + 1] = minor_radius
+            np.testing.assert_allclose(surf.x, x_should_be, atol=1e-5)
 
 
 class SurfaceRZPseudospectralTests(unittest.TestCase):
