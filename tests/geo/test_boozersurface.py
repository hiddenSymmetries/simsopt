--- conflicted
+++ resolved
@@ -1,21 +1,11 @@
 import unittest
-import json
-
 import numpy as np
-<<<<<<< HEAD
-from monty.json import MontyDecoder, MontyEncoder
-from simsopt.field import coils_via_symmetries, BiotSavart
-from simsopt.geo import BoozerSurface, ToroidalFlux, Area
-from simsopt.configs import get_ncsx_data
-from .surface_test_helpers import get_surface, get_exact_surface, get_boozer_surface
-=======
 from simsopt.field.coil import coils_via_symmetries
 from simsopt.geo.boozersurface import BoozerSurface
 from simsopt.field.biotsavart import BiotSavart
 from simsopt.geo.surfaceobjectives import ToroidalFlux, Area
 from simsopt.configs.zoo import get_ncsx_data, get_hsx_data, get_giuliani_data
 from .surface_test_helpers import get_surface, get_exact_surface
->>>>>>> ef6b23dc
 
 
 surfacetypes_list = ["SurfaceXYZFourier", "SurfaceXYZTensorFourier"]
@@ -332,35 +322,6 @@
         else:
             assert np.abs(ar_target - ar.J()) < 1e-4
 
-    def test_boozer_serialization(self):
-        """
-        Test to verify the serialization capability of a BoozerSurface.
-        """
-        for label in ['Volume', 'Area', 'ToroidalFlux']:
-            with self.subTest(label=label):
-                self.subtest_boozer_serialization(label)
-
-    def subtest_boozer_serialization(self, label):
-        if label == "NotInList":
-            with self.assertRaises(Exception):
-                bs, boozer_surface = get_boozer_surface(label="Volume")
-                boozer_surface.label = None
-                bs_str = json.dumps(boozer_surface, cls=MontyEncoder)
-        else:
-            bs, boozer_surface = get_boozer_surface(label=label)
-            
-            # test serialization of BoozerSurface here too
-            bs_str = json.dumps(boozer_surface, cls=MontyEncoder)
-            bs_regen = json.loads(bs_str, cls=MontyDecoder)
-            
-            diff = boozer_surface.surface.x - bs_regen.surface.x
-            self.assertAlmostEqual(np.linalg.norm(diff.ravel()), 0)
-            self.assertAlmostEqual(boozer_surface.label.J(), bs_regen.label.J())
-            self.assertAlmostEqual(boozer_surface.targetlabel, bs_regen.targetlabel)
-            
-            # check that BoozerSurface.surface and label.surface are the same surfaces
-            assert bs_regen.label.surface is bs_regen.surface
-
 
 if __name__ == "__main__":
     unittest.main()