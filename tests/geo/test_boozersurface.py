import unittest

import numpy as np
from simsopt.field.coil import coils_via_symmetries
from simsopt.geo.boozersurface import BoozerSurface
from simsopt.field.biotsavart import BiotSavart
from simsopt.geo import SurfaceXYZTensorFourier, SurfaceRZFourier
from simsopt.geo.surfaceobjectives import ToroidalFlux, Area
from simsopt.configs.zoo import get_ncsx_data, get_hsx_data, get_giuliani_data
from .surface_test_helpers import get_surface, get_exact_surface, get_boozer_surface


surfacetypes_list = ["SurfaceXYZFourier", "SurfaceXYZTensorFourier"]
stellsym_list = [True, False]


class BoozerSurfaceTests(unittest.TestCase):
    def test_residual(self):
        """
        This test loads a SurfaceXYZFourier that interpolates the xyz
        coordinates of a surface in the NCSX configuration that was computed
        on a previous branch of pyplasmaopt. Here, we verify that the Boozer
        residual at these interpolation points is small.
        """

        s = get_exact_surface()
        curves, currents, ma = get_ncsx_data()
        coils = coils_via_symmetries(curves, currents, 3, True)
        bs = BiotSavart(coils)
        bs_tf = BiotSavart(coils)

        weight = 1.
        tf = ToroidalFlux(s, bs_tf)

        # these data are obtained from `boozer` branch of pyplamsaopt
        tf_target = 0.41431152
        iota = -0.44856192

        boozer_surface = BoozerSurface(bs, s, tf, tf_target)
        x = np.concatenate((s.get_dofs(), [iota]))
        r0 = boozer_surface.boozer_penalty_constraints(
            x, derivatives=0, constraint_weight=weight, optimize_G=False,
            scalarize=False)
        # the residual should be close to zero for all entries apart from the y
        # and z coordinate at phi=0 and theta=0 (and the corresponding rotations)
        ignores_idxs = np.zeros_like(r0)
        ignores_idxs[[1, 2, 693, 694, 695, 1386, 1387, 1388, -2, -1]] = 1
        assert np.max(np.abs(r0[ignores_idxs < 0.5])) < 1e-8
        assert np.max(np.abs(r0[-2:])) < 1e-6

    def test_boozer_penalty_constraints_gradient(self):
        """
        Taylor test to verify the gradient of the scalarized constrained
        optimization problem's objective.
        """
        for surfacetype in surfacetypes_list:
            for stellsym in stellsym_list:
                for optimize_G in [True, False]:
                    for vectorize in [True, False]:
                        with self.subTest(surfacetype=surfacetype,
                                          stellsym=stellsym,
                                          optimize_G=optimize_G,
                                          vectorize=vectorize):
                            self.subtest_boozer_penalty_constraints_gradient(surfacetype, stellsym, optimize_G, vectorize)

    def test_boozer_penalty_constraints_hessian(self):
        """
        Taylor test to verify the Hessian of the scalarized constrained
        optimization problem's objective.
        """
        for surfacetype in surfacetypes_list:
            for stellsym in stellsym_list:
                for optimize_G in [True, False]:
                    for vectorize in [True, False]:
                        with self.subTest(surfacetype=surfacetype,
                                          stellsym=stellsym,
                                          optimize_G=optimize_G,
                                          vectorize=vectorize):
                            self.subtest_boozer_penalty_constraints_hessian(
                                surfacetype, stellsym, optimize_G, vectorize)

    def subtest_boozer_penalty_constraints_gradient(self, surfacetype, stellsym,
                                                    optimize_G=False, vectorize=False):
        np.random.seed(1)
        curves, currents, ma = get_ncsx_data()
        coils = coils_via_symmetries(curves, currents, 3, True)
        bs = BiotSavart(coils)
        bs_tf = BiotSavart(coils)
        current_sum = sum(abs(c.current.get_value()) for c in coils)

        s = get_surface(surfacetype, stellsym)
        s.fit_to_curve(ma, 0.1)

        weight = 11.1232

        tf = ToroidalFlux(s, bs_tf, nphi=51, ntheta=51)

        tf_target = 0.1
        boozer_surface = BoozerSurface(bs, s, tf, tf_target)
        fun = boozer_surface.boozer_penalty_constraints_vectorized if vectorize else boozer_surface.boozer_penalty_constraints

        iota = -0.3
        x = np.concatenate((s.get_dofs(), [iota]))
        if optimize_G:
            x = np.concatenate((x, [2.*np.pi*current_sum*(4*np.pi*10**(-7)/(2 * np.pi))]))
        f0, J0 = fun(x, derivatives=1, constraint_weight=weight, optimize_G=optimize_G)
        h = np.random.uniform(size=x.shape)-0.5
        Jex = J0@h

        err_old = 1e9
        epsilons = np.power(2., -np.asarray(range(7, 20)))
        print("###############################################################")
        for eps in epsilons:
            f1 = fun(x + eps*h, derivatives=0, constraint_weight=weight, optimize_G=optimize_G)
            Jfd = (f1-f0)/eps
            err = np.linalg.norm(Jfd-Jex)/np.linalg.norm(Jex)
            print(err/err_old, f0, f1)
            assert err < err_old * 0.55
            err_old = err
        print("###############################################################")

    def subtest_boozer_penalty_constraints_hessian(self, surfacetype, stellsym,
                                                   optimize_G=False, vectorize=False):
        np.random.seed(1)
        curves, currents, ma = get_ncsx_data()
        coils = coils_via_symmetries(curves, currents, 3, True)
        bs = BiotSavart(coils)
        bs_tf = BiotSavart(coils)
        current_sum = sum(abs(c.current.get_value()) for c in coils)

        s = get_surface(surfacetype, stellsym)
        s.fit_to_curve(ma, 0.1)

        tf = ToroidalFlux(s, bs_tf, nphi=51, ntheta=51)

        tf_target = 0.1
        boozer_surface = BoozerSurface(bs, s, tf, tf_target)
        fun = boozer_surface.boozer_penalty_constraints_vectorized if vectorize else boozer_surface.boozer_penalty_constraints

        iota = -0.3
        x = np.concatenate((s.get_dofs(), [iota]))
        if optimize_G:
            x = np.concatenate(
                (x, [2.*np.pi*current_sum*(4*np.pi*10**(-7)/(2 * np.pi))]))

        f0, J0, H0 = fun(x, derivatives=2, optimize_G=optimize_G)
        h1 = np.random.uniform(size=x.shape)-0.5
        h2 = np.random.uniform(size=x.shape)-0.5
        d2f = h1 @ H0 @ h2

        err_old = 1e9
        epsilons = np.power(2., -np.asarray(range(10, 20)))
        print("###############################################################")
        for eps in epsilons:
            fp, Jp = fun(x + eps*h1, derivatives=1, optimize_G=optimize_G)
            d2f_fd = (Jp@h2-J0@h2)/eps
            err = np.abs(d2f_fd-d2f)/np.abs(d2f)
            print(err/err_old)
            assert err < err_old * 0.55
            err_old = err

    def test_boozer_constrained_jacobian(self):
        """
        Taylor test to verify the Jacobian of the first order optimality
        conditions of the exactly constrained optimization problem.
        """
        for surfacetype in surfacetypes_list:
            for stellsym in stellsym_list:
                for optimize_G in [True, False]:
                    with self.subTest(surfacetype=surfacetype,
                                      stellsym=stellsym,
                                      optimize_G=optimize_G):
                        self.subtest_boozer_constrained_jacobian(
                            surfacetype, stellsym, optimize_G)

    def subtest_boozer_constrained_jacobian(self, surfacetype, stellsym,
                                            optimize_G=False):
        np.random.seed(1)
        curves, currents, ma = get_ncsx_data()
        coils = coils_via_symmetries(curves, currents, 3, True)
        bs = BiotSavart(coils)
        bs_tf = BiotSavart(coils)
        current_sum = sum(abs(c.current.get_value()) for c in coils)

        s = get_surface(surfacetype, stellsym)
        s.fit_to_curve(ma, 0.1)

        tf = ToroidalFlux(s, bs_tf, nphi=51, ntheta=51)

        tf_target = 0.1
        boozer_surface = BoozerSurface(bs, s, tf, tf_target)

        iota = -0.3
        lm = [0., 0.]
        x = np.concatenate((s.get_dofs(), [iota]))
        if optimize_G:
            x = np.concatenate(
                (x, [2.*np.pi*current_sum*(4*np.pi*10**(-7)/(2 * np.pi))]))
        xl = np.concatenate((x, lm))
        res0, dres0 = boozer_surface.boozer_exact_constraints(
            xl, derivatives=1, optimize_G=optimize_G)

        h = np.random.uniform(size=xl.shape)-0.5
        dres_exact = dres0@h

        err_old = 1e9
        epsilons = np.power(2., -np.asarray(range(7, 20)))
        print("###############################################################")
        for eps in epsilons:
            res1 = boozer_surface.boozer_exact_constraints(
                xl + eps*h, derivatives=0, optimize_G=optimize_G)
            dres_fd = (res1-res0)/eps
            err = np.linalg.norm(dres_fd-dres_exact)
            print(err/err_old)
            assert err < err_old * 0.55
            err_old = err
        print("###############################################################")

    def test_boozer_surface_optimisation_convergence(self):
        """
        Test to verify the various optimization algorithms that compute
        the Boozer angles on a surface.
        """

        configs = [
            ("SurfaceXYZTensorFourier", True, True, 'residual_exact'),  # noqa
            ("SurfaceXYZTensorFourier", True, True, 'newton_exact'),  # noqa
            ("SurfaceXYZTensorFourier", True, True, 'newton'),  # noqa
            ("SurfaceXYZTensorFourier", False, True, 'ls'),  # noqa
            ("SurfaceXYZFourier", True, False, 'ls'),  # noqa
        ]
        for surfacetype, stellsym, optimize_G, second_stage in configs:
            for get_data in [get_hsx_data, get_ncsx_data, get_giuliani_data]:
                for vectorize in [True, False]:
                    with self.subTest(
                        surfacetype=surfacetype, stellsym=stellsym,
                            optimize_G=optimize_G, second_stage=second_stage, get_data=get_data, vectorize=vectorize):
                        self.subtest_boozer_surface_optimisation_convergence(
                            surfacetype, stellsym, optimize_G, second_stage, get_data, vectorize)

    def subtest_boozer_surface_optimisation_convergence(self, surfacetype,
                                                        stellsym, optimize_G,
                                                        second_stage, get_data,
                                                        vectorize):
        curves, currents, ma = get_data()
        if stellsym:
            coils = coils_via_symmetries(curves, currents, ma.nfp, True)
        else:
            # Create a stellarator that still has rotational symmetry but
            # doesn't have stellarator symmetry. We do this by first applying
            # stellarator symmetry, then breaking this slightly, and then
            # applying rotational symmetry
            from simsopt.geo.curve import RotatedCurve
            curves_flipped = [RotatedCurve(c, 0, True) for c in curves]
            currents_flipped = [-cur for cur in currents]
            for c in curves_flipped:
                c.rotmat += 0.001*np.random.uniform(low=-1., high=1.,
                                                    size=c.rotmat.shape)
                c.rotmatT = c.rotmat.T
            coils = coils_via_symmetries(curves + curves_flipped,
                                         currents + currents_flipped, ma.nfp, False)
        current_sum = sum(abs(c.current.get_value()) for c in coils)

        bs = BiotSavart(coils)

        s = get_surface(surfacetype, stellsym, nfp=ma.nfp)
        s.fit_to_curve(ma, 0.1)
        if get_data is get_ncsx_data:
            iota = -0.4
        elif get_data is get_giuliani_data:
            iota = 0.4
        elif get_data is get_hsx_data:
            iota = 1.
        else:
            raise Exception("initial guess for rotational transform for this config not given")

        ar = Area(s)
        ar_target = ar.J()
        boozer_surface = BoozerSurface(bs, s, ar, ar_target)

        if optimize_G:
            G = 2.*np.pi*current_sum*(4*np.pi*10**(-7)/(2 * np.pi))
        else:
            G = None

        cw = (s.quadpoints_phi.size * s.quadpoints_theta.size * 3)
        # compute surface first using LBFGS exact and an area constraint
        res = boozer_surface.minimize_boozer_penalty_constraints_LBFGS(
            tol=1e-12, maxiter=700, constraint_weight=100/cw, iota=iota, G=G,
            vectorize=vectorize)
        print('Residual norm after LBFGS', res['iter'], np.sqrt(2*res['fun']))

        boozer_surface.recompute_bell()
        if second_stage == 'ls':
            res = boozer_surface.minimize_boozer_penalty_constraints_ls(
                tol=1e-11, maxiter=100, constraint_weight=1000./cw,
                iota=res['iota'], G=res['G'])
        elif second_stage == 'newton':
            res = boozer_surface.minimize_boozer_penalty_constraints_newton(
                tol=1e-10, maxiter=20, constraint_weight=100./cw,
                iota=res['iota'], G=res['G'], stab=1e-4, vectorize=vectorize)
        elif second_stage == 'newton_exact':
            res = boozer_surface.minimize_boozer_exact_constraints_newton(
                tol=1e-10, maxiter=15, iota=res['iota'], G=res['G'])
        elif second_stage == 'residual_exact':
            res = boozer_surface.solve_residual_equation_exactly_newton(
                tol=1e-12, maxiter=15, iota=res['iota'], G=res['G'])

        print('Residual norm after second stage', np.linalg.norm(res['residual']))
        assert res['success']
        assert not boozer_surface.surface.is_self_intersecting(thetas=100)

        # For the stellsym case we have z(0, 0) = y(0, 0) = 0. For the not
        # stellsym case, we enforce z(0, 0) = 0, but expect y(0, 0) \neq 0
        gammazero = s.gamma()[0, 0, :]
        assert np.abs(gammazero[2]) < 1e-10
        if stellsym:
            assert np.abs(gammazero[1]) < 1e-10
        else:
            assert np.abs(gammazero[1]) > 1e-6

        if surfacetype == 'SurfaceXYZTensorFourier':
            assert np.linalg.norm(res['residual']) < 1e-9

        print(ar_target, ar.J())
        print(res['residual'][-10:])
        if surfacetype == 'SurfaceXYZTensorFourier' or second_stage == 'newton_exact':
            assert np.abs(ar_target - ar.J()) < 1e-9
        else:
            assert np.abs(ar_target - ar.J()) < 1e-4

    def test_boozer_serialization(self):
        """
        Test to verify the serialization capability of a BoozerSurface.
        """
        for label in ['Volume', 'Area', 'ToroidalFlux']:
            with self.subTest(label=label):
                self.subtest_boozer_serialization(label)

    def subtest_boozer_serialization(self, label):
        import json
        from simsopt._core.json import GSONDecoder, GSONEncoder, SIMSON

        bs, boozer_surface = get_boozer_surface(label=label)

        # test serialization of BoozerSurface here too
        bs_str = json.dumps(SIMSON(boozer_surface), cls=GSONEncoder)
        bs_regen = json.loads(bs_str, cls=GSONDecoder)

        diff = boozer_surface.surface.x - bs_regen.surface.x
        self.assertAlmostEqual(np.linalg.norm(diff.ravel()), 0)
        self.assertAlmostEqual(boozer_surface.label.J(), bs_regen.label.J())
        self.assertAlmostEqual(boozer_surface.targetlabel, bs_regen.targetlabel)

        # check that BoozerSurface.surface and label.surface are the same surfaces
        assert bs_regen.label.surface is bs_regen.surface

    def test_run_code(self):
        """
        This unit test verifies that the run_code portion of the BoozerSurface class is working as expected
        """
        bs, boozer_surface = get_boozer_surface(boozer_type='ls')
        boozer_surface.run_code(boozer_surface.res['iota'], G=boozer_surface.res['G'])

        # this second time should not actually run
        boozer_surface.run_code(boozer_surface.res['iota'], G=boozer_surface.res['G'])

        for c in bs.coils:
            c.current.fix_all()

        boozer_surface.need_to_run_code = True
        # run without providing value of G
        boozer_surface.run_code(boozer_surface.res['iota'])

        bs, boozer_surface = get_boozer_surface(boozer_type='exact')
        boozer_surface.run_code(boozer_surface.res['iota'], G=boozer_surface.res['G'])

        # this second time should not actually run
        boozer_surface.run_code(boozer_surface.res['iota'], G=boozer_surface.res['G'])

        # run the BoozerExact algorithm without a guess for G
        boozer_surface.need_to_run_code = True
        boozer_surface.solve_residual_equation_exactly_newton(iota=boozer_surface.res['iota'])

    def test_convergence_cpp_and_notcpp_same(self):
        """
        This unit test verifies that that the cpp and not cpp implementations converge to 
        the same solutions
        """
        np.random.seed(1)  # Sometimes random choice gives rtol ~ 1e-5 for a few elements 
        x_vec = self.subtest_convergence_cpp_and_notcpp_same(True)
        x_nonvec = self.subtest_convergence_cpp_and_notcpp_same(False)
<<<<<<< HEAD
        np.testing.assert_allclose(x_vec, x_nonvec, atol=1e-14, rtol=1e-5) 
=======
        np.testing.assert_allclose(x_vec, x_nonvec, atol=1e-11)
>>>>>>> 3c872483

    def subtest_convergence_cpp_and_notcpp_same(self, vectorize):
        """
        compute a surface using either the vectorized or non-vectorized subroutines
        """
        curves, currents, ma = get_ncsx_data()
        coils = coils_via_symmetries(curves, currents, ma.nfp, True)
        current_sum = sum(abs(c.current.get_value()) for c in coils)
        bs = BiotSavart(coils)

        s = get_surface('SurfaceXYZTensorFourier', True, nfp=ma.nfp)
        s.fit_to_curve(ma, 0.1)
        iota = -0.4

        ar = Area(s)
        ar_target = ar.J()
        boozer_surface = BoozerSurface(bs, s, ar, ar_target)

        G = 2.*np.pi*current_sum*(4*np.pi*10**(-7)/(2 * np.pi))

        cw = 3*s.quadpoints_phi.size * s.quadpoints_theta.size
        # vectorized solution first
        res = boozer_surface.minimize_boozer_penalty_constraints_LBFGS(
            tol=1e-10, maxiter=600, constraint_weight=100./cw, iota=iota, G=G,
            vectorize=vectorize)
        print('Residual norm after LBFGS', np.sqrt(2*res['fun']))

        boozer_surface.recompute_bell()
        res = boozer_surface.minimize_boozer_penalty_constraints_newton(
            tol=1e-10, maxiter=20, constraint_weight=100./cw,
            iota=res['iota'], G=res['G'], stab=0., vectorize=vectorize)

        assert res['success']
        x = boozer_surface.surface.x.copy()
        iota = res['iota']
        G = res['G']
        return np.concatenate([x, [iota, G]])

    def test_boozer_penalty_constraints_cpp_notcpp(self):
        """
        Test to verify cpp and python implementations of the BoozerLS objective return the same thing.
        """
        for surfacetype in surfacetypes_list:
            for stellsym in stellsym_list:
                for weight_inv_modB in [False, True]:
                    for (optimize_G, nphi, ntheta, mpol, ntor) in [(True, 1, 1, 3, 3), (False, 1, 1, 13, 2), (True, 2, 2, 10, 3), (False, 2, 1, 3, 4), (True, 6, 9, 3, 3), (False, 7, 8, 3, 4), (True, 3, 3, 3, 3), (False, 3, 3, 3, 5)]:
                        with self.subTest(surfacetype=surfacetype,
                                          stellsym=stellsym,
                                          optimize_G=optimize_G,
                                          weight_inv_modB=weight_inv_modB,
                                          mpol=mpol,
                                          ntor=ntor):
                            self.subtest_boozer_penalty_constraints_cpp_notcpp(surfacetype, stellsym, optimize_G, nphi, ntheta, weight_inv_modB, mpol, ntor)

    def subtest_boozer_penalty_constraints_cpp_notcpp(self, surfacetype, stellsym, optimize_G, nphi, ntheta, weight_inv_modB, mpol, ntor):

        np.random.seed(1)
        curves, currents, ma = get_ncsx_data()
        coils = coils_via_symmetries(curves, currents, 3, stellsym)
        bs = BiotSavart(coils)
        bs_tf = BiotSavart(coils)
        current_sum = sum(abs(c.current.get_value()) for c in coils)

        phis = None
        thetas = None
        if nphi == 1:
            phis = [0.2234567989]
        elif nphi == 2:
            phis = [0.2234567989, 0.432123451]

        if ntheta == 1:
            thetas = [0.2432101234]
        elif ntheta == 2:
            thetas = [0.2432101234, 0.9832134]

        s = get_surface(surfacetype, stellsym, nphi=nphi, ntheta=ntheta, thetas=thetas, phis=phis, mpol=mpol, ntor=ntor)
        s.fit_to_curve(ma, 0.1)
        s.x = s.x + np.random.rand(s.x.size)*1e-6

        tf = ToroidalFlux(s, bs_tf, nphi=51, ntheta=51)

        tf_target = 0.1
        boozer_surface = BoozerSurface(bs, s, tf, tf_target)

        iota = -0.3
        x = np.concatenate((s.get_dofs(), [iota]))
        if optimize_G:
            x = np.concatenate((x, [2.*np.pi*current_sum*(4*np.pi*10**(-7)/(2 * np.pi))]))

        # deriv = 0
        w = 0.
        f0 = boozer_surface.boozer_penalty_constraints(
            x, derivatives=0, constraint_weight=w, optimize_G=optimize_G, weight_inv_modB=weight_inv_modB)
        f1 = boozer_surface.boozer_penalty_constraints_vectorized(
            x, derivatives=0, constraint_weight=w, optimize_G=optimize_G, weight_inv_modB=weight_inv_modB)
        np.testing.assert_allclose(f0, f1, atol=1e-13, rtol=1e-13)
        print(np.abs(f0-f1)/np.abs(f0))

        # deriv = 1
        f0, J0 = boozer_surface.boozer_penalty_constraints(
            x, derivatives=1, constraint_weight=w, optimize_G=optimize_G, weight_inv_modB=weight_inv_modB)
        f1, J1 = boozer_surface.boozer_penalty_constraints_vectorized(
            x, derivatives=1, constraint_weight=w, optimize_G=optimize_G, weight_inv_modB=weight_inv_modB)
        np.testing.assert_allclose(f0, f1, atol=1e-13, rtol=1e-13)
        np.testing.assert_allclose(J0, J1, atol=1e-11, rtol=1e-11)

        # check directional derivative
        h1 = np.random.rand(J0.size)-0.5
        np.testing.assert_allclose(J0@h1, J1@h1, atol=1e-13, rtol=1e-13)
        print(np.abs(f0-f1)/np.abs(f0), np.abs(J0@h1-J1@h1)/np.abs(J0@h1))

        # deriv = 2
        f0, J0, H0 = boozer_surface.boozer_penalty_constraints(
            x, derivatives=2, constraint_weight=w, optimize_G=optimize_G, weight_inv_modB=weight_inv_modB)
        f1, J1, H1 = boozer_surface.boozer_penalty_constraints_vectorized(
            x, derivatives=2, constraint_weight=w, optimize_G=optimize_G, weight_inv_modB=weight_inv_modB)

        np.testing.assert_allclose(f0, f1, atol=1e-13, rtol=1e-13)
        np.testing.assert_allclose(J0, J1, atol=1e-11, rtol=1e-11)
        np.testing.assert_allclose(H0, H1, atol=1e-10, rtol=1e-10)
        h2 = np.random.rand(J0.size)-0.5

        np.testing.assert_allclose(f0, f1, atol=1e-13, rtol=1e-13)
        np.testing.assert_allclose(J0@h1, J1@h1, atol=1e-13, rtol=1e-13)
        np.testing.assert_allclose((H0@h1)@h2, (H1@h1)@h2, atol=1e-13, rtol=1e-13)
        print(np.abs(f0-f1)/np.abs(f0), np.abs(J0@h1-J1@h1)/np.abs(J0@h1), np.abs((H0@h1)@h2-(H1@h1)@h2)/np.abs((H0@h1)@h2))

        def compute_differences(Ha, Hb):
            diff = np.abs(Ha.flatten() - Hb.flatten())
            rel_diff = diff/np.abs(Ha.flatten())
            ij1 = np.where(diff.reshape(Ha.shape) == np.max(diff))
            i1 = ij1[0][0]
            j1 = ij1[1][0]

            ij2 = np.where(rel_diff.reshape(Ha.shape) == np.max(rel_diff))
            i2 = ij2[0][0]
            j2 = ij2[1][0]
            print(f'max err     ({i1:03}, {j1:03}): {np.max(diff):.6e}, {Ha[i1, j1]:.6e}\nmax rel err ({i2:03}, {j2:03}): {np.max(rel_diff):.6e}, {Ha[i2,j2]:.6e}\n')
        compute_differences(H0, H1)

    def test_boozer_surface_quadpoints(self):
        """ 
        this unit test checks that the quadpoints mask for stellarator symmetric Boozer Surfaces are correctly initialized
        """
        for idx in range(4):
            with self.subTest(idx=idx):
                self.subtest_boozer_surface_quadpoints(idx)

    def subtest_boozer_surface_quadpoints(self, idx):
        mpol = 6
        ntor = 6
        nfp = 3

        if idx == 0:
            phis = np.linspace(0, 1/nfp, 2*ntor+1, endpoint=False)
            thetas = np.linspace(0, 1, 2*mpol+1, endpoint=False)
            mask_true = np.ones((phis.size, thetas.size), dtype=bool)
            mask_true[:, mpol+1:] = False
            mask_true[ntor+1:, 0] = False
        elif idx == 1:
            phis = np.linspace(0, 1/nfp, 2*ntor+1, endpoint=False)
            thetas = np.linspace(0, 0.5, mpol+1, endpoint=False)
            mask_true = np.ones((phis.size, thetas.size), dtype=bool)
            mask_true[ntor+1:, 0] = False
        elif idx == 2:
            phis = np.linspace(0, 1/(2*nfp), ntor+1, endpoint=False)
            thetas = np.linspace(0, 1, 2*mpol+1, endpoint=False)
            mask_true = np.ones((phis.size, thetas.size), dtype=bool)
            mask_true[0, mpol+1:] = False
        elif idx == 3:
            phis = np.linspace(0, 1., 2*ntor+1, endpoint=False)
            thetas = np.linspace(0, 1., 2*mpol+1, endpoint=False)

        s = SurfaceXYZTensorFourier(mpol=mpol, ntor=ntor, stellsym=True, nfp=nfp, quadpoints_phi=phis, quadpoints_theta=thetas)

        if idx < 3:  # the first three quadrature point sets should pass without issue.
            mask = s.get_stellsym_mask()
            assert np.all(mask == mask_true)
        else:
            with self.assertRaises(Exception):
                mask = s.get_stellsym_mask()

    def test_boozer_surface_type_assert(self):
        """
        this unit test checks that an exception is raised if a SurfaceRZFourier is passed to a BoozerSurface
        """
        mpol = 6
        ntor = 6
        nfp = 3
        phis = np.linspace(0, 1/nfp, 2*ntor+1, endpoint=False)
        thetas = np.linspace(0, 1, 2*mpol+1, endpoint=False)
        s = SurfaceRZFourier(mpol=mpol, ntor=ntor, stellsym=True, nfp=nfp, quadpoints_phi=phis, quadpoints_theta=thetas)

        base_curves, base_currents, ma = get_ncsx_data()
        coils = coils_via_symmetries(base_curves, base_currents, 3, True)
        bs = BiotSavart(coils)

        lab = Area(s)
        lab_target = 0.1

        with self.assertRaises(Exception):
            _ = BoozerSurface(bs, s, lab, lab_target)


if __name__ == "__main__":
    unittest.main()<|MERGE_RESOLUTION|>--- conflicted
+++ resolved
@@ -390,11 +390,7 @@
         np.random.seed(1)  # Sometimes random choice gives rtol ~ 1e-5 for a few elements 
         x_vec = self.subtest_convergence_cpp_and_notcpp_same(True)
         x_nonvec = self.subtest_convergence_cpp_and_notcpp_same(False)
-<<<<<<< HEAD
-        np.testing.assert_allclose(x_vec, x_nonvec, atol=1e-14, rtol=1e-5) 
-=======
         np.testing.assert_allclose(x_vec, x_nonvec, atol=1e-11)
->>>>>>> 3c872483
 
     def subtest_convergence_cpp_and_notcpp_same(self, vectorize):
         """
