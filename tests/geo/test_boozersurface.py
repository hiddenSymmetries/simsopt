--- conflicted
+++ resolved
@@ -242,14 +242,7 @@
             # stellarator symmetry, then breaking this slightly, and then
             # applying rotational symmetry
             from simsopt.geo.curve import RotatedCurve
-<<<<<<< HEAD
-            curves_flipped = [RotatedCurve(c, 0, True) for c in curves]
-            currents_flipped = [-cur for cur in currents]
             rng = np.random.default_rng(12345)
-=======
-            curves_flipped = [RotatedCurve(c, 0, True) for c in base_curves]
-            currents_flipped = [-cur for cur in base_currents]
->>>>>>> 3547b0e6
             for c in curves_flipped:
                 c.rotmat += 0.001*rng.uniform(low=-1., high=1.,
                                                     size=c.rotmat.shape)
