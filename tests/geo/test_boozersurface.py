--- conflicted
+++ resolved
@@ -1,4 +1,5 @@
 import unittest
+
 import numpy as np
 from simsopt.field.coil import coils_via_symmetries
 from simsopt.geo.boozersurface import BoozerSurface
@@ -302,7 +303,6 @@
 
         print('Residual norm after second stage', np.linalg.norm(res['residual']))
         assert res['success']
-
         # For the stellsym case we have z(0, 0) = y(0, 0) = 0. For the not
         # stellsym case, we enforce z(0, 0) = 0, but expect y(0, 0) \neq 0
         gammazero = s.gamma()[0, 0, :]
@@ -322,38 +322,6 @@
         else:
             assert np.abs(ar_target - ar.J()) < 1e-4
 
-<<<<<<< HEAD
-    def test_boozer_serialization(self):
-        """
-        Test to verify the serialization capability of a BoozerSurface.
-        """
-        for label in ['Volume', 'Area', 'ToroidalFlux']:
-            with self.subTest(label=label):
-                self.subtest_boozer_serialization(label)
-
-    def subtest_boozer_serialization(self, label):
-        if label == "NotInList":
-            with self.assertRaises(Exception):
-                bs, boozer_surface = get_boozer_surface(label="Volume")
-                boozer_surface.label = None
-                bs_str = json.dumps(boozer_surface, cls=MontyEncoder)
-        else:
-            bs, boozer_surface = get_boozer_surface(label=label)
-
-            # test serialization of BoozerSurface here too
-            bs_str = json.dumps(boozer_surface, cls=MontyEncoder)
-            bs_regen = json.loads(bs_str, cls=MontyDecoder)
-
-            diff = boozer_surface.surface.x - bs_regen.surface.x
-            self.assertAlmostEqual(np.linalg.norm(diff.ravel()), 0)
-            self.assertAlmostEqual(boozer_surface.label.J(), bs_regen.label.J())
-            self.assertAlmostEqual(boozer_surface.targetlabel, bs_regen.targetlabel)
-
-            # check that BoozerSurface.surface and label.surface are the same surfaces
-            assert bs_regen.label.surface is bs_regen.surface
-
-=======
->>>>>>> bb8cc340
 
 if __name__ == "__main__":
     unittest.main()