import unittest
import numpy as np
from pathlib import Path
from simsopt.geo import SurfaceRZFourier, CurveXYZFourier, ToroidalWireframe
from simsopt.field import WireframeField, enclosed_current, ToroidalField
from simsopt.solve import optimize_wireframe, bnorm_obj_matrices, \
    get_gsco_iteration
from simsopt.objectives import SquaredFlux

TEST_DIR = (Path(__file__).parent / ".." / "test_files").resolve()


class WireframeOptimizationTests(unittest.TestCase):

    def test_toroidal_wireframe_bnorm_obj_matrices(self):
        """
        Tests the correctness of the bnormal and objective matrix calculations
        for ToroidalWireframe class instances
        """

        # Use the rotating ellipse as the plasma boundary
        plas_fname = TEST_DIR / 'input.rotating_ellipse'
        surf_plas = SurfaceRZFourier.from_vmec_input(plas_fname)

        # Set up the wireframe
        n_phi = 4
        n_theta = 8
        surf_wf = SurfaceRZFourier.from_vmec_input(plas_fname)
        surf_wf.extend_via_normal(1.0)
        wf = ToroidalWireframe(surf_wf, n_phi, n_theta)

        # Incorporate currents to create a toroidal field
        cur_pol = 1e6
        n_tf = 2
        curr_per_tf = cur_pol/(2*wf.nfp*n_tf)
        wf.add_tfcoil_currents(n_tf, curr_per_tf)
        mf_wf = WireframeField(wf)

        # Verify that matrices produce same bnormal as the SquaredFlux metric
        Amat, cvec = bnorm_obj_matrices(wf, surf_plas, verbose=False)
        sq_flux_mat = \
            0.5 * np.sum((Amat @ wf.currents.reshape((-1, 1)) - cvec)**2)
        sq_flux_ref = SquaredFlux(surf_plas, mf_wf).J()
        self.assertAlmostEqual(sq_flux_mat, sq_flux_ref)

        # Redo comparison with an external field added in
        mf_tor = ToroidalField(1.0, 2e-7*cur_pol)
        Amat2, cvec2 = bnorm_obj_matrices(wf, surf_plas, ext_field=mf_tor,
                                          verbose=False)
        self.assertTrue(np.allclose(Amat, Amat2))
        self.assertFalse(np.allclose(cvec, cvec2))
        sq_flux_mat2 = \
            0.5 * np.sum((Amat2 @ wf.currents.reshape((-1, 1)) - cvec2)**2)
        sq_flux_ref2 = SquaredFlux(surf_plas, mf_wf+mf_tor).J()
        self.assertAlmostEqual(sq_flux_mat2, sq_flux_ref2)

    def test_toroidal_wireframe_rcls(self):
        """
        Tests the Regularized Constrained Least Squares (RCLS) optimizer for
        ToroidalWireframe class instances
        """

        # Use the rotating ellipse as the plasma boundary
        plas_fname = TEST_DIR / 'input.rotating_ellipse'
        surf_plas = SurfaceRZFourier.from_vmec_input(plas_fname)

        # Set up the wireframe
        n_phi = 4
        n_theta = 8
        surf_wf = SurfaceRZFourier.from_vmec_input(plas_fname)
        surf_wf.extend_via_normal(1.0)
        wf = ToroidalWireframe(surf_wf, n_phi, n_theta)

        # Define Amperian loops for checking current constraints
        n_pts_amploop = 200  # number of quadrature points in the loop
        amploop_pol = CurveXYZFourier(n_pts_amploop, 1)
        amploop_pol.set('xc(1)', surf_wf.get_rc(0, 0))
        amploop_pol.set('ys(1)', surf_wf.get_rc(0, 0))
        amploop_tor = CurveXYZFourier(n_pts_amploop, 1)
        amploop_tor.set('xc(0)', surf_wf.get_rc(0, 0))
        amploop_tor.set('xc(1)', 2*surf_wf.get_rc(1, 0))
        amploop_tor.set('zs(1)', 2*surf_wf.get_zs(1, 0))

        # Trivial optimization: no constraint requiring non-zero current
        reg_W = 1e-10
        opt_params = {'reg_W': reg_W}
        res = optimize_wireframe(wf, 'rcls', opt_params, surf_plas,
                                 verbose=False)

        self.assertTrue(np.allclose(wf.currents, res['x'].reshape((-1))))
        self.assertTrue(np.allclose(wf.currents, 0))

        # Case with a poloidal current constraint
        cur_pol = 1e6
        wf.set_poloidal_current(cur_pol)

        res = optimize_wireframe(wf, 'rcls', opt_params, surf_plas,
                                 verbose=False)

        self.assertTrue(np.allclose(wf.currents, res['x'].reshape((-1))))
        self.assertTrue(wf.check_constraints())
        self.assertTrue(np.isclose(cur_pol,
                                   -enclosed_current(amploop_pol, res['wframe_field'], n_pts_amploop)))

        # Case with a poloidal and a toroidal current constraint
        cur_tor = 1e6
        wf.set_toroidal_current(cur_tor)

        res = optimize_wireframe(wf, 'rcls', opt_params, surf_plas,
                                 verbose=False)

        self.assertTrue(wf.check_constraints())
        self.assertTrue(np.isclose(cur_pol,
                                   -enclosed_current(amploop_pol, res['wframe_field'], n_pts_amploop)))
        self.assertTrue(np.isclose(cur_tor,
                                   -enclosed_current(amploop_tor, res['wframe_field'], n_pts_amploop)))

        # Constrain some segments to have zero current
        constr_segs = [9, 17, 44]
        zero_segs = [9, 17, 44, 45]  # no. 45 should be implicitly constrained
        wf.set_segments_constrained(constr_segs)

        res = optimize_wireframe(wf, 'rcls', opt_params, surf_plas,
                                 verbose=True)

        self.assertTrue(np.allclose(wf.currents[zero_segs], 0))
        self.assertTrue(np.isclose(cur_pol,
                                   -enclosed_current(amploop_pol, res['wframe_field'], n_pts_amploop)))
        self.assertTrue(np.isclose(cur_tor,
                                   -enclosed_current(amploop_tor, res['wframe_field'], n_pts_amploop)))
        self.assertTrue(wf.check_constraints())

        wf.free_all_segments()

        # Field error should decrease as wireframe resolution increases
        n_phi_arr = [4, 6, 8, 10]
        n_theta_arr = [8, 10, 12, 14]
        bnormal_prev = 0
        for i in range(len(n_phi_arr)):

            wf = ToroidalWireframe(surf_wf, n_phi_arr[i], n_theta_arr[i])
            wf.set_poloidal_current(cur_pol)
            res = optimize_wireframe(wf, 'rcls', opt_params, surf_plas,
                                     verbose=False)
            bnormal = np.sum((res['Amat'] @ res['x'])**2)

            if i > 0:
                self.assertTrue(bnormal < 0.25*bnormal_prev)

            bnormal_prev = bnormal

        # RCLS optimizations in the presence of an external field
        wf = ToroidalWireframe(surf_wf, n_phi, n_theta)
        wf.set_toroidal_current(0)
        wf.set_poloidal_current(0)
        mf_tor = ToroidalField(1.0, -2e-7*cur_pol)
        res = optimize_wireframe(wf, 'rcls', opt_params, surf_plas,
                                 ext_field=mf_tor, verbose=False)
        self.assertFalse(np.allclose(0, wf.currents))
        self.assertTrue(wf.check_constraints())
        self.assertTrue(np.isclose(0,
                                   enclosed_current(amploop_pol, res['wframe_field'], n_pts_amploop),
                                   atol=cur_pol*1e-6))
        self.assertTrue(np.isclose(cur_pol,
                                   -enclosed_current(amploop_pol, res['wframe_field'] + mf_tor,
                                                     n_pts_amploop)))
        self.assertTrue(SquaredFlux(surf_plas, res['wframe_field'] + mf_tor).J()
                        < 0.01*SquaredFlux(surf_plas, res['wframe_field']).J())

        # Check consistency of stored objective function values
        self.assertTrue(np.isclose(
            SquaredFlux(surf_plas, res['wframe_field'] + mf_tor).J(),
            res['f_B']))
        self.assertTrue(np.isclose(res['f'], res['f_B'] + res['f_R']))
        self.assertTrue(np.isclose(res['f_R'],
                                   0.5 * opt_params['reg_W']**2 * np.sum(res['x']**2)))

        # Verify that same solution is obtained when the bnormal and objective
        # matrices are supplied by the user
        res2 = optimize_wireframe(wf, 'rcls', opt_params, Amat=res['Amat'],
                                  bvec=res['bvec'], verbose=True)
        self.assertTrue(np.allclose(res2['x'], res['x']))

        # Tests with non-scalar regularization parameter
        opt_params_vectorW = {'reg_W': reg_W * np.ones((2*n_phi*n_theta))}
        res3 = optimize_wireframe(wf, 'rcls', opt_params_vectorW,
                                  Amat=res['Amat'], bvec=res['bvec'], verbose=False)
        self.assertTrue(np.allclose(res3['x'], res['x']))

        opt_params_matrixW = {'reg_W': reg_W * np.eye((2*n_phi*n_theta))}
        res4 = optimize_wireframe(wf, 'rcls', opt_params_matrixW,
                                  Amat=res['Amat'], bvec=res['bvec'], verbose=False)
        self.assertTrue(np.allclose(res4['x'], res['x']))

        opt_params_errorVecW = {'reg_W': reg_W * np.ones((2*n_phi*n_theta+1))}
        opt_params_errorMatW = {'reg_W': reg_W * np.eye((2*n_phi*n_theta+1))}
        with self.assertRaises(ValueError):
            optimize_wireframe(wf, 'rcls', opt_params_errorVecW,
                               Amat=res['Amat'], bvec=res['bvec'], verbose=False)
        with self.assertRaises(ValueError):
            optimize_wireframe(wf, 'rcls', opt_params_errorMatW,
                               Amat=res['Amat'], bvec=res['bvec'], verbose=False)

    def test_toroidal_wireframe_gsco(self):
        """
        Tests the Greedy Stellarator Coil Optimization algorithm for 
        ToroidalWireframe class instances
        """

        # Use the rotating ellipse as the plasma boundary
        plas_fname = TEST_DIR / 'input.rotating_ellipse'
        surf_plas = SurfaceRZFourier.from_vmec_input(plas_fname)

        # Set up the wireframe
        n_phi = 4
        n_theta = 8
        surf_wf = SurfaceRZFourier.from_vmec_input(plas_fname)
        surf_wf.extend_via_normal(1.0)
        wf = ToroidalWireframe(surf_wf, n_phi, n_theta)
        wf.set_poloidal_current(0)
        wf.set_toroidal_current(0)

        # External toroidal field
        cur_pol = 1e6
        mf_tor = ToroidalField(1.0, -2e-7*cur_pol)

        std_params = {'lambda_S': 1e-10,
                      'default_current': 0.02*cur_pol,
                      'max_current': 0.1*cur_pol,
                      'max_iter': 120,
                      'print_interval': 20}

        # Verify that suitable errors are raised for faulty input
        with self.assertRaises(ValueError):
            optimize_wireframe(wf, 'gsco', std_params, verbose=False)
        with self.assertRaises(ValueError):
            optimize_wireframe(wf, 'gsco', dict(), surf_plas=surf_plas,
                               verbose=False)
        params_no_lambda = dict(std_params)
        del (params_no_lambda['lambda_S'])
        with self.assertRaises(ValueError):
            optimize_wireframe(wf, 'gsco', params_no_lambda,
                               surf_plas=surf_plas, verbose=False)

        # Basic optimization in an external toroidal field
        res0 = optimize_wireframe(wf, 'gsco', std_params, surf_plas=surf_plas,
                                  ext_field=mf_tor, verbose=False)

        # Consistency checks for the solution
        self.assertFalse(np.allclose(wf.currents, 0))
        self.assertTrue(np.allclose(wf.currents, res0['x'].reshape((-1))))
        self.assertTrue(np.max(np.abs(wf.currents))
                        <= std_params['max_current'])
        self.assertTrue(wf.check_constraints())
        with self.assertRaises(RuntimeError):
            # Crossed currents aren't guaranteed to occur, but should appear
            # in this particular test case unless the algorithm has changed
            C, d = wf.constraint_matrices(assume_no_crossings=True)

        # Check correctness of 'loop_count' array by using it to reconstruct
        # the current distribution of the solution
        cell_key = wf.get_cell_key()
        test_currents = np.zeros(wf.n_segments)
        curr_added = res0['loop_count'] * std_params['default_current']
        for i in range(wf.n_theta*wf.n_phi):
            # Note: cannot be (easily) vectorized because slices of cell_key
            # contain repeated indices for test_currents
            test_currents[cell_key[i, 0]] += curr_added[i]
            test_currents[cell_key[i, 1]] += curr_added[i]
            test_currents[cell_key[i, 2]] -= curr_added[i]
            test_currents[cell_key[i, 3]] -= curr_added[i]
        self.assertTrue(np.allclose(test_currents, wf.currents))

        # Verify consistency of the history data
        currents_soln = np.array(wf.currents)
        currents_0 = get_gsco_iteration(0, res0, wf)
        self.assertTrue(np.allclose(currents_0, 0))
        currents_final = get_gsco_iteration(res0['iter_hist'][-1], res0, wf)
        self.assertTrue(np.allclose(currents_final.ravel(), currents_soln))
        for i in range(len(res0['iter_hist'])):
            f_B_i = res0['f_B_hist'][i]
            f_S_i = res0['f_S_hist'][i]
            currents_i = get_gsco_iteration(i, res0, wf).ravel()
            wf.currents[:] = currents_i[:]
            mf_i = WireframeField(wf) + mf_tor
            self.assertTrue(np.isclose(SquaredFlux(surf_plas, mf_i).J(), f_B_i))
            self.assertEqual(0.5*np.sum(currents_i != 0), f_S_i)

        # Check consistency of stored objective function values
        self.assertTrue(np.isclose(
            SquaredFlux(surf_plas, res0['wframe_field'] + mf_tor).J(),
            res0['f_B']))
        self.assertTrue(np.isclose(res0['f'],
                                   res0['f_B'] + std_params['lambda_S']*res0['f_S']))
        self.assertTrue(np.isclose(res0['f_S'],
                                   0.5 * np.sum(np.abs(res0['x']) > wf.constraint_atol)))

        # Verify that no iterations take place if default current is 0
        wf.currents[:] = 0
        params_0_curr = dict(std_params)
        params_0_curr['default_current'] = 0
        res1 = optimize_wireframe(wf, 'gsco', params_0_curr,
                                  surf_plas=surf_plas, ext_field=mf_tor, verbose=False)
        self.assertEqual(len(res1['iter_hist']), 1)

        # Verify that no iterations take place if no loops can be added
        wf.currents[:] = 0
        wf.set_segments_constrained(np.arange(wf.n_segments))
        res2 = optimize_wireframe(wf, 'gsco', std_params, surf_plas=surf_plas,
                                  ext_field=mf_tor, verbose=False)
        self.assertEqual(len(res2['iter_hist']), 1)
        wf.free_all_segments()

        # Redo optimization restricting current from forming loops
        params_no_xing = dict(std_params)
        params_no_xing['no_crossing'] = True
        params_no_xing['max_iter'] = 10
        params_no_xing['print_interval'] = 5
        res3 = optimize_wireframe(wf, 'gsco', params_no_xing,
                                  surf_plas=surf_plas, ext_field=mf_tor, verbose=False)

        # No-crossing assumption shoud *not* raise an error this time
        self.assertTrue(wf.check_constraints())
        wf.set_segments_constrained(np.where(res3['x'].reshape((-1)) == 0)[0])
        self.assertTrue(wf.check_constraints())
        C, d = wf.constraint_matrices(assume_no_crossings=True)
        wf.free_all_segments()

        # Continue previous optimization & ensure it was initialized correctly
        params_no_xing_contd = dict(params_no_xing)
        params_no_xing_contd['loop_count_init'] = res3['loop_count']
        res4 = optimize_wireframe(wf, 'gsco', params_no_xing_contd,
                                  surf_plas=surf_plas, ext_field=mf_tor, verbose=False)
        self.assertTrue(np.allclose(
            get_gsco_iteration(res3['iter_hist'][-1], res3, wf),
            get_gsco_iteration(0, res4, wf)))
        self.assertTrue(np.allclose(res3['x'], get_gsco_iteration(0, res4, wf)))
        self.assertTrue(np.isclose(res3['f_B_hist'][-1], res4['f_B_hist'][0]))
        self.assertTrue(np.isclose(res3['f_S_hist'][-1], res4['f_S_hist'][0]))
        cell_key = wf.get_cell_key()
        test_currents = np.zeros(wf.n_segments)
        curr_added = res4['loop_count'] * params_no_xing['default_current']
        for i in range(wf.n_theta*wf.n_phi):
            test_currents[cell_key[i, 0]] += curr_added[i]
            test_currents[cell_key[i, 1]] += curr_added[i]
            test_currents[cell_key[i, 2]] -= curr_added[i]
            test_currents[cell_key[i, 3]] -= curr_added[i]
        self.assertTrue(np.allclose(test_currents, wf.currents))

        # Repeat the previous optimization, this time using the x_init argument
        wf.currents[:] = 0
        params_no_xing_x_init = dict(params_no_xing)
        params_no_xing_x_init['x_init'] = res3['x']
        res5 = optimize_wireframe(wf, 'gsco', params_no_xing_x_init,
                                  surf_plas=surf_plas, ext_field=mf_tor, verbose=False)
        for i in res5['iter_hist']:
            self.assertTrue(np.allclose(get_gsco_iteration(i, res4, wf),
                                        get_gsco_iteration(i, res5, wf)))

        # Higher-resolution wireframe for additional testing
        n_phi2 = 8
        n_theta2 = 16
        wf2 = ToroidalWireframe(surf_wf, n_phi2, n_theta2)

        # No-crossing optimization with a single allowable current magnitude
        params_no_xing_1_curr = dict(params_no_xing)
        seg_curr = 0.01*cur_pol
        params_no_xing_1_curr['default_current'] = seg_curr
        params_no_xing_1_curr['max_current'] = seg_curr
        params_no_xing_1_curr['max_iter'] = 100
        params_no_xing_1_curr['print_interval'] = 10
        res6 = optimize_wireframe(wf2, 'gsco', params_no_xing_1_curr,
                                  surf_plas=surf_plas, ext_field=mf_tor, verbose=False)
        self.assertTrue(wf2.check_constraints())
        self.assertAlmostEqual(np.max(np.abs(wf2.currents)), seg_curr)
        nz_inds = np.where(wf2.currents != 0)[0]
        self.assertAlmostEqual(np.max(np.abs(wf2.currents)), seg_curr)
        self.assertTrue(np.allclose(np.abs(wf2.currents[nz_inds]), seg_curr))

        # Redo previous case with restricted loop count
        wf2.currents[:] = 0
        params_no_xing_1_curr_1_loop = dict(params_no_xing_1_curr)
        params_no_xing_1_curr_1_loop['max_loop_count'] = 1
        res7 = optimize_wireframe(wf2, 'gsco', params_no_xing_1_curr_1_loop,
                                  surf_plas=surf_plas, ext_field=mf_tor, verbose=False)
        self.assertEqual(np.max(np.abs(res7['loop_count'])),
                         params_no_xing_1_curr_1_loop['max_loop_count'])

        # Consistency check: using no_new_coils=T should be
        # equivalent to match_currents=T + default_current=0
        params_no_new = dict(params_no_xing_1_curr)
        params_no_new['no_new_coils'] = True
        params_no_new['default_current'] = 0.01*cur_pol
        params_no_new['x_init'] = get_gsco_iteration(40, res6, wf2)
        res8 = optimize_wireframe(wf2, 'gsco', params_no_new,
                                  surf_plas=surf_plas, ext_field=mf_tor, verbose=False)

        params_0_curr = dict(params_no_new)
        params_0_curr['no_new_coils'] = False
        params_0_curr['match_current'] = True
        params_0_curr['default_current'] = 0
        res9 = optimize_wireframe(wf2, 'gsco', params_0_curr,
                                  surf_plas=surf_plas, ext_field=mf_tor, verbose=False)

        self.assertTrue(np.allclose(res8['x'], res9['x']))

    def test_optimize_wireframe_errors_and_bnorm_target(self):
        """
        Tests error conditions in optimize_wireframe and the bnorm_target functionality
        """
        # Set up test objects
        plas_fname = TEST_DIR / 'input.rotating_ellipse'
        surf_plas = SurfaceRZFourier.from_vmec_input(plas_fname)
        surf_wf = SurfaceRZFourier.from_vmec_input(plas_fname)
        surf_wf.extend_via_normal(1.0)
        wf = ToroidalWireframe(surf_wf, 4, 8)

        # Test 1: wframe must be a ToroidalWireframe instance
        with self.assertRaisesRegex(ValueError, 'Input `wframe` must be a ToroidalWireframe class instance'):
            optimize_wireframe(None, 'rcls', {'reg_W': 1e-10}, surf_plas=surf_plas)

        # Test 2: If surf_plas is given, Amat and bvec must not be supplied
        with self.assertRaisesRegex(ValueError, 'Inputs `Amat` and `bvec` must not be supplied if `surf_plas` is given'):
            optimize_wireframe(wf, 'rcls', {'reg_W': 1e-10},
                               surf_plas=surf_plas,
                               Amat=np.eye(10),
                               bvec=np.ones(10))

        # Test 3: If Amat and bvec provided without surf_plas, other parameters must not be provided
        dummy_matrix = np.random.rand(10, wf.n_segments)
        dummy_vector = np.random.rand(10, 1)
        with self.assertRaisesRegex(ValueError, 'If `Amat` and `bvec` are provided, the following parameters must not be provided'):
            optimize_wireframe(wf, 'rcls', {'reg_W': 1e-10},
                               Amat=dummy_matrix,
                               bvec=dummy_vector,
                               ext_field=True)  # Using ext_field to trigger this error

        # Test 4: Either surf_plas or both Amat and bvec must be supplied
        with self.assertRaisesRegex(ValueError, '`surf_plas` or `Amat` and `bvec` must be supplied'):
            optimize_wireframe(wf, 'rcls', {'reg_W': 1e-10})

        # Test 5: Amat dimensions must be consistent
        wrong_matrix = np.random.rand(5, 5)  # Wrong dimensions
        with self.assertRaisesRegex(ValueError, 'Input `Amat` has inconsistent dimensions'):
            optimize_wireframe(wf, 'rcls', {'reg_W': 1e-10},
                               Amat=wrong_matrix,
                               bvec=np.ones((5, 1)))

        # Test 6: bnorm_target must have correct dimensions
        n_quadrature_points = surf_plas.gamma().shape[0]
        wrong_bnorm_target = np.ones(n_quadrature_points + 1) * 0.1
        with self.assertRaisesRegex(ValueError, 'Input `bnorm_target` must have the same'):
            optimize_wireframe(wf, 'rcls', {'reg_W': 1e-10},
                               surf_plas=surf_plas,
                               bnorm_target=wrong_bnorm_target,
                               verbose=False)

        # Test bnorm_target functionality

        # Poloidal current constraint
        cur_pol = 1e6
        wf.set_poloidal_current(cur_pol)

        # Create a non-zero target normal field that would arise from a
        # uniform vertical external field with strength 0.1 T
        n = surf_plas.normal()
        absn = np.linalg.norm(n, axis=2)[:, :, None]
        unitn = n * (1./absn)
        bnorm_target = 0.1 * unitn[:, :, 2]

        # Run optimization with bnorm_target
        reg_W = 0.0
        opt_params = {'reg_W': reg_W}
        # Define Amperian loops for checking current constraints
        n_pts_amploop = 200  # number of quadrature points in the loop
        amploop_pol = CurveXYZFourier(n_pts_amploop, 1)
        amploop_pol.set('xc(1)', surf_wf.get_rc(0, 0))
        amploop_pol.set('ys(1)', surf_wf.get_rc(0, 0))
        amploop_tor = CurveXYZFourier(n_pts_amploop, 1)
        amploop_tor.set('xc(0)', surf_wf.get_rc(0, 0))
        amploop_tor.set('xc(1)', 2*surf_wf.get_rc(1, 0))
        amploop_tor.set('zs(1)', 2*surf_wf.get_zs(1, 0))
        res_baseline = optimize_wireframe(wf, 'rcls', opt_params,
                                          surf_plas=surf_plas,
                                          area_weighted=False, verbose=False)
        self.assertTrue(wf.check_constraints())
        self.assertTrue(np.isclose(cur_pol,
                                   -enclosed_current(amploop_pol, res_baseline['wframe_field'], n_pts_amploop)))

        # Now run with a nonzero target field
        res_with_target = optimize_wireframe(wf, 'rcls', opt_params,
                                             surf_plas=surf_plas,
                                             bnorm_target=bnorm_target,
                                             area_weighted=False, verbose=False)

        self.assertTrue(wf.check_constraints())
        self.assertTrue(np.isclose(cur_pol,
                                   -enclosed_current(amploop_pol, res_with_target['wframe_field'], n_pts_amploop)))

        # The bvec should differ between the two runs
        self.assertFalse(np.allclose(res_baseline['bvec'], res_with_target['bvec']),
                         "Target field should change the optimization target vector")

        bvec_diff = res_with_target['bvec'] - res_baseline['bvec']
        assert np.allclose(bvec_diff, bnorm_target.reshape((-1, 1)))

        # Run with a different target field
        bnorm_target2 = 3 * bnorm_target
        res_with_target2 = optimize_wireframe(wf, 'rcls', opt_params,
                                              surf_plas=surf_plas,
                                              bnorm_target=bnorm_target2,
                                              area_weighted=False, verbose=False)
        self.assertTrue(wf.check_constraints())
        self.assertTrue(np.isclose(cur_pol,
                                   -enclosed_current(amploop_pol, res_with_target2['wframe_field'], n_pts_amploop)))

<<<<<<< HEAD
        # The solutions should be different but they are not -- wireframe passing bnorm_target is not working
=======
>>>>>>> 427bfbf9
        print('x', res_with_target['x'] - res_with_target2['x'])
        print('bvec', res_with_target['bvec'] - res_with_target2['bvec'])
        print('Amat @ x - bvec', res_with_target['Amat'] @ res_with_target['x'] - res_with_target['bvec'],
              res_with_target2['Amat'] @ res_with_target2['x'] - res_with_target2['bvec'])
        self.assertFalse(np.allclose(res_with_target['x'], res_with_target2['x']),
                         "Different target fields should produce different solutions")

        # The difference in bvec should match the difference in target values
        bvec_diff2 = res_with_target2['bvec'] - res_with_target['bvec']
        assert np.allclose(bvec_diff2, 2*bnorm_target.reshape((-1, 1)))


if __name__ == "__main__":
    unittest.main()<|MERGE_RESOLUTION|>--- conflicted
+++ resolved
@@ -514,10 +514,6 @@
         self.assertTrue(np.isclose(cur_pol,
                                    -enclosed_current(amploop_pol, res_with_target2['wframe_field'], n_pts_amploop)))
 
-<<<<<<< HEAD
-        # The solutions should be different but they are not -- wireframe passing bnorm_target is not working
-=======
->>>>>>> 427bfbf9
         print('x', res_with_target['x'] - res_with_target2['x'])
         print('bvec', res_with_target['bvec'] - res_with_target2['bvec'])
         print('Amat @ x - bvec', res_with_target['Amat'] @ res_with_target['x'] - res_with_target['bvec'],
