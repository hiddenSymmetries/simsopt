--- conflicted
+++ resolved
@@ -49,15 +49,11 @@
     elif curvetype == "CurveRZFourier":
         curve = CurveRZFourier(x, order, 2, True)
     elif curvetype == "CurveHelical":
-<<<<<<< HEAD
-        curve = CurveHelical(x, order, 5, 2, 1.0, 0.3)
+        curve = CurveHelical(x, order, 5, 1, 1.0, 0.3)
     elif curvetype == "CurvePlanarFourier":
         curve = CurvePlanarFourier(x, order)
     elif curvetype == "JaxCurvePlanarFourier":
         curve = JaxCurvePlanarFourier(x, order)
-=======
-        curve = CurveHelical(x, order, 5, 1, 1.0, 0.3)
->>>>>>> af61dcf7
     else:
         assert False
     dofs = np.zeros((curve.dof_size, ))
