--- conflicted
+++ resolved
@@ -367,11 +367,7 @@
         s = vmec.s_half_grid
         np.testing.assert_allclose(vmec.wout.pres[1:], pressure(s))
         # Change the Profile dofs, and confirm that the output pressure from VMEC is updated:
-<<<<<<< HEAD
-        pressure.unfix_local()
-=======
         pressure.local_unfix_all()
->>>>>>> 166ea850
         pressure.x = 1.0e4 * np.array([1, 2, -3.0])
         vmec.run()
         self.assertAlmostEqual(vmec.indata.pres_scale, 1.0)
@@ -447,11 +443,7 @@
                                    factor * (1 + s_test - 1.5 * s_test ** 2), rtol=1e-3)
 
         # Change the Profile dofs, and confirm that the output current from VMEC is updated:
-<<<<<<< HEAD
-        current.unfix_local()
-=======
         current.local_unfix_all()
->>>>>>> 166ea850
         current.x = factor * np.array([1, 2, -2.2])
         # Now the total (s-integrated) current is factor * 1.2666666666
         vmec.run()
@@ -476,11 +468,7 @@
         # "cubic_spline" option in VMEC is replaced by
         # "cubic_spline_ip" or "cubic_spline_i"
         vmec.indata.pcurr_type = 'cubic_spline_ip'
-<<<<<<< HEAD
-        current2.unfix_local()
-=======
         current2.local_unfix_all()
->>>>>>> 166ea850
         current2.x = factor * (1.0 + 1.0 * s_spline - 1.5 * s_spline ** 2)
         vmec.run()
         np.testing.assert_allclose(vmec.wout.ctor, factor * 1.0, rtol=1e-2)
@@ -513,11 +501,7 @@
         s = vmec.s_half_grid
         np.testing.assert_allclose(vmec.wout.iotas[1:], iota(s))
         # Change the Profile dofs, and confirm that the output iota from VMEC is updated:
-<<<<<<< HEAD
-        iota.unfix_local()
-=======
         iota.local_unfix_all()
->>>>>>> 166ea850
         iota.x = np.array([1, 2, -3.0])
         vmec.run()
         np.testing.assert_allclose(vmec.wout.iotas[1:], (1 + 2 * s - 3 * s * s))
@@ -533,11 +517,7 @@
 
         # Now try a spline Profile with vmec using splines:
         vmec.indata.piota_type = 'cubic_spline'
-<<<<<<< HEAD
-        iota2.unfix_local()
-=======
         iota2.local_unfix_all()
->>>>>>> 166ea850
         newx = (2.2 - 0.7 * s_spline - 1.1 * s_spline ** 2)
         iota2.x = (2.2 - 0.7 * s_spline - 1.1 * s_spline ** 2)
         vmec.run()
@@ -592,17 +572,10 @@
         # Initial pressure profile is p(s) = (1.0e4) * (1 - s)
         base_pressure = ProfilePolynomial([1, -1])
         pressure = ProfileScaled(base_pressure, 1.0e4)
-<<<<<<< HEAD
-        pressure.unfix_local()
-        filename = os.path.join(TEST_DIR, 'input.circular_tokamak')
-        vmec = Vmec(filename)
-        vmec.boundary.fix_local()
-=======
         pressure.local_unfix_all()
         filename = os.path.join(TEST_DIR, 'input.circular_tokamak')
         vmec = Vmec(filename)
         vmec.boundary.local_fix_all()
->>>>>>> 166ea850
         vmec.pressure_profile = pressure
 
         def beta_func(vmec):
