import unittest
import os
import logging

import numpy as np
from monty.tempfile import ScratchDir
from scipy.io import netcdf_file
try:
    import booz_xform
except ImportError:
    booz_xform = None

try:
    import vmec
except ImportError:
    vmec = None

try:
    from mpi4py import MPI
except ImportError:
    MPI = None

from simsopt._core.optimizable import Optimizable
if MPI is not None:
    from simsopt.mhd.boozer import Boozer, Quasisymmetry  # , booz_xform_found
    from simsopt.mhd.vmec import Vmec  # , vmec_found
from . import TEST_DIR

logger = logging.getLogger(__name__)
#logging.basicConfig(level=logging.DEBUG)


class MockBoozXform():
    """
    This class exists only for testing the Quasisymmetry class.  It
    returns similar data to the real Booz_xform class, but without doing a
    real calculation.
    """

    def __init__(self, mpol, ntor, nfp):
        mnmax = (ntor * 2 + 1) * mpol + ntor + 1
        xm = np.zeros(mnmax)
        xn = np.zeros(mnmax)
        xn[:ntor + 1] = np.arange(ntor + 1)
        for m in range(1, mpol + 1):
            index = ntor + 1 + (ntor * 2 + 1) * (m - 1)
            xm[index: index + (ntor * 2 + 1)] = m
            xn[index: index + (ntor * 2 + 1)] = np.arange(-ntor, ntor + 1)
        self.xm_b = xm
        self.xn_b = xn * nfp
        self.mnmax_b = mnmax
        self.nfp = nfp
        arr1 = np.arange(1.0, mnmax + 1) * 10
        arr2 = arr1 + 1
        arr2[0] = 100
        self.bmnc_b = np.stack((arr1, arr2)).transpose()
        print('bmnc_b:')
        print(self.bmnc_b)
        # print('booz_xform_found:', booz_xform_found)


class MockBoozer(Optimizable):
    """
    This class exists only for testing the Quasisymmetry class.  It
    returns similar data to the real Boozer class, but without doing a
    real calculation.
    """

    def __init__(self, mpol, ntor, nfp):
        self.bx = MockBoozXform(mpol, ntor, nfp)
        self.s_to_index = {0: 0, 1: 1}
        self.mpi = None
        super().__init__()

    def register(self, s):
        pass

    def run(self):
        pass


@unittest.skipIf(MPI is None, "mpi4py python package is not found")
class QuasisymmetryTests(unittest.TestCase):
    def test_quasisymmetry_residuals(self):
        """
        Verify that the correct residual vectors are returned for QA, QP, and QH
        """
        b = MockBoozer(3, 2, 4)
        # xm:    [  0  0  0  1  1  1  1  1  2   2   2   2   2   3   3   3   3   3]
        # xn:    [  0  4  8 -8 -4  0  4  8 -8  -4   0   4   8  -8  -4   0   4   8]
        # bmnc: [[ 10 20 30 40 50 60 70 80 90 100 110 120 130 140 150 160 170 180]
        # bmnc:  [100 21 31 41 51 61 71 81 91 101 111 121 131 141 151 161 171 181]]

        # QA
        s = 0
        q = Quasisymmetry(b, s, 1, 0, "B00", "even")
        np.testing.assert_allclose(q.J(), [2, 3, 4, 5, 7, 8, 9, 10, 12, 13, 14, 15, 17, 18])
        s = 1
        q = Quasisymmetry(b, s, 1, 0, "B00", "even")
        np.testing.assert_allclose(q.J(), [.21, .31, .41, .51, .71, .81, .91, 1.01, 1.21, 1.31, 1.41, 1.51, 1.71, 1.81])
        s = (0, 1)
        q = Quasisymmetry(b, s, 1, 0, "B00", "even")
        np.testing.assert_allclose(q.J(), [2, 3, 4, 5, 7, 8, 9, 10, 12, 13, 14, 15, 17, 18,
                                           .21, .31, .41, .51, .71, .81, .91, 1.01, 1.21, 1.31, 1.41, 1.51, 1.71, 1.81])

        # QP
        s = 0
        q = Quasisymmetry(b, s, 0, 1, "B00", "even")
        np.testing.assert_allclose(q.J(), [4, 5, 6, 7, 8, 9, 10, 11, 12, 13, 14, 15, 16, 17, 18])

        # QH
        q = Quasisymmetry(b, s, 1, 1, "B00", "even")
        np.testing.assert_allclose(q.J(), [2, 3, 4, 6, 7, 8, 10, 11, 12, 13, 14, 15, 16, 17, 18])

        # QH, opposite "chirality"
        q = Quasisymmetry(b, s, 1, -1, "B00", "even")
        np.testing.assert_allclose(q.J(), [2, 3, 4, 5, 6, 8, 9, 10, 11, 12, 14, 15, 16, 17, 18])

    @unittest.skipIf(booz_xform is None, "booz_xform python package not found")
    def test_boozer_register(self):
        b1 = Boozer(None)
        self.assertEqual(b1.s, set())
        # Try registering a single surface:
        Quasisymmetry(b1, 0.5, 1, 1)
        self.assertEqual(b1.s, {0.5})
        # Register another surface:
        Quasisymmetry(b1, 0.75, 1, 0)
        self.assertEqual(b1.s, {0.5, 0.75})
        # Register the same surface:
        Quasisymmetry(b1, 0.75, 1, 0)
        self.assertEqual(b1.s, {0.5, 0.75})
        # Register two surfaces:
        Quasisymmetry(b1, [0.1, 0.2], 1, 0)
        self.assertEqual(b1.s, {0.1, 0.2, 0.5, 0.75})
        # Register two surfaces, with a copy:
        Quasisymmetry(b1, {0.2, 0.3}, 1, 0)
        self.assertEqual(b1.s, {0.1, 0.2, 0.3, 0.5, 0.75})

    @unittest.skipIf((booz_xform is None) or (vmec is None),
                     "vmec or booz_xform python package not found")
    def test_boozer_circular_tokamak(self):
        with ScratchDir("."):
            v = Vmec(os.path.join(TEST_DIR, "input.circular_tokamak"))
            b = Boozer(v, mpol=48, ntor=0)

            # Register a QA target at s = 0.5:
            qs1 = Quasisymmetry(b, 0.5, 1, 0)
            self.assertEqual(b._calls, 0)
            self.assertEqual(b.s, {0.5})
            residuals1 = qs1.J()
            self.assertEqual(b._calls, 1)
            # The residuals should be empty because axisymmetry implies QA
            self.assertEqual(len(residuals1), 0)
            # The VMEC config has 17 full-grid surfaces, so 16 half-grid
            # surfaces, so s=0.5 is close to the half-grid surface 7:
            np.testing.assert_allclose(b.bx.compute_surfs, [7])
            self.assertEqual(b.s_to_index, {0.5: 0})

            # Register a QP target at s = 1:
            qs2 = Quasisymmetry(b, 1.0, 0, 1)
            self.assertEqual(b._calls, 1)
            self.assertEqual(b.s, {0.5, 1.0})
            residuals2 = qs2.J()
            self.assertEqual(b._calls, 2)
            np.testing.assert_allclose(b.bx.compute_surfs, [7, 15])
            self.assertEqual(b.s_to_index, {0.5: 0, 1.0: 1})
            # Evaluating qs1 again should not cause booz_xform to run:
            residuals1 = qs1.J()
            self.assertEqual(b._calls, 2)
            self.assertEqual(len(residuals1), 0)
            # All the modes except m=0 should contribute to the qs2 residuals:
            bmnc = b.bx.bmnc_b
            np.testing.assert_allclose(bmnc[1:, 1] / bmnc[0, 1], residuals2)

            # Register a QH target on the same pair of surfaces:
            qs3 = Quasisymmetry(b, [0.5, 1.0], 1, 1)
            residuals3 = qs3.J()
            np.testing.assert_allclose(b.bx.compute_surfs, [7, 15])
            self.assertEqual(b.s_to_index, {0.5: 0, 1.0: 1})
            # All modes except m=0 should contribute to the residuals:
            residuals3a = bmnc[1:, 0] / bmnc[0, 0]
            residuals3b = bmnc[1:, 1] / bmnc[0, 1]
            np.testing.assert_allclose(np.concatenate((residuals3a, residuals3b)),
                                       residuals3)

            # Register a target on a surface very close to a previously
            # registered surface:
            # Register a QP target at s = 1:
            s = 0.9999
            Quasisymmetry(b, s, 0, 1).J()
            self.assertEqual(b.s, {0.5, s, 1.0})
            np.testing.assert_allclose(b.bx.compute_surfs, [7, 15])
            self.assertEqual(b.s_to_index, {0.5: 0, 1.0: 1, s: 1})

            # Compare to reference boozmn*.nc file
            f = netcdf_file(os.path.join(TEST_DIR, "boozmn_circular_tokamak.nc"),
                            mmap=False)
            bmnc_ref = f.variables["bmnc_b"][()].transpose()
            atol = 1e-12
            rtol = 1e-12
            np.testing.assert_allclose(bmnc[:, 0], bmnc_ref[:, 7],
                                       atol=atol, rtol=rtol)
            np.testing.assert_allclose(bmnc[:, 1], bmnc_ref[:, 15],
                                       atol=atol, rtol=rtol)

    @unittest.skipIf((booz_xform is None) or (vmec is None),
                     "vmec or booz_xform python package not found")
    def test_boozer_li383(self):
        v = Vmec(os.path.join(TEST_DIR, "wout_li383_low_res_reference.nc"))
        b = Boozer(v, mpol=32, ntor=16)
        Quasisymmetry(b, [0.0, 1.0], 1, 0).J()
        np.testing.assert_allclose(b.bx.compute_surfs, [0, 14])
        self.assertEqual(b.s_to_index, {0.0: 0, 1.0: 1})
        bmnc = b.bx.bmnc_b

        # Compare to a reference boozmn*.nc file created by standalone
        # booz_xform:
        f = netcdf_file(os.path.join(TEST_DIR, "boozmn_li383_low_res.nc"),
                        mmap=False)
        bmnc_ref = f.variables["bmnc_b"][()].transpose()
        f.close()
        atol = 1e-12
        rtol = 1e-12
        np.testing.assert_allclose(bmnc[:, 0], bmnc_ref[:, 0],
                                   atol=atol, rtol=rtol)
        np.testing.assert_allclose(bmnc[:, 1], bmnc_ref[:, -1],
                                   atol=atol, rtol=rtol)

<<<<<<< HEAD
    
    @unittest.skipIf((booz_xform is None) or (vmec is None),
                     "vmec or booz_xform python package not found")
    def test_boozer_basic_non_stellsym(self):
        """Check that we are close to precalculated quasisymmetry errors.
        For a stellarator assymmetric configuration with less-used normalization flags to increase code coverage.
        Also registers surfaces with a float instead of an iterable for code-coverage.
        In practical code, this is redundant since the Quasisymmetry objective would register the needed surface automatically.
        This is run for an unrealistically low number of iterations for the sake of speed."""
        with ScratchDir("."):
            v = Vmec(os.path.join(TEST_DIR, "input.basic_non_stellsym"))
            v.indata.niter_array[:2] = [100, 0]  # Low number of iterations
            b = Boozer(v, mpol=32, ntor=16)
            # code coverage for the case where we register a float and not something iterable.
            b.register(0.5)
            J = Quasisymmetry(b, s=0.5, helicity_m=1, helicity_n=0,
                              normalization="symmetric", weight="stellopt").J()

            np.testing.assert_allclose(
                J[0], -3.2704931879062826, err_msg='Weight "stellopt" for normalization "symmetric" does not match precalculated value for a non-stellarator symmetric configuration.')
            J = Quasisymmetry(b, s=0.5, helicity_m=1, helicity_n=0,
                              normalization="B00", weight="stellopt_ornl").J()
            np.testing.assert_allclose(
                J[0], 0.8089189591823078, err_msg='Weight "stellopt_ornl" does not match precalculated value.')
            surfs = b.bx.compute_surfs
            self.assertEqual(surfs[0], 49, msg='Surface index is not the expected value. Wrong surface is being used in the calculation.')

=======
>>>>>>> 61d65d73

if __name__ == "__main__":
    unittest.main()<|MERGE_RESOLUTION|>--- conflicted
+++ resolved
@@ -226,8 +226,6 @@
         np.testing.assert_allclose(bmnc[:, 1], bmnc_ref[:, -1],
                                    atol=atol, rtol=rtol)
 
-<<<<<<< HEAD
-    
     @unittest.skipIf((booz_xform is None) or (vmec is None),
                      "vmec or booz_xform python package not found")
     def test_boozer_basic_non_stellsym(self):
@@ -254,8 +252,5 @@
             surfs = b.bx.compute_surfs
             self.assertEqual(surfs[0], 49, msg='Surface index is not the expected value. Wrong surface is being used in the calculation.')
 
-=======
->>>>>>> 61d65d73
-
 if __name__ == "__main__":
     unittest.main()