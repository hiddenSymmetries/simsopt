--- conflicted
+++ resolved
@@ -224,15 +224,9 @@
 FORCE_WEIGHT = Weight(0.0) # 1e-34 Forces are in Newtons, and typical values are ~10^5, 10^6 Newtons
 FORCE_WEIGHT2 = Weight(0.0) # Forces are in Newtons, and typical values are ~10^5, 10^6 Newtons
 TORQUE_WEIGHT = Weight(0.0) # Forces are in Newtons, and typical values are ~10^5, 10^6 Newtons
-<<<<<<< HEAD
 TORQUE_WEIGHT2 = Weight(0.0) # 1e-22 Forces are in Newtons, and typical values are ~10^5, 10^6 Newtons
 # Directory for output
 OUT_DIR = ("./QA_minimal_TForder{:d}_n{:d}_p{:.2e}_c{:.2e}_lw{:.2e}_lt{:.2e}_lkw{:.2e}" + \
-=======
-TORQUE_WEIGHT2 = Weight(0.0) # 1e-20 Forces are in Newtons, and typical values are ~10^5, 10^6 Newtons
-# Directory for output
-OUT_DIR = ("./QA_TForder{:d}_n{:d}_p{:.2e}_c{:.2e}_lw{:.2e}_lt{:.2e}_lkw{:.2e}" + \
->>>>>>> ddc1e166
     "_cct{:.2e}_ccw{:.2e}_cst{:.2e}_csw{:.2e}_fw{:.2e}_fww{:2e}_tw{:.2e}_tww{:2e}/").format(
         base_curves_TF[0].order, ncoils, poff, coff, LENGTH_WEIGHT.value, LENGTH_TARGET, LINK_WEIGHT, 
         CC_THRESHOLD, CC_WEIGHT, CS_THRESHOLD, CS_WEIGHT, FORCE_WEIGHT.value, 
