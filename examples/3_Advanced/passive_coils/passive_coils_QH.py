#!/usr/bin/env python
r"""
"""

import os
import shutil
from pathlib import Path
import time
import numpy as np
from scipy.optimize import minimize
from simsopt.field import BiotSavart, Current, coils_via_symmetries
from simsopt.field import regularization_rect, PSCArray
from simsopt.field.force import coil_force, coil_torque, coil_net_torques, coil_net_forces, LpCurveForce, \
    SquaredMeanForce, \
    SquaredMeanTorque, LpCurveTorque
from simsopt.util import calculate_on_axis_B
from simsopt.geo import (
    CurveLength, CurveCurveDistance, create_equally_spaced_curves,
    MeanSquaredCurvature, LpCurveCurvature, CurveSurfaceDistance, LinkingNumber,
    SurfaceRZFourier, curves_to_vtk, create_planar_curves_between_two_toroidal_surfaces
)
from simsopt.objectives import Weight, SquaredFlux, QuadraticPenalty

t1 = time.time()

# Number of Fourier modes describing each Cartesian component of each coil:
order = 0

# File for the desired boundary magnetic surface:
TEST_DIR = (Path(__file__).parent / ".." / ".." / ".." / "tests" / "test_files").resolve()
input_name = 'input.LandremanPaul2021_QH_reactorScale_lowres'
filename = TEST_DIR / input_name

# Initialize the boundary magnetic surface:
range_param = "half period"
nphi = 32
ntheta = 32
poff = 1.5
coff = 2.5
s = SurfaceRZFourier.from_vmec_input(filename, range=range_param, nphi=nphi, ntheta=ntheta)
s_inner = SurfaceRZFourier.from_vmec_input(filename, range=range_param, nphi=nphi * 4, ntheta=ntheta * 4)
s_outer = SurfaceRZFourier.from_vmec_input(filename, range=range_param, nphi=nphi * 4, ntheta=ntheta * 4)

# Make the inner and outer surfaces by extending the plasma surface
s_inner.extend_via_projected_normal(poff)
s_outer.extend_via_projected_normal(poff + coff)

qphi = nphi * 2
qtheta = ntheta * 2
quadpoints_phi = np.linspace(0, 1, qphi, endpoint=True)
quadpoints_theta = np.linspace(0, 1, qtheta, endpoint=True)

# Make high resolution, full torus version of the plasma boundary for plotting
s_plot = SurfaceRZFourier.from_vmec_input(
    filename,
    quadpoints_phi=quadpoints_phi,
    quadpoints_theta=quadpoints_theta
)

def initialize_coils_QH(TEST_DIR, s):
    # generate planar TF coils
    ncoils = 2
    R0 = s.get_rc(0, 0) * 1
    R1 = s.get_rc(1, 0) * 4.5
    order = 4

    from simsopt.mhd.vmec import Vmec
    vmec_file = 'wout_LandremanPaul2021_QH_reactorScale_lowres_reference.nc'
    total_current = Vmec(TEST_DIR / vmec_file).external_current() / (2 * s.nfp) / 1.4
    print('Total current = ', total_current)

    # Only need Jax flag for CurvePlanarFourier class
    base_curves = create_equally_spaced_curves(
        ncoils, s.nfp, stellsym=True,
        R0=R0, R1=R1, order=order, numquadpoints=256,
        jax_flag=False,
    )

    base_currents = [(Current(total_current / ncoils * 1e-7) * 1e7) for _ in range(ncoils - 1)]
    total_current = Current(total_current)
    total_current.fix_all()
    base_currents += [total_current - sum(base_currents)]
    coils = coils_via_symmetries(base_curves, base_currents, s.nfp, True)

    # Initialize the coil curves and save the data to vtk
    curves = [c.curve for c in coils]
    return base_curves, curves, coils, base_currents

# initialize the TF coils
base_curves_TF, curves_TF, coils_TF, currents_TF = initialize_coils_QH(TEST_DIR, s)
num_TF_unique_coils = len(base_curves_TF)
base_coils_TF = coils_TF[:num_TF_unique_coils]
currents_TF = np.array([coil.current.get_value() for coil in coils_TF])

# wire cross section for the TF coils is a square 20 cm x 20 cm
# Only need this if make self forces and TVE nonzero in the objective!
a = 0.2
b = 0.2
nturns = 100
nturns_TF = 200

# wire cross section for the dipole coils should be more like 5 cm x 5 cm
aa = 0.05
bb = 0.05

Nx = 5
Ny = Nx
Nz = Nx
# Create the initial coils:
base_curves, all_curves = create_planar_curves_between_two_toroidal_surfaces(
    s, s_inner, s_outer, Nx, Ny, Nz, order=order, coil_coil_flag=False, jax_flag=False,
)
import warnings

# Remove if within a radius of a TF coil
# keep_inds = []
# for ii in range(len(base_curves)):
#     counter = 0
#     for i in range(base_curves[0].gamma().shape[0]):
#         eps = 0.05
#         for j in range(len(base_curves_TF)):
#             for k in range(base_curves_TF[j].gamma().shape[0]):
#                 dij = np.sqrt(np.sum((base_curves[ii].gamma()[i, :] - base_curves_TF[j].gamma()[k, :]) ** 2))
#                 conflict_bool = (dij < (1.0 + eps) * base_curves[0].x[0])
#                 if conflict_bool:
#                     print('bad indices = ', i, j, dij, base_curves[0].x[0])
#                     warnings.warn(
#                         'There is a PSC coil initialized such that it is within a radius'
#                         'of a TF coil. Deleting these PSCs now.')
#                     counter += 1
#                     break
#     if counter == 0:
#         keep_inds.append(ii)
# base_curves = np.array(base_curves)[keep_inds]


# Remove all the coils on the inboard side!
# keep_inds = []
# for ii in range(len(base_curves)):
#     counter = 0
#     for i in range(base_curves[0].gamma().shape[0]):
#         eps = 0.2
#         dij = np.sqrt(np.sum((base_curves[ii].gamma()[i, :]) ** 2))
#         conflict_bool = (dij < (1.0 + eps) * s.get_rc(0, 0))
#         if conflict_bool:
#             print('bad index = ', i, dij, s.get_rc(0, 0))
#             warnings.warn(
#                 'There is a PSC coil initialized such that it is within a radius'
#                 'of a TF coil. Deleting these PSCs now.')
#             counter += 1
#             break
#     if counter == 0:
#         keep_inds.append(ii)
# base_curves = np.array(base_curves)[keep_inds]

ncoils = len(base_curves)
coil_normals = np.zeros((ncoils, 3))
plasma_points = s.gamma().reshape(-1, 3)
plasma_unitnormals = s.unitnormal().reshape(-1, 3)
for i in range(ncoils):
    point = (base_curves[i].get_dofs()[-3:])
    dists = np.sum((point - plasma_points) ** 2, axis=-1)
    min_ind = np.argmin(dists)
    coil_normals[i, :] = plasma_unitnormals[min_ind, :]
    # coil_normals[i, :] = (plasma_points[min_ind, :] - point)
coil_normals = coil_normals / np.linalg.norm(coil_normals, axis=-1)[:, None]
alphas = np.arcsin(
    -coil_normals[:, 1],
)
deltas = np.arctan2(coil_normals[:, 0], coil_normals[:, 2])
for i in range(len(base_curves)):
    alpha2 = alphas[i] / 2.0
    delta2 = deltas[i] / 2.0
    calpha2 = np.cos(alpha2)
    salpha2 = np.sin(alpha2)
    cdelta2 = np.cos(delta2)
    sdelta2 = np.sin(delta2)
    base_curves[i].set('x' + str(2 * order + 1), calpha2 * cdelta2)
    base_curves[i].set('x' + str(2 * order + 2), salpha2 * cdelta2)
    base_curves[i].set('x' + str(2 * order + 3), calpha2 * sdelta2)
    base_curves[i].set('x' + str(2 * order + 4), -salpha2 * sdelta2)
    # Fix orientations of each coil
    base_curves[i].fix('x' + str(2 * order + 1))
    base_curves[i].fix('x' + str(2 * order + 2))
    base_curves[i].fix('x' + str(2 * order + 3))
    base_curves[i].fix('x' + str(2 * order + 4))

    # Fix shape of each coil
    for j in range(2 * order + 1):
        base_curves[i].fix('x' + str(j))
    # Fix center points of each coil
    # base_curves[i].fix('x' + str(2 * order + 5))
    # base_curves[i].fix('x' + str(2 * order + 6))
    # base_curves[i].fix('x' + str(2 * order + 7))

ncoils = len(base_curves)
a_list = np.ones(len(base_curves)) * aa
b_list = np.ones(len(base_curves)) * aa
print('Num dipole coils = ', ncoils)

# Define function to compute the pointwise forces and torques
def pointData_forces_torques(coils, allcoils, aprimes, bprimes, nturns_list):
    contig = np.ascontiguousarray
    forces = np.zeros((len(coils), len(coils[0].curve.gamma()) + 1, 3))
    torques = np.zeros((len(coils), len(coils[0].curve.gamma()) + 1, 3))
    for i, c in enumerate(coils):
        aprime = aprimes[i]
        bprime = bprimes[i]
        forces[i, :-1, :] = coil_force(c, allcoils, regularization_rect(aprime, bprime), nturns_list[i])
        torques[i, :-1, :] = coil_torque(c, allcoils, regularization_rect(aprime, bprime), nturns_list[i])

    forces[:, -1, :] = forces[:, 0, :]
    torques[:, -1, :] = torques[:, 0, :]
    forces = forces.reshape(-1, 3)
    torques = torques.reshape(-1, 3)
    point_data = {"Pointwise_Forces": (contig(forces[:, 0]), contig(forces[:, 1]), contig(forces[:, 2])),
                  "Pointwise_Torques": (contig(torques[:, 0]), contig(torques[:, 1]), contig(torques[:, 2]))}
    return point_data

# Initialize the PSCArray object
eval_points = s.gamma().reshape(-1, 3)
psc_array = PSCArray(base_curves, coils_TF, eval_points, a_list, b_list, nfp=s.nfp, stellsym=s.stellsym)

# Calculate average, approximate on-axis B field strength
calculate_on_axis_B(psc_array.biot_savart_TF, s)
psc_array.biot_savart_TF.set_points(eval_points)
btot = psc_array.biot_savart_total
calculate_on_axis_B(btot, s)
btot.set_points(s.gamma().reshape((-1, 3)))

# bs.set_points(s.gamma().reshape((-1, 3)))
coils = psc_array.coils
base_coils = coils[:ncoils]
curves = [c.curve for c in coils]
currents = [c.current.get_value() for c in coils]
a_list = np.hstack((np.ones(len(coils)) * aa, np.ones(len(coils_TF)) * a))
b_list = np.hstack((np.ones(len(coils)) * bb, np.ones(len(coils_TF)) * b))

LENGTH_WEIGHT = Weight(0.01)
<<<<<<< HEAD
LENGTH_TARGET = 90
=======
LENGTH_TARGET = 85
>>>>>>> 6786968b
LINK_WEIGHT = 1e4
CC_THRESHOLD = 0.8
CC_WEIGHT = 1e1
CS_THRESHOLD = 1.5
CS_WEIGHT = 1e-1
# Weight for the Coil Coil forces term
FORCE_WEIGHT = Weight(0.0)  # 1e-34 Forces are in Newtons, and typical values are ~10^5, 10^6 Newtons
FORCE_WEIGHT2 = Weight(0.0)  # Forces are in Newtons, and typical values are ~10^5, 10^6 Newtons
TORQUE_WEIGHT = Weight(0.0)  # Forces are in Newtons, and typical values are ~10^5, 10^6 Newtons
TORQUE_WEIGHT2 = Weight(0.0)  # 1e-22 Forces are in Newtons, and typical values are ~10^5, 10^6 Newtons
# Directory for output
OUT_DIR = ("./passive_coils_QH_ndofs{:d}_TForder{:d}_n{:d}_p{:.2e}_c{:.2e}_lw{:.2e}_lt{:.2e}_lkw{:.2e}" +
           "_cct{:.2e}_ccw{:.2e}_cst{:.2e}_csw{:.2e}_fw{:.2e}_fww{:2e}_tw{:.2e}_tww{:2e}/").format(
    len(base_curves[0].x), base_curves_TF[0].order, ncoils, poff, coff, LENGTH_WEIGHT.value, LENGTH_TARGET, LINK_WEIGHT,
    CC_THRESHOLD, CC_WEIGHT, CS_THRESHOLD, CS_WEIGHT, FORCE_WEIGHT.value,
    FORCE_WEIGHT2.value,
    TORQUE_WEIGHT.value,
    TORQUE_WEIGHT2.value)
if os.path.exists(OUT_DIR):
    shutil.rmtree(OUT_DIR)
os.makedirs(OUT_DIR, exist_ok=True)

curves_to_vtk(
    [c.curve for c in btot.Bfields[1].coils],
    OUT_DIR + "curves_TF_0",
    close=True,
    extra_point_data=pointData_forces_torques(coils_TF, coils + coils_TF, np.ones(len(coils_TF)) * a, np.ones(len(coils_TF)) * b, np.ones(len(coils_TF)) * nturns_TF),
    I=[c.current.get_value() for c in btot.Bfields[1].coils],
    NetForces=coil_net_forces(coils_TF, coils + coils_TF, regularization_rect(np.ones(len(coils_TF)) * a, np.ones(len(coils_TF)) * b), np.ones(len(coils_TF)) * nturns_TF),
    NetTorques=coil_net_torques(coils_TF, coils + coils_TF, regularization_rect(np.ones(len(coils_TF)) * a, np.ones(len(coils_TF)) * b), np.ones(len(coils_TF)) * nturns_TF)
)
curves_to_vtk(
    [c.curve for c in btot.Bfields[0].coils],
    OUT_DIR + "curves_0",
    close=True,
    extra_point_data=pointData_forces_torques(coils, coils + coils_TF, np.ones(len(coils)) * aa, np.ones(len(coils)) * bb, np.ones(len(coils)) * nturns),
    I=[c.current.get_value() for c in btot.Bfields[0].coils],
    NetForces=coil_net_forces(coils, coils + coils_TF, regularization_rect(np.ones(len(coils)) * aa, np.ones(len(coils)) * bb), np.ones(len(coils)) * nturns),
    NetTorques=coil_net_torques(coils, coils + coils_TF, regularization_rect(np.ones(len(coils)) * aa, np.ones(len(coils)) * bb), np.ones(len(coils)) * nturns)
)
# Force and Torque calculations spawn a bunch of spurious BiotSavart child objects -- erase them!
for c in (coils + coils_TF):
    c._children = set()

btot.set_points(s_plot.gamma().reshape((-1, 3)))
pointData = {"B_N": np.sum(btot.B().reshape((qphi, qtheta, 3)) * s_plot.unitnormal(), axis=2)[:, :, None],
    "B_N / B": (np.sum(btot.B().reshape((qphi, qtheta, 3)) * s_plot.unitnormal(), axis=2
                                    ) / np.linalg.norm(btot.B().reshape(qphi, qtheta, 3), axis=-1))[:, :, None]}
s_plot.to_vtk(OUT_DIR + "surf_full_init", extra_data=pointData)
btot.set_points(s.gamma().reshape((-1, 3)))

bpsc = btot.Bfields[0]
bpsc.set_points(s_plot.gamma().reshape((-1, 3)))
pointData = {"B_N": np.sum(bpsc.B().reshape((qphi, qtheta, 3)) * s_plot.unitnormal(), axis=2)[:, :, None],
    "B_N / B": (np.sum(bpsc.B().reshape((qphi, qtheta, 3)) * s_plot.unitnormal(), axis=2
                                    ) / np.linalg.norm(bpsc.B().reshape(qphi, qtheta, 3), axis=-1))[:, :, None]}
s_plot.to_vtk(OUT_DIR + "surf_init_PSC", extra_data=pointData)
bpsc.set_points(s.gamma().reshape((-1, 3)))

# Define the individual terms objective function:
Jf = SquaredFlux(s, btot)
# Separate length penalties on the dipole coils and the TF coils
# since they have very different sizes
# Jls = [CurveLength(c) for c in base_curves]
Jls_TF = [CurveLength(c) for c in base_curves_TF]
Jlength = QuadraticPenalty(sum(Jls_TF), LENGTH_TARGET, "max")

# coil-coil and coil-plasma distances should be between all coils
Jccdist = CurveCurveDistance(curves + curves_TF, CC_THRESHOLD / 2.0, num_basecurves=len(coils + coils_TF))
Jccdist2 = CurveCurveDistance(curves_TF, CC_THRESHOLD, num_basecurves=len(coils_TF))
Jcsdist = CurveSurfaceDistance(curves + curves_TF, s, CS_THRESHOLD)

# While the coil array is not moving around, they cannot
# interlink.
linkNum = LinkingNumber(curves + curves_TF, downsample=2)

# Currently, all force terms involve all the coils
all_coils = coils + coils_TF
all_base_coils = base_coils + base_coils_TF
Jforce = sum([LpCurveForce(c, all_coils, regularization_rect(a_list[i], b_list[i]), p=4, threshold=4e5 * 100, downsample=1
                           ) for i, c in enumerate(all_base_coils)])
Jforce2 = sum([SquaredMeanForce(c, all_coils, downsample=1) for c in all_base_coils])

# Errors creep in when downsample = 2
Jtorque = sum([LpCurveTorque(c, all_coils, regularization_rect(a_list[i], b_list[i]), p=2, threshold=4e5 * 100, downsample=1
                             ) for i, c in enumerate(all_base_coils)])
Jtorque2 = sum([SquaredMeanTorque(c, all_coils, downsample=1) for c in all_base_coils])

CURVATURE_THRESHOLD = 0.5
MSC_THRESHOLD = 0.05
CURVATURE_WEIGHT = 1e-4
MSC_WEIGHT = 1e-5
Jcs = [LpCurveCurvature(c.curve, 2, CURVATURE_THRESHOLD) for c in base_coils_TF]
Jmscs = [MeanSquaredCurvature(c.curve) for c in base_coils_TF]

JF = Jf \
    + CS_WEIGHT * Jcsdist \
    + CC_WEIGHT * Jccdist \
    + CC_WEIGHT * Jccdist2 \
    + CURVATURE_WEIGHT * sum(Jcs) \
    + LINK_WEIGHT * linkNum \
    + LENGTH_WEIGHT * Jlength 

if FORCE_WEIGHT.value > 0.0:
    JF += FORCE_WEIGHT.value * Jforce  # \

if FORCE_WEIGHT2.value > 0.0:
    JF += FORCE_WEIGHT2.value * Jforce2  # \

if TORQUE_WEIGHT.value > 0.0:
    JF += TORQUE_WEIGHT * Jtorque

if TORQUE_WEIGHT2.value > 0.0:
    JF += TORQUE_WEIGHT2 * Jtorque2

print(JF.dof_names)
# for i in range(len(JF.dof_names) - len(opt_bounds)):
#     opt_bounds.append((None, None))
# print(opt_bounds)
# print(opt_bounds, np.shape(opt_bounds), np.shape(JF.dof_names))
# exit()

def fun(dofs):
    JF.x = dofs
    # absolutely essential line that updates the PSC currents even though they are not
    # being directly optimized. 
    psc_array.recompute_currents()
    # absolutely essential line if the PSCs do not have any dofs
    btot.Bfields[0].invalidate_cache()
    J = JF.J()
    grad = JF.dJ() 
    jf = Jf.J()
    length_val = LENGTH_WEIGHT.value * Jlength.J()
    cc_val = CC_WEIGHT * (Jccdist.J() + Jccdist2.J())
    cs_val = CS_WEIGHT * Jcsdist.J()
    link_val = LINK_WEIGHT * linkNum.J()
    forces_val = FORCE_WEIGHT.value * Jforce.J()
    forces_val2 = FORCE_WEIGHT2.value * Jforce2.J()
    torques_val = TORQUE_WEIGHT.value * Jtorque.J()
    torques_val2 = TORQUE_WEIGHT2.value * Jtorque2.J()
    BdotN = np.mean(np.abs(np.sum(btot.B().reshape((nphi, ntheta, 3)) * s.unitnormal(), axis=2)))
    BdotN_over_B = BdotN / np.mean(btot.AbsB())
    outstr = f"J={J:.1e}, Jf={jf:.1e}, ⟨B·n⟩={BdotN:.1e}, ⟨B·n⟩/⟨B⟩={BdotN_over_B:.1e}"
    valuestr = f"J={J:.2e}, Jf={jf:.2e}"
    cl_string = ", ".join([f"{J.J():.1f}" for J in Jls_TF])
    kap_string = ", ".join(f"{np.max(c.kappa()):.2f}" for c in base_curves_TF)
    msc_string = ", ".join(f"{J.J():.2f}" for J in Jmscs)
    outstr += f", ϰ=[{kap_string}], ∫ϰ²/L=[{msc_string}]"
    outstr += f", Len=sum([{cl_string}])={sum(J.J() for J in Jls_TF):.2f}"
    valuestr += f", LenObj={length_val:.2e}"
    valuestr += f", ccObj={cc_val:.2e}"
    valuestr += f", csObj={cs_val:.2e}"
    valuestr += f", Lk1Obj={link_val:.2e}"
    valuestr += f", forceObj={forces_val:.2e}"
    valuestr += f", forceObj2={forces_val2:.2e}"
    valuestr += f", torqueObj={torques_val:.2e}"
    valuestr += f", torqueObj2={torques_val2:.2e}"
    outstr += f", F={Jforce.J():.2e}"
    outstr += f", Fnet={Jforce2.J():.2e}"
    outstr += f", T={Jtorque.J():.2e}"
    outstr += f", Tnet={Jtorque2.J():.2e}"
    outstr += f", C-C-Sep={Jccdist.shortest_distance():.2f}, C-C-Sep2={Jccdist2.shortest_distance():.2f}, C-S-Sep={Jcsdist.shortest_distance():.2f}"
    outstr += f", Link Number = {linkNum.J()}"
    outstr += f", ║∇J║={np.linalg.norm(grad):.1e}"
    print(outstr)
    print(valuestr)
    return J, grad


print("""
################################################################################
### Perform a Taylor test ######################################################
################################################################################
""")
f = fun
dofs = JF.x
np.random.seed(1)
h = np.random.uniform(size=dofs.shape)
J0, dJ0 = f(dofs)
dJh = sum(dJ0 * h)
for eps in [1e-1, 1e-2, 1e-3, 1e-4, 1e-5]:
    t1 = time.time()
    J1, _ = f(dofs + eps*h)
    J2, _ = f(dofs - eps*h)
    t2 = time.time()
    print("err", (J1-J2)/(2*eps) - dJh)
    print((J1-J2)/(2*eps), dJh)

print("""
################################################################################
### Run the optimisation #######################################################
################################################################################
""")

n_saves = 1
MAXITER = 1000
for i in range(1, n_saves + 1):
    print('Iteration ' + str(i) + ' / ' + str(n_saves))
    res = minimize(fun, dofs, jac=True, method='L-BFGS-B',   # bounds=opt_bounds,
                   options={'maxiter': MAXITER, 'maxcor': 300}, tol=1e-15)
    # dofs = res.x

    bpsc = btot.Bfields[0]
    bpsc.set_points(s_plot.gamma().reshape((-1, 3)))
    dipole_currents = [c.current.get_value() for c in bpsc.coils]
    psc_array.recompute_currents()
    print(dipole_currents)
    curves_to_vtk(
        [c.curve for c in bpsc.coils],
        OUT_DIR + "curves_{0:d}".format(i),
        close=True,
        extra_point_data=pointData_forces_torques(coils, coils + coils_TF, np.ones(len(coils)) * aa, np.ones(len(coils)) * bb, np.ones(len(coils)) * nturns),
        I=dipole_currents,
        NetForces=coil_net_forces(coils, coils + coils_TF, regularization_rect(np.ones(len(coils)) * aa, np.ones(len(coils)) * bb), np.ones(len(coils)) * nturns),
        NetTorques=coil_net_torques(coils, coils + coils_TF, regularization_rect(np.ones(len(coils)) * aa, np.ones(len(coils)) * bb), np.ones(len(coils)) * nturns),
    )
    curves_to_vtk(
        [c.curve for c in btot.Bfields[1].coils],
        OUT_DIR + "curves_TF_{0:d}".format(i),
        close=True,
        extra_point_data=pointData_forces_torques(coils_TF, coils + coils_TF, np.ones(len(coils_TF)) * a, np.ones(len(coils_TF)) * b, np.ones(len(coils_TF)) * nturns_TF),
        I=[c.current.get_value() for c in btot.Bfields[1].coils],
        NetForces=coil_net_forces(coils_TF, coils + coils_TF, regularization_rect(np.ones(len(coils_TF)) * a, np.ones(len(coils_TF)) * b), np.ones(len(coils_TF)) * nturns_TF),
        NetTorques=coil_net_torques(coils_TF, coils + coils_TF, regularization_rect(np.ones(len(coils_TF)) * a, np.ones(len(coils_TF)) * b), np.ones(len(coils_TF)) * nturns_TF),
    )

    btot.set_points(s_plot.gamma().reshape((-1, 3)))
    pointData = {"B_N": np.sum(btot.B().reshape((qphi, qtheta, 3)) * s_plot.unitnormal(), axis=2)[:, :, None],
        "B_N / B": (np.sum(btot.B().reshape((qphi, qtheta, 3)) * s_plot.unitnormal(), axis=2
                                    ) / np.linalg.norm(btot.B().reshape(qphi, qtheta, 3), axis=-1))[:, :, None]}
    s_plot.to_vtk(OUT_DIR + "surf_full_final", extra_data=pointData)

    btf = btot.Bfields[1]
    btf.set_points(s_plot.gamma().reshape((-1, 3)))
    pointData = {"B_N": np.sum(btf.B().reshape((qphi, qtheta, 3)) * s_plot.unitnormal(), axis=2)[:, :, None],
        "B_N / B": (np.sum(btf.B().reshape((qphi, qtheta, 3)) * s_plot.unitnormal(), axis=2
                                    ) / np.linalg.norm(btf.B().reshape(qphi, qtheta, 3), axis=-1))[:, :, None]}
    s_plot.to_vtk(OUT_DIR + "surf_full_TF", extra_data=pointData)

    bpsc.set_points(s_plot.gamma().reshape((-1, 3)))
    pointData = {"B_N": np.sum(bpsc.B().reshape((qphi, qtheta, 3)) * s_plot.unitnormal(), axis=2)[:, :, None],
        "B_N / B": (np.sum(bpsc.B().reshape((qphi, qtheta, 3)) * s_plot.unitnormal(), axis=2
                                    ) / np.linalg.norm(bpsc.B().reshape(qphi, qtheta, 3), axis=-1))[:, :, None]}
    s_plot.to_vtk(OUT_DIR + "surf_full_PSC", extra_data=pointData)

    btot.set_points(s.gamma().reshape((-1, 3)))
    print('Max I = ', np.max(dipole_currents))
    print('Min I = ', np.min(dipole_currents))
    calculate_on_axis_B(btot, s)

t2 = time.time()
print('Total time = ', t2 - t1)
from simsopt import save
save(btot.Bfields[0].coils, OUT_DIR + 'psc_coils.json')
save(btot.Bfields[1].coils, OUT_DIR + 'TF_coils.json')
print(OUT_DIR)<|MERGE_RESOLUTION|>--- conflicted
+++ resolved
@@ -237,11 +237,7 @@
 b_list = np.hstack((np.ones(len(coils)) * bb, np.ones(len(coils_TF)) * b))
 
 LENGTH_WEIGHT = Weight(0.01)
-<<<<<<< HEAD
 LENGTH_TARGET = 90
-=======
-LENGTH_TARGET = 85
->>>>>>> 6786968b
 LINK_WEIGHT = 1e4
 CC_THRESHOLD = 0.8
 CC_WEIGHT = 1e1
