#!/usr/bin/env python

"""
Example script for the force metric in a stage-two coil optimization
"""
import os
from pathlib import Path
from scipy.optimize import minimize
import numpy as np
from simsopt.geo import curves_to_vtk, create_equally_spaced_curves
from simsopt.geo import SurfaceRZFourier
from simsopt.field import Current, coils_via_symmetries
from simsopt.objectives import SquaredFlux, Weight, QuadraticPenalty
from simsopt.geo import (CurveLength, CurveCurveDistance, CurveSurfaceDistance, 
                         MeanSquaredCurvature, LpCurveCurvature)
from simsopt.field import BiotSavart
<<<<<<< HEAD
from simsopt.field.force import MeanSquaredForce, coil_force, coil_torque, coil_net_torques, coil_net_forces, LpCurveForce, \
    SquaredMeanForce, MeanSquaredTorque, SquaredMeanTorque, LpCurveTorque # , TVE
=======
from simsopt.field.force import coil_force, LpCurveForce
>>>>>>> 092b52ff
from simsopt.field.selffield import regularization_circ
from simsopt.util import in_github_actions, calculate_on_axis_B


###############################################################################
# INPUT PARAMETERS
###############################################################################

# Number of unique coil shapes, i.e. the number of coils per half field period:
# (Since the configuration has nfp = 2, multiply by 4 to get the total number of coils.)
ncoils = 4

# Major radius for the initial circular coils:
R0 = 1.0

# Minor radius for the initial circular coils:
R1 = 0.5

# Number of Fourier modes describing each Cartesian component of each coil:
order = 5

# Weight on the curve lengths in the objective function. We use the `Weight`
# class here to later easily adjust the scalar value and rerun the optimization
# without having to rebuild the objective.
LENGTH_WEIGHT = Weight(1e-03)
LENGTH_TARGET = 17.4

# Threshold and weight for the coil-to-coil distance penalty in the objective function:
CC_THRESHOLD = 0.1
CC_WEIGHT = 1000

# Threshold and weight for the coil-to-surface distance penalty in the objective function:
CS_THRESHOLD = 0.3
CS_WEIGHT = 10

# Threshold and weight for the curvature penalty in the objective function:
CURVATURE_THRESHOLD = 5.
CURVATURE_WEIGHT = 1e-6

# Threshold and weight for the mean squared curvature penalty in the objective function:
MSC_THRESHOLD = 5
MSC_WEIGHT = 1e-6

# Weight on the mean squared force penalty in the objective function
FORCE_WEIGHT = Weight(1e-26)

# Number of iterations to perform:
MAXITER = 50 if in_github_actions else 400

# File for the desired boundary magnetic surface:
TEST_DIR = (Path(__file__).parent / ".." / ".." / "tests" / "test_files").resolve()
filename = TEST_DIR / 'input.LandremanPaul2021_QA'

# Directory for output
OUT_DIR = "./coil_forces/"
os.makedirs(OUT_DIR, exist_ok=True)


###############################################################################
# SET UP OBJECTIVE FUNCTION
###############################################################################

# Initialize the boundary magnetic surface:
nphi = 32
ntheta = 32
s = SurfaceRZFourier.from_vmec_input(filename, range="half period", nphi=nphi, ntheta=ntheta)

# Create the initial coils:
base_curves = create_equally_spaced_curves(ncoils, s.nfp, stellsym=True, R0=R0, R1=R1, order=order, jax_flag=True)
base_currents = [Current(1e5) for i in range(ncoils)]
# Since the target field is zero, one possible solution is just to set all
# currents to 0. To avoid the minimizer finding that solution, we fix one
# of the currents:
base_currents[0].fix_all()

coils = coils_via_symmetries(base_curves, base_currents, s.nfp, True)
base_coils = coils[:ncoils]
bs = BiotSavart(coils)
bs.set_points(s.gamma().reshape((-1, 3)))
calculate_on_axis_B(bs, s)
bs.set_points(s.gamma().reshape((-1, 3)))

a = 0.05

def pointData_forces_torques(coils):
    forces = []
    torques = []
    for c in coils:
        force = np.linalg.norm(coil_force(c, coils, regularization_circ(a)), axis=1)
        torque = np.linalg.norm(coil_torque(c, coils, regularization_circ(a)), axis=1)
        force = np.append(force, force[0])
        torque = np.append(torque, torque[0])
        torques = np.concatenate([torques, torque])
        forces = np.concatenate([forces, force])
    point_data = {"Pointwise_Forces": forces, "Pointwise_Torques": torques}
    return point_data

curves = [c.curve for c in coils]
a_list = regularization_circ(a) * np.ones(len(coils))
curves_to_vtk(
    curves, OUT_DIR + "curves_init", close=True, extra_point_data=pointData_forces_torques(coils),
    NetForces=coil_net_forces(coils, coils, a_list),
    NetTorques=coil_net_torques(coils, coils, a_list)
    )
pointData = {"B_N": np.sum(bs.B().reshape((nphi, ntheta, 3)) * s.unitnormal(), axis=2)[:, :, None]}
s.to_vtk(OUT_DIR + "surf_init", extra_data=pointData)

# Define the individual terms objective function:
Jf = SquaredFlux(s, bs)
Jls = [CurveLength(c) for c in base_curves]
Jccdist = CurveCurveDistance(curves, CC_THRESHOLD, num_basecurves=ncoils)
Jcsdist = CurveSurfaceDistance(curves, s, CS_THRESHOLD)
Jcs = [LpCurveCurvature(c, 2, CURVATURE_THRESHOLD) for c in base_curves]
Jmscs = [MeanSquaredCurvature(c) for c in base_curves]
Jforce = [LpCurveForce(c, coils, regularization_circ(a), p=4) for c in base_coils]
# Jforce1 = [SquaredMeanForce(c, coils, regularization_circ(a)) for c in base_coils]
# Jforce2 = [MeanSquaredForce(c, coils, regularization_circ(a)) for c in base_coils]
Jtorque = [MeanSquaredTorque(c, coils, regularization_circ(a)) for c in base_coils]
Jtorque1 = [SquaredMeanTorque(c, coils, regularization_circ(a)) for c in base_coils]
Jtorque2 = [LpCurveTorque(c, coils, regularization_circ(a), p=4) for c in base_coils]

# Jforce = [MeanSquaredForce(c, coils, regularization_circ(a)) for c in base_coils]


# Form the total objective function. To do this, we can exploit the
# fact that Optimizable objects with J() and dJ() functions can be
# multiplied by scalars and added:
JF = Jf \
    + LENGTH_WEIGHT * QuadraticPenalty(sum(Jls), LENGTH_TARGET, "max") \
    + CC_WEIGHT * Jccdist \
    + CS_WEIGHT * Jcsdist \
    + CURVATURE_WEIGHT * sum(Jcs) \
    + MSC_WEIGHT * sum(QuadraticPenalty(J, MSC_THRESHOLD, "max") for J in Jmscs) \
    + FORCE_WEIGHT * sum(Jforce)
#### Add Torques in here

# We don't have a general interface in SIMSOPT for optimisation problems that
# are not in least-squares form, so we write a little wrapper function that we
# pass directly to scipy.optimize.minimize


def fun(dofs):
    JF.x = dofs
    J = JF.J()
    grad = JF.dJ()
    BdotN = np.mean(np.abs(np.sum(bs.B().reshape((nphi, ntheta, 3)) * s.unitnormal(), axis=2)))
    BdotN_over_B = np.mean(np.abs(np.sum(bs.B().reshape((nphi, ntheta, 3)) * s.unitnormal(), axis=2))
        ) / np.mean(bs.AbsB())
    outstr = f"J={J:.1e}, Jf={Jf.J():.1e}, ⟨B·n⟩={BdotN:.1e}, ⟨B·n⟩/⟨B⟩={BdotN_over_B:.1e}"
    cl_string = ", ".join([f"{J.J():.1f}" for J in Jls])
    outstr += f", Len=sum([{cl_string}])={sum(J.J() for J in Jls):.2f}" 
    outstr += f", C-C-Sep={Jccdist.shortest_distance():.2f}, C-S-Sep={Jcsdist.shortest_distance():.2f}"
    # outstr += f", Link Number = {linkNum.J()}"
    # outstr += f", Link Number 2 = {linkNum2.J()}"
    outstr += f", F={sum(J.J() for J in Jforce):.2e}"
    outstr += f", T={sum(J.J() for J in Jtorque):.2e}"
    # outstr += f", TVE={Jtve.J():.1e}"
    outstr += f", ║∇J║={np.linalg.norm(grad):.1e}"
    print(outstr)
    return J, grad


print("""
###############################################################################
# Perform a Taylor test
###############################################################################
""")
print("(It make take jax several minutes to compile the objective for the first evaluation.)")
f = fun
dofs = JF.x
np.random.seed(1)
h = np.random.uniform(size=dofs.shape)
J0, dJ0 = f(dofs)
dJh = sum(dJ0 * h)
for eps in [1e-3, 1e-4, 1e-5, 1e-6, 1e-7]:
    J1, _ = f(dofs + eps*h)
    J2, _ = f(dofs - eps*h)
    print("err", (J1-J2)/(2*eps) - dJh)

###############################################################################
# RUN THE OPTIMIZATION
###############################################################################


dofs = JF.x
print(f"Optimization with FORCE_WEIGHT={FORCE_WEIGHT.value} and LENGTH_WEIGHT={LENGTH_WEIGHT.value}")
# print("INITIAL OPTIMIZATION")
res = minimize(fun, dofs, jac=True, method='L-BFGS-B', options={'maxiter': MAXITER, 'maxcor': 300}, tol=1e-15)
curves_to_vtk(curves, OUT_DIR + "curves_opt_short", close=True, extra_point_data=pointData_forces_torques(coils),
    NetForces=coil_net_forces(coils, coils, a_list),
    NetTorques=coil_net_torques(coils, coils, a_list)
    )

pointData_surf = {"B_N": np.sum(bs.B().reshape((nphi, ntheta, 3)) * s.unitnormal(), axis=2)[:, :, None]}
s.to_vtk(OUT_DIR + "surf_opt_short", extra_data=pointData_surf)

# We now use the result from the optimization as the initial guess for a
# subsequent optimization with reduced penalty for the coil length. This will
# result in slightly longer coils but smaller `B·n` on the surface.
dofs = res.x
LENGTH_WEIGHT *= 0.1
# print("OPTIMIZATION WITH REDUCED LENGTH PENALTY\n")
res = minimize(fun, dofs, jac=True, method='L-BFGS-B', options={'maxiter': MAXITER, 'maxcor': 300}, tol=1e-15)
curves_to_vtk(curves, OUT_DIR + f"curves_opt_force_FWEIGHT={FORCE_WEIGHT.value:e}_LWEIGHT={LENGTH_WEIGHT.value*10:e}", close=True, 
    extra_point_data=pointData_forces_torques(coils),
    NetForces=coil_net_forces(coils, coils, a_list),
    NetTorques=coil_net_torques(coils, coils, a_list),
    )
pointData_surf = {"B_N": np.sum(bs.B().reshape((nphi, ntheta, 3)) * s.unitnormal(), axis=2)[:, :, None]}
s.to_vtk(OUT_DIR + f"surf_opt_force_WEIGHT={FORCE_WEIGHT.value:e}_LWEIGHT={LENGTH_WEIGHT.value*10:e}", extra_data=pointData_surf)

# Save the optimized coil shapes and currents so they can be loaded into other scripts for analysis:
bs.save(OUT_DIR + "biot_savart_opt.json")

#Print out final important info:
JF.x = dofs
J = JF.J()
grad = JF.dJ()
jf = Jf.J()
BdotN = np.mean(np.abs(np.sum(bs.B().reshape((nphi, ntheta, 3)) * s.unitnormal(), axis=2)))
force = [np.max(np.linalg.norm(coil_force(c, coils, regularization_circ(a)), axis=1)) for c in base_coils]
outstr = f"J={J:.1e}, Jf={jf:.1e}, ⟨B·n⟩={BdotN:.1e}"
cl_string = ", ".join([f"{J.J():.1f}" for J in Jls])
kap_string = ", ".join(f"{np.max(c.kappa()):.1f}" for c in base_curves)
msc_string = ", ".join(f"{J.J():.1f}" for J in Jmscs)
jforce_string = ", ".join(f"{J.J():.2e}" for J in Jforce)
force_string = ", ".join(f"{f:.2e}" for f in force)
outstr += f", Len=sum([{cl_string}])={sum(J.J() for J in Jls):.1f}, ϰ=[{kap_string}], ∫ϰ²/L=[{msc_string}], Jforce=[{jforce_string}], force=[{force_string}]"
outstr += f", C-C-Sep={Jccdist.shortest_distance():.2f}, C-S-Sep={Jcsdist.shortest_distance():.2f}"
outstr += f", ║∇J║={np.linalg.norm(grad):.1e}"
print(outstr)

calculate_on_axis_B(bs, s)
print(sum([c.get_value() for c in base_currents]))<|MERGE_RESOLUTION|>--- conflicted
+++ resolved
@@ -14,12 +14,7 @@
 from simsopt.geo import (CurveLength, CurveCurveDistance, CurveSurfaceDistance, 
                          MeanSquaredCurvature, LpCurveCurvature)
 from simsopt.field import BiotSavart
-<<<<<<< HEAD
-from simsopt.field.force import MeanSquaredForce, coil_force, coil_torque, coil_net_torques, coil_net_forces, LpCurveForce, \
-    SquaredMeanForce, MeanSquaredTorque, SquaredMeanTorque, LpCurveTorque # , TVE
-=======
-from simsopt.field.force import coil_force, LpCurveForce
->>>>>>> 092b52ff
+from simsopt.field.force import coil_force, coil_torque, coil_net_forces, coil_net_torques, LpCurveForce
 from simsopt.field.selffield import regularization_circ
 from simsopt.util import in_github_actions, calculate_on_axis_B
 
@@ -135,14 +130,6 @@
 Jcs = [LpCurveCurvature(c, 2, CURVATURE_THRESHOLD) for c in base_curves]
 Jmscs = [MeanSquaredCurvature(c) for c in base_curves]
 Jforce = [LpCurveForce(c, coils, regularization_circ(a), p=4) for c in base_coils]
-# Jforce1 = [SquaredMeanForce(c, coils, regularization_circ(a)) for c in base_coils]
-# Jforce2 = [MeanSquaredForce(c, coils, regularization_circ(a)) for c in base_coils]
-Jtorque = [MeanSquaredTorque(c, coils, regularization_circ(a)) for c in base_coils]
-Jtorque1 = [SquaredMeanTorque(c, coils, regularization_circ(a)) for c in base_coils]
-Jtorque2 = [LpCurveTorque(c, coils, regularization_circ(a), p=4) for c in base_coils]
-
-# Jforce = [MeanSquaredForce(c, coils, regularization_circ(a)) for c in base_coils]
-
 
 # Form the total objective function. To do this, we can exploit the
 # fact that Optimizable objects with J() and dJ() functions can be
@@ -154,13 +141,10 @@
     + CURVATURE_WEIGHT * sum(Jcs) \
     + MSC_WEIGHT * sum(QuadraticPenalty(J, MSC_THRESHOLD, "max") for J in Jmscs) \
     + FORCE_WEIGHT * sum(Jforce)
-#### Add Torques in here
 
 # We don't have a general interface in SIMSOPT for optimisation problems that
 # are not in least-squares form, so we write a little wrapper function that we
 # pass directly to scipy.optimize.minimize
-
-
 def fun(dofs):
     JF.x = dofs
     J = JF.J()
@@ -172,11 +156,7 @@
     cl_string = ", ".join([f"{J.J():.1f}" for J in Jls])
     outstr += f", Len=sum([{cl_string}])={sum(J.J() for J in Jls):.2f}" 
     outstr += f", C-C-Sep={Jccdist.shortest_distance():.2f}, C-S-Sep={Jcsdist.shortest_distance():.2f}"
-    # outstr += f", Link Number = {linkNum.J()}"
-    # outstr += f", Link Number 2 = {linkNum2.J()}"
     outstr += f", F={sum(J.J() for J in Jforce):.2e}"
-    outstr += f", T={sum(J.J() for J in Jtorque):.2e}"
-    # outstr += f", TVE={Jtve.J():.1e}"
     outstr += f", ║∇J║={np.linalg.norm(grad):.1e}"
     print(outstr)
     return J, grad
