--- conflicted
+++ resolved
@@ -43,11 +43,7 @@
                                 helicity_m=1, helicity_n=-1)  # (M, N) you want in |B|
 
 proc0_print("Quasisymmetry objective before optimization:", qs.total())
-<<<<<<< HEAD
-exit() 
-=======
 
->>>>>>> 6cc7cfb7
 from simsopt.field.magneticfieldclasses import InterpolatedField
 
 
