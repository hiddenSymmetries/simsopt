#!/usr/bin/env python
r"""
In this example we solve a stage-II coil optimisation problem: the
goal is to find coils that generate a specific target normal field on
a given surface.  The target equilibrium is a W7X configuration with
average beta of 4%. Since it is not a vacuum field, the target
B_{External}·n is nonzero. A virtual casing calculation is used to
compute this target B_{External}·n.

The objective is given by

    J = (1/2) ∫ |B_{BiotSavart}·n - B_{External}·n|^2 ds
        + LENGTH_PENALTY * Σ ½(CurveLength - L0)^2
"""

import os
from pathlib import Path
import numpy as np
from scipy.optimize import minimize
from simsopt.mhd import Vmec
from simsopt.geo import SurfaceRZFourier
from simsopt.objectives import SquaredFlux
from simsopt.objectives import QuadraticPenalty
from simsopt.geo import curves_to_vtk, create_equally_spaced_curves
from simsopt.field import BiotSavart
from simsopt.field import Current, coils_via_symmetries
from simsopt.geo import CurveLength
from simsopt.mhd import VirtualCasing


# Number of unique coil shapes, i.e. the number of coils per half field period:
# (Since the configuration has nfp = 5 and stellarator symmetry, multiply ncoils by 5 * 2 to get the total number of coils.)
ncoils = 5

# Major radius for the initial circular coils:
R0 = 5.5

# Minor radius for the initial circular coils:
R1 = 1.25

# Number of Fourier modes describing each Cartesian component of each coil:
order = 6

# Weight on the curve length penalties in the objective function:
LENGTH_PENALTY = 1e0

# Number of iterations to perform:
ci = "CI" in os.environ and os.environ['CI'].lower() in ['1', 'true']
MAXITER = 50 if ci else 500

# File for the desired boundary magnetic surface:
TEST_DIR = (Path(__file__).parent / ".." / ".." / "tests" / "test_files").resolve()
filename = 'wout_W7-X_without_coil_ripple_beta0p05_d23p4_tm_reference.nc'
vmec_file = TEST_DIR / filename

# Resolution on the plasma boundary surface:
# nphi is the number of grid points in 1/2 a field period.
nphi = 32
ntheta = 32

# Resolution for the virtual casing calculation:
vc_src_nphi = 80
# (For the virtual casing src_ resolution, only nphi needs to be
# specified; the theta resolution is computed automatically to
# minimize anisotropy of the grid.)

#######################################################
# End of input parameters.
#######################################################

# Directory for output
OUT_DIR = "./output/"
os.makedirs(OUT_DIR, exist_ok=True)

# Once the virtual casing calculation has been run once, the results
# can be used for many coil optimizations. Therefore here we check to
# see if the virtual casing output file alreadys exists. If so, load
# the results, otherwise run the virtual casing calculation and save
# the results.
head, tail = os.path.split(vmec_file)
vc_filename = os.path.join(head, tail.replace('wout', 'vcasing'))
print('virtual casing data file:', vc_filename)
if os.path.isfile(vc_filename):
    print('Loading saved virtual casing result')
    vc = VirtualCasing.load(vc_filename)
else:
    # Virtual casing must not have been run yet.
    print('Running the virtual casing calculation')
    vc = VirtualCasing.from_vmec(vmec_file, src_nphi=vc_src_nphi, trgt_nphi=nphi, trgt_ntheta=ntheta)

# Initialize the boundary magnetic surface:
s = SurfaceRZFourier.from_wout(vmec_file, range="half period", nphi=nphi, ntheta=ntheta)
total_current = Vmec(vmec_file).external_current() / (2 * s.nfp)

# Create the initial coils:
base_curves = create_equally_spaced_curves(ncoils, s.nfp, stellsym=True, R0=R0, R1=R1, order=order, numquadpoints=128)
# Since we know the total sum of currents, we only optimize for ncoils-1
# currents, and then pick the last one so that they all add up to the correct
# value.
base_currents = [Current(total_current / ncoils * 1e-5) * 1e5 for _ in range(ncoils-1)]
# Above, the factors of 1e-5 and 1e5 are included so the current
# degrees of freedom are O(1) rather than ~ MA.  The optimization
# algorithm may not perform well if the dofs are scaled badly.
total_current = Current(total_current)
total_current.fix_all()
base_currents += [total_current - sum(base_currents)]

coils = coils_via_symmetries(base_curves, base_currents, s.nfp, True)
bs = BiotSavart(coils)

<<<<<<< HEAD
bspoints = np.zeros((nphi, 3))
R0 = s.get_rc(0, 0)
for i in range(nphi):
    bspoints[i] = np.array([R0 * np.cos(s.quadpoints_phi[i]), R0 * np.sin(s.quadpoints_phi[i]), 0.0]) 
bs.set_points(bspoints)
B0 = np.linalg.norm(bs.B(), axis=-1)
B0avg = np.mean(np.linalg.norm(bs.B(), axis=-1))
surface_area = s.area()
bnormalization = B0avg * surface_area
print("Bmag at R = ", R0, ", Z = 0: ", B0) 
print("toroidally averaged Bmag at R = ", R0, ", Z = 0: ", B0avg) 
bs.set_points(s.gamma().reshape((-1, 3)))

=======
>>>>>>> 27d7adf8
bs.set_points(s.gamma().reshape((-1, 3)))
curves = [c.curve for c in coils]
curves_to_vtk(curves, OUT_DIR + "curves_init")
pointData = {"B_N": np.sum(bs.B().reshape((nphi, ntheta, 3)) * s.unitnormal(), axis=2)[:, :, None]}
s.to_vtk(OUT_DIR + "surf_init", extra_data=pointData)

# Define the objective function:
Jf = SquaredFlux(s, bs, Btarget=vc.B_external_normal)
Jls = [CurveLength(c) for c in base_curves]

# Form the total objective function. To do this, we can exploit the
# fact that Optimizable objects with J() and dJ() functions can be
# multiplied by scalars and added:
JF = Jf \
    + LENGTH_PENALTY * sum(QuadraticPenalty(Jls[i], Jls[i].J(), "identity") for i in range(len(base_curves)))

# We don't have a general interface in SIMSOPT for optimisation problems that
# are not in least-squares form, so we write a little wrapper function that we
# pass directly to scipy.optimize.minimize


def fun(dofs):
    JF.x = dofs
    J = JF.J()
    grad = JF.dJ()
    jf = Jf.J()
    Bbs = bs.B().reshape((nphi, ntheta, 3))
    BdotN = np.abs(np.sum(Bbs * s.unitnormal(), axis=2) - vc.B_external_normal) / np.linalg.norm(Bbs, axis=2)
    BdotN_mean = np.mean(BdotN)
    BdotN_max = np.max(BdotN)
    outstr = f"J={J:.1e}, Jf={jf:.1e}, ⟨|B·n|⟩={BdotN_mean:.1e}, max(|B·n|)={BdotN_max:.1e}"
    cl_string = ", ".join([f"{J.J():.1f}" for J in Jls])
    outstr += f", Len=sum([{cl_string}])={sum(J.J() for J in Jls):.1f}"
    outstr += f", ║∇J║={np.linalg.norm(grad):.1e}"
    print(outstr)
    return 1e-4*J, 1e-4*grad


print("""
################################################################################
### Perform a Taylor test ######################################################
################################################################################
""")
f = fun
dofs = JF.x
np.random.seed(1)
h = np.random.uniform(size=dofs.shape)
J0, dJ0 = f(dofs)
dJh = sum(dJ0 * h)
for eps in [1e-2, 1e-3, 1e-4, 1e-5, 1e-6, 1e-7]:
    J1, _ = f(dofs + eps*h)
    J2, _ = f(dofs - eps*h)
    print("err", (J1-J2)/(2*eps) - dJh)

print("""
################################################################################
### Run the optimisation #######################################################
################################################################################
""")
res = minimize(fun, dofs, jac=True, method='L-BFGS-B', options={'maxiter': MAXITER, 'maxcor': 300, 'ftol': 1e-20, 'gtol': 1e-20}, tol=1e-20)
dofs = res.x
curves_to_vtk(curves, OUT_DIR + "curves_opt")
Bbs = bs.B().reshape((nphi, ntheta, 3))
BdotN = np.abs(np.sum(Bbs * s.unitnormal(), axis=2) - vc.B_external_normal) / np.linalg.norm(Bbs, axis=2)
pointData = {"B_N": BdotN[:, :, None]}
s.to_vtk(OUT_DIR + "surf_opt", extra_data=pointData)

bs.set_points(bspoints)
B0 = np.linalg.norm(bs.B(), axis=-1)
B0avg = np.mean(np.linalg.norm(bs.B(), axis=-1))
surface_area = s.area()
bnormalization = B0avg * surface_area
print("Bmag at R = ", R0, ", Z = 0: ", B0) 
print("toroidally averaged Bmag at R = ", R0, ", Z = 0: ", B0avg) <|MERGE_RESOLUTION|>--- conflicted
+++ resolved
@@ -108,22 +108,6 @@
 coils = coils_via_symmetries(base_curves, base_currents, s.nfp, True)
 bs = BiotSavart(coils)
 
-<<<<<<< HEAD
-bspoints = np.zeros((nphi, 3))
-R0 = s.get_rc(0, 0)
-for i in range(nphi):
-    bspoints[i] = np.array([R0 * np.cos(s.quadpoints_phi[i]), R0 * np.sin(s.quadpoints_phi[i]), 0.0]) 
-bs.set_points(bspoints)
-B0 = np.linalg.norm(bs.B(), axis=-1)
-B0avg = np.mean(np.linalg.norm(bs.B(), axis=-1))
-surface_area = s.area()
-bnormalization = B0avg * surface_area
-print("Bmag at R = ", R0, ", Z = 0: ", B0) 
-print("toroidally averaged Bmag at R = ", R0, ", Z = 0: ", B0avg) 
-bs.set_points(s.gamma().reshape((-1, 3)))
-
-=======
->>>>>>> 27d7adf8
 bs.set_points(s.gamma().reshape((-1, 3)))
 curves = [c.curve for c in coils]
 curves_to_vtk(curves, OUT_DIR + "curves_init")
@@ -189,12 +173,4 @@
 Bbs = bs.B().reshape((nphi, ntheta, 3))
 BdotN = np.abs(np.sum(Bbs * s.unitnormal(), axis=2) - vc.B_external_normal) / np.linalg.norm(Bbs, axis=2)
 pointData = {"B_N": BdotN[:, :, None]}
-s.to_vtk(OUT_DIR + "surf_opt", extra_data=pointData)
-
-bs.set_points(bspoints)
-B0 = np.linalg.norm(bs.B(), axis=-1)
-B0avg = np.mean(np.linalg.norm(bs.B(), axis=-1))
-surface_area = s.area()
-bnormalization = B0avg * surface_area
-print("Bmag at R = ", R0, ", Z = 0: ", B0) 
-print("toroidally averaged Bmag at R = ", R0, ", Z = 0: ", B0avg) +s.to_vtk(OUT_DIR + "surf_opt", extra_data=pointData)