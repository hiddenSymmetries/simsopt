#!/usr/bin/env python
'''
    This example sript uses the GPMO backtracking algorithm with 
    arbitrarily-defined polarization vectors to optimize magnets in an 
    arrangement around the NCSX plasma in the C09R00 configuration with 
    an average magnetic field strength on axis of about 0.5 T.
    
    This test applies the backtracking approach to the PM4Stell magnet arrangement
    with face-triplet polarizations. The threshold angle for removal of magnet 
    pairs is set by the user, unlike the normal backtracking algorithm
    which defaults to threshold_angle = 180 degrees (only remove adjacent 
    dipoles if they are exactly equal and opposite).

    PM4Stell functionality and related code obtained courtesy of
    Ken Hammond and the PM4Stell + MAGPIE teams. 
'''

from pathlib import Path
import time

from matplotlib import pyplot as plt
import numpy as np

from simsopt.field import BiotSavart, DipoleField, Coil
from simsopt.geo import SurfaceRZFourier, PermanentMagnetGrid
from simsopt.solve import GPMO
<<<<<<< HEAD
from simsopt.util import FocusPlasmaBnormal, FocusData, read_focus_coils, \
    initialize_default_kwargs, make_Bnormal_plots, in_github_actions
=======
from simsopt.objectives import SquaredFlux
from simsopt.util.permanent_magnet_helper_functions \
    import initialize_default_kwargs, make_Bnormal_plots
from simsopt.util import FocusPlasmaBnormal, FocusData, read_focus_coils, in_github_actions
>>>>>>> e9e5b4ee
from simsopt.util.polarization_project import (polarization_axes, orientation_phi,
                                               discretize_polarizations)

t_start = time.time()

# Set some parameters -- warning this is super low resolution!
if in_github_actions:
    N = 2  # >= 64 for high-resolution runs
    nIter_max = 100
    max_nMagnets = 20
    downsample = 100  # drastically downsample the grid if running CI
else:
    N = 16  # >= 64 for high-resolution runs
    nIter_max = 100000
    max_nMagnets = 10000
    downsample = 4

nphi = N
ntheta = N
algorithm = 'ArbVec_backtracking'
nBacktracking = 200
nAdjacent = 10
thresh_angle = np.pi  # / np.sqrt(2)
nHistory = 10
angle = int(thresh_angle * 180 / np.pi)
out_dir = Path("PM4Stell") 
out_dir.mkdir(parents=True, exist_ok=True)
print('out directory = ', out_dir)

# Obtain the plasma boundary for the NCSX configuration
TEST_DIR = (Path(__file__).parent / ".." / ".." / "tests" / "test_files").resolve()
fname_plasma = TEST_DIR / 'c09r00_B_axis_half_tesla_PM4Stell.plasma'
lcfs_ncsx = SurfaceRZFourier.from_focus(
    fname_plasma, range='half period', nphi=nphi, ntheta=ntheta
)

# Make higher resolution surface for plotting Bnormal
qphi = 2 * nphi
quadpoints_phi = np.linspace(0, 1, qphi, endpoint=True)
quadpoints_theta = np.linspace(0, 1, ntheta, endpoint=True)
s_plot = SurfaceRZFourier.from_focus(
    fname_plasma,
    quadpoints_phi=quadpoints_phi,
    quadpoints_theta=quadpoints_theta
)

# Obtain the normal field on the plasma boundary arising from plasma currents
bnormal_obj_ncsx = FocusPlasmaBnormal(fname_plasma)
bn_plasma = bnormal_obj_ncsx.bnormal_grid(nphi, ntheta, 'half period')

# Obtain the NCSX TF coil data and calculate their normal field on the boundary
fname_ncsx_coils = TEST_DIR / 'tf_only_half_tesla_symmetry_baxis_PM4Stell.focus'
base_curves, base_currents, ncoils = read_focus_coils(fname_ncsx_coils)
coils = []
for i in range(ncoils):
    coils.append(Coil(base_curves[i], base_currents[i]))
base_currents[0].fix_all()

# fix all the coil shapes
for i in range(ncoils):
    base_curves[i].fix_all()

# Obtain Bnormal from the plasma and the coils
ncsx_tfcoils = coils
bs_tfcoils = BiotSavart(ncsx_tfcoils)
bs_tfcoils.set_points(lcfs_ncsx.gamma().reshape((-1, 3)))
bn_tfcoils = np.sum(
    bs_tfcoils.B().reshape((nphi, ntheta, 3)) * lcfs_ncsx.unitnormal(),
    axis=2
)
bn_total = bn_plasma + bn_tfcoils
make_Bnormal_plots(bs_tfcoils, s_plot, out_dir, "biot_savart_initial")

# Obtain data on the magnet arrangement
fname_argmt = TEST_DIR / 'magpie_trial104b_PM4Stell.focus'
fname_corn = TEST_DIR / 'magpie_trial104b_corners_PM4Stell.csv'
mag_data = FocusData(fname_argmt, downsample=downsample)
nMagnets_tot = mag_data.nMagnets

# Determine the allowable polarization types and reject the negatives
pol_axes = np.zeros((0, 3))
pol_type = np.zeros(0, dtype=int)
pol_axes_f, pol_type_f = polarization_axes(['face'])
ntype_f = int(len(pol_type_f)/2)
pol_axes_f = pol_axes_f[:ntype_f, :]
pol_type_f = pol_type_f[:ntype_f]
pol_axes = np.concatenate((pol_axes, pol_axes_f), axis=0)
pol_type = np.concatenate((pol_type, pol_type_f))
pol_axes_fe_ftri, pol_type_fe_ftri = polarization_axes(['fe_ftri'])
ntype_fe_ftri = int(len(pol_type_fe_ftri)/2)
pol_axes_fe_ftri = pol_axes_fe_ftri[:ntype_fe_ftri, :]
pol_type_fe_ftri = pol_type_fe_ftri[:ntype_fe_ftri] + 1
pol_axes = np.concatenate((pol_axes, pol_axes_fe_ftri), axis=0)
pol_type = np.concatenate((pol_type, pol_type_fe_ftri))
pol_axes_fc_ftri, pol_type_fc_ftri = polarization_axes(['fc_ftri'])
ntype_fc_ftri = int(len(pol_type_fc_ftri)/2)
pol_axes_fc_ftri = pol_axes_fc_ftri[:ntype_fc_ftri, :]
pol_type_fc_ftri = pol_type_fc_ftri[:ntype_fc_ftri] + 2
pol_axes = np.concatenate((pol_axes, pol_axes_fc_ftri), axis=0)
pol_type = np.concatenate((pol_type, pol_type_fc_ftri))

# Read in the phi coordinates and set the pol_vectors
ophi = orientation_phi(fname_corn)[:nMagnets_tot]
discretize_polarizations(mag_data, ophi, pol_axes, pol_type)
pol_vectors = np.zeros((nMagnets_tot, len(pol_type), 3))
pol_vectors[:, :, 0] = mag_data.pol_x
pol_vectors[:, :, 1] = mag_data.pol_y
pol_vectors[:, :, 2] = mag_data.pol_z

kwargs_geo = {"pol_vectors": pol_vectors, "downsample": downsample}

# Initialize the permanent magnet grid from the PM4Stell arrangement
pm_ncsx = PermanentMagnetGrid.geo_setup_from_famus(
    lcfs_ncsx, bn_total, fname_argmt, **kwargs_geo
)

# Optimize with the GPMO algorithm
kwargs = initialize_default_kwargs('GPMO')
kwargs['K'] = nIter_max
kwargs['nhistory'] = nHistory
if algorithm == 'backtracking' or algorithm == 'ArbVec_backtracking':
    kwargs['backtracking'] = nBacktracking
    kwargs['Nadjacent'] = nAdjacent
    kwargs['dipole_grid_xyz'] = np.ascontiguousarray(pm_ncsx.dipole_grid_xyz)
    if algorithm == 'ArbVec_backtracking':
        kwargs['thresh_angle'] = thresh_angle
        kwargs['max_nMagnets'] = max_nMagnets
t1 = time.time()
R2_history, Bn_history, m_history = GPMO(pm_ncsx, algorithm, **kwargs)
dt = time.time() - t1
print('GPMO took t = ', dt, ' s')
# Print effective permanent magnet volume
dipoles = pm_ncsx.m.reshape(pm_ncsx.ndipoles, 3)
print('Volume of permanent magnets is = ', np.sum(np.sqrt(np.sum(dipoles ** 2, axis=-1))) / pm_ncsx.m_maxima)
print('sum(|m_i|)', np.sum(np.sqrt(np.sum(dipoles ** 2, axis=-1))))

# Save files
if False:
    # Make BiotSavart object from the dipoles and plot solution
    b_dipole = DipoleField(
        pm_ncsx.dipole_grid_xyz,
        pm_ncsx.m,
        nfp=s_plot.nfp,
        coordinate_flag=pm_ncsx.coordinate_flag,
        m_maxima=pm_ncsx.m_maxima,
    )
    b_dipole.set_points(s_plot.gamma().reshape((-1, 3)))
    b_dipole._toVTK(out_dir / "Dipole_Fields")
    make_Bnormal_plots(bs_tfcoils + b_dipole, s_plot, out_dir, "biot_savart_optimized")
    Bnormal_coils = np.sum(bs_tfcoils.B().reshape((qphi, ntheta, 3)) * s_plot.unitnormal(), axis=-1)
    Bnormal_dipoles = np.sum(b_dipole.B().reshape((qphi, ntheta, 3)) * s_plot.unitnormal(), axis=-1)
    Bnormal_plasma = bnormal_obj_ncsx.bnormal_grid(qphi, ntheta, 'full torus')
    Bnormal_total = Bnormal_plasma + Bnormal_coils + Bnormal_dipoles
    pointData = {"B_N": Bnormal_plasma[:, :, None]}
    s_plot.to_vtk(out_dir / "Bnormal_plasma", extra_data=pointData)
    pointData = {"B_N": Bnormal_dipoles[:, :, None]}
    s_plot.to_vtk(out_dir / "Bnormal_dipoles", extra_data=pointData)
    pointData = {"B_N": Bnormal_coils[:, :, None]}
    s_plot.to_vtk(out_dir / "Bnormal_coils", extra_data=pointData)
    pointData = {"B_N": Bnormal_total[:, :, None]}
    s_plot.to_vtk(out_dir / "Bnormal_total", extra_data=pointData)
    pm_ncsx.write_to_famus(out_dir)
    b_dipole.set_points(lcfs_ncsx.gamma().reshape((-1, 3)))
    bs_tfcoils.set_points(lcfs_ncsx.gamma().reshape((-1, 3)))
    Bnormal_plasma = bnormal_obj_ncsx.bnormal_grid(nphi, ntheta, 'half period')
    f_B_sf = SquaredFlux(s_plot, b_dipole + bs_tfcoils, -Bnormal_plasma).J()
    print('f_B = ', f_B_sf) 
    np.savetxt(out_dir / 'R2_history.txt', R2_history)
    np.savetxt(out_dir / 'absBn_history.txt', Bn_history)
    nmags = m_history.shape[0]
    nhist = m_history.shape[2]
    m_history_2d = m_history.reshape((nmags*m_history.shape[1], nhist))
    np.savetxt(out_dir / 'm_history_nmags=%d_nhist=%d.txt' % (nmags, nhist), m_history_2d)
t_end = time.time()
print('Script took in total t = ', t_end - t_start, ' s')

# Plot optimization results as function of iterations
plt.figure()
plt.semilogy(R2_history, label=r'$f_B$')
plt.semilogy(Bn_history, label=r'$<|Bn|>$')
plt.grid(True)
plt.xlabel('K')
plt.ylabel('Metric values')
plt.legend()
plt.show()<|MERGE_RESOLUTION|>--- conflicted
+++ resolved
@@ -24,15 +24,10 @@
 from simsopt.field import BiotSavart, DipoleField, Coil
 from simsopt.geo import SurfaceRZFourier, PermanentMagnetGrid
 from simsopt.solve import GPMO
-<<<<<<< HEAD
-from simsopt.util import FocusPlasmaBnormal, FocusData, read_focus_coils, \
-    initialize_default_kwargs, make_Bnormal_plots, in_github_actions
-=======
 from simsopt.objectives import SquaredFlux
 from simsopt.util.permanent_magnet_helper_functions \
     import initialize_default_kwargs, make_Bnormal_plots
 from simsopt.util import FocusPlasmaBnormal, FocusData, read_focus_coils, in_github_actions
->>>>>>> e9e5b4ee
 from simsopt.util.polarization_project import (polarization_axes, orientation_phi,
                                                discretize_polarizations)
 
@@ -142,7 +137,11 @@
 pol_vectors[:, :, 1] = mag_data.pol_y
 pol_vectors[:, :, 2] = mag_data.pol_z
 
-kwargs_geo = {"pol_vectors": pol_vectors, "downsample": downsample}
+# Using m_maxima functionality to try out unrealistically strong magnets
+B_max = 5  # 5 Tesla!!!!
+mu0 = 4 * np.pi * 1e-7
+m_maxima = B_max / mu0
+kwargs_geo = {"pol_vectors": pol_vectors, "m_maxima": m_maxima, "downsample": downsample}
 
 # Initialize the permanent magnet grid from the PM4Stell arrangement
 pm_ncsx = PermanentMagnetGrid.geo_setup_from_famus(
