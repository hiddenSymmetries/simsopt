#!/usr/bin/env python
'''
    This example sript uses the GPMO backtracking algorithm with 
    arbitrarily-defined polarization vectors to optimize magnets in an 
    arrangement around the NCSX plasma in the C09R00 configuration with 
    an average magnetic field strength on axis of about 0.5 T.
    
    This test applies the backtracking approach to the PM4Stell magnet arrangement
    with face-triplet polarizations. The threshold angle for removal of magnet 
    pairs is set by the user, unlike the normal backtracking algorithm
    which defaults to threshold_angle = 180 degrees (only remove adjacent 
    dipoles if they are exactly equal and opposite).

    PM4Stell functionality and related code obtained courtesy of
    Ken Hammond and the PM4Stell + MAGPIE teams. 
'''

from pathlib import Path
import time

from matplotlib import pyplot as plt
import numpy as np

from simsopt.field import BiotSavart, DipoleField, Coil
from simsopt.geo import SurfaceRZFourier, PermanentMagnetGrid
from simsopt.solve import GPMO
from simsopt.objectives import SquaredFlux
from simsopt.util.permanent_magnet_helper_functions \
    import initialize_default_kwargs, make_Bnormal_plots
from simsopt.util import FocusPlasmaBnormal, FocusData, read_focus_coils, in_github_actions
from simsopt.util.polarization_project import (polarization_axes, orientation_phi,
                                               discretize_polarizations)

t_start = time.time()

# Set some parameters -- warning this is super low resolution!
if in_github_actions:
    N = 2  # >= 64 for high-resolution runs
    nIter_max = 100
    max_nMagnets = 20
    downsample = 100  # drastically downsample the grid if running CI
else:
    N = 16  # >= 64 for high-resolution runs
    nIter_max = 100000
    max_nMagnets = 10000
    downsample = 4

nphi = N
ntheta = N
algorithm = 'ArbVec_backtracking'
nBacktracking = 200
nAdjacent = 10
thresh_angle = np.pi  # / np.sqrt(2)
nHistory = 10
angle = int(thresh_angle * 180 / np.pi)
<<<<<<< HEAD
out_dir = Path("PM4Stell") 
=======
out_dir = Path("PM4Stell_angle{angle}_nb{nBacktracking)_na{nAdjacent}")
>>>>>>> a428a24e
out_dir.mkdir(parents=True, exist_ok=True)
print('out directory = ', out_dir)

# Obtain the plasma boundary for the NCSX configuration
TEST_DIR = (Path(__file__).parent / ".." / ".." / "tests" / "test_files").resolve()
fname_plasma = TEST_DIR / 'c09r00_B_axis_half_tesla_PM4Stell.plasma'
lcfs_ncsx = SurfaceRZFourier.from_focus(
    fname_plasma, range='half period', nphi=nphi, ntheta=ntheta
)

# Make higher resolution surface for plotting Bnormal
qphi = 2 * nphi
quadpoints_phi = np.linspace(0, 1, qphi, endpoint=True)
quadpoints_theta = np.linspace(0, 1, ntheta, endpoint=True)
s_plot = SurfaceRZFourier.from_focus(
    fname_plasma,
    quadpoints_phi=quadpoints_phi,
    quadpoints_theta=quadpoints_theta
)

# Obtain the normal field on the plasma boundary arising from plasma currents
bnormal_obj_ncsx = FocusPlasmaBnormal(fname_plasma)
bn_plasma = bnormal_obj_ncsx.bnormal_grid(nphi, ntheta, 'half period')

# Obtain the NCSX TF coil data and calculate their normal field on the boundary
fname_ncsx_coils = TEST_DIR / 'tf_only_half_tesla_symmetry_baxis_PM4Stell.focus'
base_curves, base_currents, ncoils = read_focus_coils(fname_ncsx_coils)
coils = []
for i in range(ncoils):
    coils.append(Coil(base_curves[i], base_currents[i]))
base_currents[0].fix_all()

# fix all the coil shapes
for i in range(ncoils):
    base_curves[i].fix_all()

# Obtain Bnormal from the plasma and the coils
ncsx_tfcoils = coils
bs_tfcoils = BiotSavart(ncsx_tfcoils)
bs_tfcoils.set_points(lcfs_ncsx.gamma().reshape((-1, 3)))
bn_tfcoils = np.sum(
    bs_tfcoils.B().reshape((nphi, ntheta, 3)) * lcfs_ncsx.unitnormal(),
    axis=2
)
bn_total = bn_plasma + bn_tfcoils
make_Bnormal_plots(bs_tfcoils, s_plot, out_dir, "biot_savart_initial")

# Obtain data on the magnet arrangement
fname_argmt = TEST_DIR / 'magpie_trial104b_PM4Stell.focus'
fname_corn = TEST_DIR / 'magpie_trial104b_corners_PM4Stell.csv'
mag_data = FocusData(fname_argmt, downsample=downsample)
nMagnets_tot = mag_data.nMagnets

# Determine the allowable polarization types and reject the negatives
pol_axes = np.zeros((0, 3))
pol_type = np.zeros(0, dtype=int)
pol_axes_f, pol_type_f = polarization_axes(['face'])
ntype_f = int(len(pol_type_f)/2)
pol_axes_f = pol_axes_f[:ntype_f, :]
pol_type_f = pol_type_f[:ntype_f]
pol_axes = np.concatenate((pol_axes, pol_axes_f), axis=0)
pol_type = np.concatenate((pol_type, pol_type_f))
pol_axes_fe_ftri, pol_type_fe_ftri = polarization_axes(['fe_ftri'])
ntype_fe_ftri = int(len(pol_type_fe_ftri)/2)
pol_axes_fe_ftri = pol_axes_fe_ftri[:ntype_fe_ftri, :]
pol_type_fe_ftri = pol_type_fe_ftri[:ntype_fe_ftri] + 1
pol_axes = np.concatenate((pol_axes, pol_axes_fe_ftri), axis=0)
pol_type = np.concatenate((pol_type, pol_type_fe_ftri))
pol_axes_fc_ftri, pol_type_fc_ftri = polarization_axes(['fc_ftri'])
ntype_fc_ftri = int(len(pol_type_fc_ftri)/2)
pol_axes_fc_ftri = pol_axes_fc_ftri[:ntype_fc_ftri, :]
pol_type_fc_ftri = pol_type_fc_ftri[:ntype_fc_ftri] + 2
pol_axes = np.concatenate((pol_axes, pol_axes_fc_ftri), axis=0)
pol_type = np.concatenate((pol_type, pol_type_fc_ftri))

# Read in the phi coordinates and set the pol_vectors
ophi = orientation_phi(fname_corn)[:nMagnets_tot]
discretize_polarizations(mag_data, ophi, pol_axes, pol_type)
pol_vectors = np.zeros((nMagnets_tot, len(pol_type), 3))
pol_vectors[:, :, 0] = mag_data.pol_x
pol_vectors[:, :, 1] = mag_data.pol_y
pol_vectors[:, :, 2] = mag_data.pol_z

kwargs_geo = {"pol_vectors": pol_vectors, "downsample": downsample}

# Initialize the permanent magnet grid from the PM4Stell arrangement
pm_ncsx = PermanentMagnetGrid.geo_setup_from_famus(
    lcfs_ncsx, bn_total, fname_argmt, **kwargs_geo
)

# Optimize with the GPMO algorithm
kwargs = initialize_default_kwargs('GPMO')
kwargs['K'] = nIter_max
kwargs['nhistory'] = nHistory
if algorithm == 'backtracking' or algorithm == 'ArbVec_backtracking':
    kwargs['backtracking'] = nBacktracking
    kwargs['Nadjacent'] = nAdjacent
    kwargs['dipole_grid_xyz'] = np.ascontiguousarray(pm_ncsx.dipole_grid_xyz)
    if algorithm == 'ArbVec_backtracking':
        kwargs['thresh_angle'] = thresh_angle
        kwargs['max_nMagnets'] = max_nMagnets
t1 = time.time()
R2_history, Bn_history, m_history = GPMO(pm_ncsx, algorithm, **kwargs)
dt = time.time() - t1
print('GPMO took t = ', dt, ' s')
# Print effective permanent magnet volume
dipoles = pm_ncsx.m.reshape(pm_ncsx.ndipoles, 3)
print('Volume of permanent magnets is = ', np.sum(np.sqrt(np.sum(dipoles ** 2, axis=-1))) / pm_ncsx.m_maxima)
print('sum(|m_i|)', np.sum(np.sqrt(np.sum(dipoles ** 2, axis=-1))))

# Save files
<<<<<<< HEAD
if True:
    # Make BiotSavart object from the dipoles and plot solution 
=======
if False:
    # Make BiotSavart object from the dipoles and plot solution
>>>>>>> a428a24e
    b_dipole = DipoleField(
        pm_ncsx.dipole_grid_xyz,
        pm_ncsx.m,
        nfp=s_plot.nfp,
        coordinate_flag=pm_ncsx.coordinate_flag,
        m_maxima=pm_ncsx.m_maxima,
    )
    b_dipole.set_points(s_plot.gamma().reshape((-1, 3)))
    b_dipole._toVTK(out_dir / "Dipole_Fields")
    make_Bnormal_plots(bs_tfcoils + b_dipole, s_plot, out_dir, "biot_savart_optimized")
    Bnormal_coils = np.sum(bs_tfcoils.B().reshape((qphi, ntheta, 3)) * s_plot.unitnormal(), axis=-1)
    Bnormal_dipoles = np.sum(b_dipole.B().reshape((qphi, ntheta, 3)) * s_plot.unitnormal(), axis=-1)
    Bnormal_plasma = bnormal_obj_ncsx.bnormal_grid(qphi, ntheta, 'full torus')
    Bnormal_total = Bnormal_plasma + Bnormal_coils + Bnormal_dipoles
    pointData = {"B_N": Bnormal_plasma[:, :, None]}
    s_plot.to_vtk(out_dir / "Bnormal_plasma", extra_data=pointData)
    pointData = {"B_N": Bnormal_dipoles[:, :, None]}
    s_plot.to_vtk(out_dir / "Bnormal_dipoles", extra_data=pointData)
    pointData = {"B_N": Bnormal_coils[:, :, None]}
    s_plot.to_vtk(out_dir / "Bnormal_coils", extra_data=pointData)
    pointData = {"B_N": Bnormal_total[:, :, None]}
    s_plot.to_vtk(out_dir / "Bnormal_total", extra_data=pointData)
    pm_ncsx.write_to_famus(out_dir)
    b_dipole.set_points(lcfs_ncsx.gamma().reshape((-1, 3)))
    bs_tfcoils.set_points(lcfs_ncsx.gamma().reshape((-1, 3)))
    Bnormal_plasma = bnormal_obj_ncsx.bnormal_grid(nphi, ntheta, 'half period')
    f_B_sf = SquaredFlux(s_plot, b_dipole + bs_tfcoils, -Bnormal_plasma).J()
    print('f_B = ', f_B_sf) 
    np.savetxt(out_dir / 'R2_history.txt', R2_history)
    np.savetxt(out_dir / 'absBn_history.txt', Bn_history)
    nmags = m_history.shape[0]
    nhist = m_history.shape[2]
    m_history_2d = m_history.reshape((nmags*m_history.shape[1], nhist))
<<<<<<< HEAD
    np.savetxt(out_dir / 'm_history_nmags={nmags}_nhist={nhist}.txt', m_history_2d)
t_end = time.time()  
=======
    np.savetxt(out_dir / 'm_history_nmags=%d_nhist=%d.txt' % (nmags, nhist), m_history_2d)
t_end = time.time()
>>>>>>> a428a24e
print('Script took in total t = ', t_end - t_start, ' s')

# Plot optimization results as function of iterations
plt.figure()
plt.semilogy(R2_history, label=r'$f_B$')
plt.semilogy(Bn_history, label=r'$<|Bn|>$')
plt.grid(True)
plt.xlabel('K')
plt.ylabel('Metric values')
plt.legend()
plt.show()<|MERGE_RESOLUTION|>--- conflicted
+++ resolved
@@ -53,11 +53,7 @@
 thresh_angle = np.pi  # / np.sqrt(2)
 nHistory = 10
 angle = int(thresh_angle * 180 / np.pi)
-<<<<<<< HEAD
 out_dir = Path("PM4Stell") 
-=======
-out_dir = Path("PM4Stell_angle{angle}_nb{nBacktracking)_na{nAdjacent}")
->>>>>>> a428a24e
 out_dir.mkdir(parents=True, exist_ok=True)
 print('out directory = ', out_dir)
 
@@ -169,13 +165,8 @@
 print('sum(|m_i|)', np.sum(np.sqrt(np.sum(dipoles ** 2, axis=-1))))
 
 # Save files
-<<<<<<< HEAD
-if True:
-    # Make BiotSavart object from the dipoles and plot solution 
-=======
 if False:
     # Make BiotSavart object from the dipoles and plot solution
->>>>>>> a428a24e
     b_dipole = DipoleField(
         pm_ncsx.dipole_grid_xyz,
         pm_ncsx.m,
@@ -209,13 +200,8 @@
     nmags = m_history.shape[0]
     nhist = m_history.shape[2]
     m_history_2d = m_history.reshape((nmags*m_history.shape[1], nhist))
-<<<<<<< HEAD
-    np.savetxt(out_dir / 'm_history_nmags={nmags}_nhist={nhist}.txt', m_history_2d)
-t_end = time.time()  
-=======
     np.savetxt(out_dir / 'm_history_nmags=%d_nhist=%d.txt' % (nmags, nhist), m_history_2d)
 t_end = time.time()
->>>>>>> a428a24e
 print('Script took in total t = ', t_end - t_start, ' s')
 
 # Plot optimization results as function of iterations
