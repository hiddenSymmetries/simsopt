--- conflicted
+++ resolved
@@ -52,11 +52,7 @@
 thresh_angle = np.pi  # / np.sqrt(2)
 nHistory = 10
 angle = int(thresh_angle * 180 / np.pi)
-<<<<<<< HEAD
 out_dir = Path(f"PM4Stell_angle{angle}_nb{nBacktracking}_na{nAdjacent}")
-=======
-out_dir = Path("PM4Stell_angle{angle}_nb{nBacktracking)_na{nAdjacent}")
->>>>>>> a428a24e
 out_dir.mkdir(parents=True, exist_ok=True)
 print('out directory = ', out_dir)
 
@@ -170,11 +166,7 @@
 print('GPMO took t = ', dt, ' s')
 
 # Save files
-<<<<<<< HEAD
-if True:
-=======
 if False:
->>>>>>> a428a24e
     # Make BiotSavart object from the dipoles and plot solution
     b_dipole = DipoleField(
         pm_ncsx.dipole_grid_xyz,
@@ -204,11 +196,7 @@
     nmags = m_history.shape[0]
     nhist = m_history.shape[2]
     m_history_2d = m_history.reshape((nmags*m_history.shape[1], nhist))
-<<<<<<< HEAD
-    np.savetxt(out_dir / 'm_history_nmags={nmags}_nhist={nhist}.txt', m_history_2d)
-=======
     np.savetxt(out_dir / 'm_history_nmags=%d_nhist=%d.txt' % (nmags, nhist), m_history_2d)
->>>>>>> a428a24e
 t_end = time.time()
 print('Script took in total t = ', t_end - t_start, ' s')
 
