#!/usr/bin/env python
r"""
"""

import time
from pathlib import Path
import numpy as np
import matplotlib.pyplot as plt
from simsopt.field import BiotSavart, ExactField, DipoleField
from simsopt.geo import ExactMagnetGrid, SurfaceRZFourier, PermanentMagnetGrid
from simsopt.objectives import SquaredFlux
from simsopt.solve import GPMO, relax_and_split
from simsopt.util import in_github_actions
from simsopt.util.permanent_magnet_helper_functions import *

t_start = time.time()

# Set some parameters -- if doing CI, lower the resolution
coff = 0.2  # PM grid starts offset ~ 10 cm from the plasma surface
poff = 0.05  # PM grid end offset ~ 15 cm from the plasma surface

if in_github_actions:
    nphi = 4  # nphi = ntheta >= 64 needed for accurate full-resolution runs
    ntheta = nphi
    dx = 0.05  # bricks with radial extent 5 cm
else:
    nphi = 32  # nphi = ntheta >= 64 needed for accurate full-resolution runs
    ntheta = nphi
    Nx = 72 # bricks with radial extent ??? cm

<<<<<<< HEAD
=======
coff = 0.2  # PM grid starts offset ~ 10 cm from the plasma surface
poff = 0.1  # PM grid end offset ~ 15 cm from the plasma surface
>>>>>>> 81e423ab
input_name = 'input.LandremanPaul2021_QA_lowres'

# Read in the plas/ma equilibrium file
TEST_DIR = (Path(__file__).parent / ".." / ".." / "tests" / "test_files").resolve()
surface_filename = TEST_DIR / input_name
s = SurfaceRZFourier.from_vmec_input(surface_filename, range="half period", nphi=nphi, ntheta=ntheta)
s_inner = SurfaceRZFourier.from_vmec_input(surface_filename, range="half period", nphi=nphi, ntheta=ntheta)
s_outer = SurfaceRZFourier.from_vmec_input(surface_filename, range="half period", nphi=nphi, ntheta=ntheta)

# Make the inner and outer surfaces by extending the plasma surface
s_inner.extend_via_projected_normal(poff)
s_outer.extend_via_projected_normal(poff + coff)

# Make the output directory
out_str = f"exact_QA_noSparsity"
out_dir = Path(out_str)
out_dir.mkdir(parents=True, exist_ok=True)

# initialize the coils
base_curves, curves, coils = initialize_coils('qa', TEST_DIR, s, out_dir)

# Set up BiotSavart fields
bs = BiotSavart(coils)

# Calculate average, approximate on-axis B field strength
calculate_on_axis_B(bs, s)

# Make higher resolution surface for plotting Bnormal
qphi = 2 * nphi
quadpoints_phi = np.linspace(0, 1, qphi, endpoint=True)
quadpoints_theta = np.linspace(0, 1, ntheta, endpoint=True)
s_plot = SurfaceRZFourier.from_vmec_input(
    surface_filename, 
    quadpoints_phi=quadpoints_phi, 
    quadpoints_theta=quadpoints_theta
)

# Plot initial Bnormal on plasma surface from un-optimized BiotSavart coils
make_Bnormal_plots(bs, s_plot, out_dir, "biot_savart_initial")

# optimize the currents in the TF coils
bs = coil_optimization(s, bs, base_curves, curves, out_dir)
bs.set_points(s.gamma().reshape((-1, 3)))
Bnormal = np.sum(bs.B().reshape((nphi, ntheta, 3)) * s.unitnormal(), axis=2)

# check after-optimization average on-axis magnetic field strength
calculate_on_axis_B(bs, s)

# Set up correct Bnormal from TF coils 
bs.set_points(s.gamma().reshape((-1, 3)))
Bnormal = np.sum(bs.B().reshape((nphi, ntheta, 3)) * s.unitnormal(), axis=2)

# Finally, initialize the permanent magnet class
kwargs_geo = {"Nx": Nx} #, "Ny": Nx * 2, "Nz": Nx * 3}  
pm_opt = ExactMagnetGrid.geo_setup_between_toroidal_surfaces(
    s, Bnormal, s_inner, s_outer, **kwargs_geo
)

kwargs_geo = {"Nx":Nx}
pm_comp = PermanentMagnetGrid.geo_setup_between_toroidal_surfaces(
    s, Bnormal, s_inner, s_outer, **kwargs_geo
)

<<<<<<< HEAD
m0 = np.zeros(pm_opt.ndipoles * 3) 
reg_l0 = 0.0  # No sparsity
nu = 1e100
kwargs = initialize_default_kwargs()
kwargs['nu'] = nu  # Strength of the "relaxation" part of relax-and-split
kwargs['max_iter'] = 100  # Number of iterations to take in a convex step
kwargs['max_iter_RS'] = 1  # Number of total iterations of the relax-and-split algorithm
=======
print(pm_opt.phiThetas)

m0 = np.zeros(pm_opt.ndipoles * 3)
reg_l0 = 0.05  # Threshold off magnets with 5% or less strength
nu = 1e10  # how strongly to make proxy variable w close to values in m
reg_l0, _, _, nu = pm_opt.rescale_for_opt(reg_l0, 0.0, 0.0, nu) 
# reg_l0 = 0.0  # No sparsity
# nu = 1e100
kwargs = initialize_default_kwargs()
kwargs['nu'] = nu  # Strength of the "relaxation" part of relax-and-split
kwargs['max_iter'] = 1000  # Number of iterations to take in a convex step
kwargs['max_iter_RS'] = 40  # Number of total iterations of the relax-and-split algorithm
>>>>>>> 81e423ab
kwargs['reg_l0'] = reg_l0
print('nu, lambda = ', kwargs['nu'], kwargs['reg_l0'])
# RS_history, m_history, m_proxy_history = relax_and_split(pm_opt, m0=m0, **kwargs)
# m0 = pm_opt.m

# Optimize the permanent magnets. This actually solves
# 2 full relax-and-split problems, and uses the result of each
# problem to initialize the next, increasing L0 threshold each time,
# until thresholding over all magnets with strengths < 50% the max.
m0 = np.zeros(pm_opt.ndipoles * 3) 
total_m_history = []
total_mproxy_history = []
total_RS_history = []
for i in range(20):
    print('Relax-and-split iteration ', i, ', L0 threshold = ', reg_l0)
    reg_l0_scaled = reg_l0 * (i + 1) / 2.0
    kwargs['reg_l0'] = reg_l0_scaled
    RS_history, m_history, m_proxy_history = relax_and_split(pm_opt, m0=m0, **kwargs)
    total_RS_history.append(RS_history)
    total_m_history.append(m_history)
    total_mproxy_history.append(m_proxy_history)
    m_norms = np.linalg.norm(m_proxy_history[-1].reshape(-1, 3), axis=-1)
    # bar_x = np.linspace(0, np.max(m_norms), 20)
    plt.figure()
    plt.hist(m_norms, bins=100)
    m0 = pm_opt.m

plt.show()
# Print effective permanent magnet volume
B_max = 1.465
mu0 = 4 * np.pi * 1e-7
M_max = B_max / mu0 
magnets = pm_opt.m.reshape(pm_opt.ndipoles, 3)
# print('Volume of permanent magnets is = ', np.sum(np.sqrt(np.sum(magnets ** 2, axis=-1))) / M_max)
# print('sum(|m_i|)', np.sum(np.sqrt(np.sum(magnets ** 2, axis=-1))))

print('magnets have dimensions ',pm_opt.dims, ' with volume v = ',np.prod(pm_opt.dims))

b_magnet = ExactField(
    pm_opt.pm_grid_xyz,
    pm_opt.m,
    pm_opt.dims,
    pm_opt.phiThetas,
    stellsym=s_plot.stellsym,
    nfp=s_plot.nfp,
    m_maxima=pm_opt.m_maxima,
)
b_magnet.set_points(s_plot.gamma().reshape((-1, 3)))
b_magnet._toVTK(out_dir / "magnet_fields", pm_opt.dx, pm_opt.dy, pm_opt.dz)

# Print optimized metrics
fB = 0.5 * np.sum((pm_opt.A_obj @ pm_opt.m - pm_opt.b_obj) ** 2)
print("Total fB = ", fB)

bs.set_points(s_plot.gamma().reshape((-1, 3)))
Bnormal = np.sum(bs.B().reshape((qphi, ntheta, 3)) * s_plot.unitnormal(), axis=2)
make_Bnormal_plots(bs, s_plot, out_dir, "biot_savart_coils")
Bnormal_magnets = np.sum(b_magnet.B().reshape((qphi, ntheta, 3)) * s_plot.unitnormal(), axis=-1)
Bnormal_total = Bnormal + Bnormal_magnets
make_Bnormal_plots(bs + b_magnet, s_plot, out_dir, "biot_savart_optimized")

# Compute metrics with permanent magnet results
magnets_m = pm_opt.m.reshape(pm_opt.ndipoles, 3)
num_nonzero = np.count_nonzero(np.sum(magnets_m ** 2, axis=-1)) / pm_opt.ndipoles * 100
print("Number of possible magnets = ", pm_opt.ndipoles)
print("% of magnets that are nonzero = ", num_nonzero)

# For plotting Bn on the full torus surface at the end with just the magnet fields
make_Bnormal_plots(b_magnet, s_plot, out_dir, "only_m_optimized")
pointData = {"B_N": Bnormal_total[:, :, None]}
s_plot.to_vtk(out_dir / "m_optimized", extra_data=pointData)

# Print optimized f_B and other metrics
b_magnet.set_points(s.gamma().reshape((-1, 3)))
bs.set_points(s.gamma().reshape((-1, 3)))
Bnormal = np.sum(bs.B().reshape((nphi, ntheta, 3)) * s.unitnormal(), axis=2)
f_B_sf = SquaredFlux(s, b_magnet, -Bnormal).J()

print('f_B = ', f_B_sf)
total_volume = np.sum(np.sqrt(np.sum(pm_opt.m.reshape(pm_opt.ndipoles, 3) ** 2, axis=-1))) * s.nfp * 2 * mu0 / B_max
# print('Total volume = ', total_volume)

assert np.all(pm_comp.m == 0.0)
assert np.all(pm_comp.dipole_grid_xyz == pm_opt.pm_grid_xyz)
assert np.all(pm_comp.phiThetas == pm_opt.phiThetas)

assert pm_comp.dx == pm_opt.dx
assert pm_comp.dy == pm_opt.dy
assert pm_comp.dz == pm_opt.dz

assert all(pm_comp.b_obj == pm_opt.b_obj)

b_dipole = DipoleField(
    pm_comp.dipole_grid_xyz,
    pm_opt.m,
    nfp=s.nfp,
    coordinate_flag=pm_opt.coordinate_flag, #check this one, which flag to use
    m_maxima=pm_opt.m_maxima
)
b_dipole.set_points(s_plot.gamma().reshape((-1, 3)))
b_dipole._toVTK(out_dir / "dipole_magnet_fields", pm_opt.dx, pm_opt.dy, pm_opt.dz)

# Print optimized metrics
fBc = 0.5 * np.sum((pm_comp.A_obj @ pm_opt.m - pm_opt.b_obj) ** 2)
print("Total fBc = ", fBc)

# Print optimized f_B and other metrics
b_dipole.set_points(s.gamma().reshape((-1, 3)))
bs.set_points(s.gamma().reshape((-1, 3)))
Bcnormal = np.sum(bs.B().reshape((nphi, ntheta, 3)) * s.unitnormal(), axis=2)
f_Bc_sf = SquaredFlux(s, b_dipole, -Bcnormal).J()

print('f_Bc = ', f_Bc_sf)
total_volume = np.sum(np.sqrt(np.sum(pm_opt.m.reshape(pm_opt.ndipoles, 3) ** 2, axis=-1))) * s.nfp * 2 * mu0 / B_max
# print('Total volume = ', total_volume)

# print('fB diff (ex - dip) = ', fB - fBc)
# print('f_B (squared flux function) diff', f_B_sf - f_Bc_sf)

t_end = time.time()
print('Total time = ', t_end - t_start)
plt.show()
<|MERGE_RESOLUTION|>--- conflicted
+++ resolved
@@ -16,23 +16,18 @@
 t_start = time.time()
 
 # Set some parameters -- if doing CI, lower the resolution
-coff = 0.2  # PM grid starts offset ~ 10 cm from the plasma surface
-poff = 0.05  # PM grid end offset ~ 15 cm from the plasma surface
 
 if in_github_actions:
     nphi = 4  # nphi = ntheta >= 64 needed for accurate full-resolution runs
     ntheta = nphi
     dx = 0.05  # bricks with radial extent 5 cm
 else:
-    nphi = 32  # nphi = ntheta >= 64 needed for accurate full-resolution runs
+    nphi = 16  # nphi = ntheta >= 64 needed for accurate full-resolution runs
     ntheta = nphi
     Nx = 72 # bricks with radial extent ??? cm
 
-<<<<<<< HEAD
-=======
 coff = 0.2  # PM grid starts offset ~ 10 cm from the plasma surface
 poff = 0.1  # PM grid end offset ~ 15 cm from the plasma surface
->>>>>>> 81e423ab
 input_name = 'input.LandremanPaul2021_QA_lowres'
 
 # Read in the plas/ma equilibrium file
@@ -96,7 +91,6 @@
     s, Bnormal, s_inner, s_outer, **kwargs_geo
 )
 
-<<<<<<< HEAD
 m0 = np.zeros(pm_opt.ndipoles * 3) 
 reg_l0 = 0.0  # No sparsity
 nu = 1e100
@@ -104,48 +98,34 @@
 kwargs['nu'] = nu  # Strength of the "relaxation" part of relax-and-split
 kwargs['max_iter'] = 100  # Number of iterations to take in a convex step
 kwargs['max_iter_RS'] = 1  # Number of total iterations of the relax-and-split algorithm
-=======
-print(pm_opt.phiThetas)
-
-m0 = np.zeros(pm_opt.ndipoles * 3)
-reg_l0 = 0.05  # Threshold off magnets with 5% or less strength
-nu = 1e10  # how strongly to make proxy variable w close to values in m
-reg_l0, _, _, nu = pm_opt.rescale_for_opt(reg_l0, 0.0, 0.0, nu) 
-# reg_l0 = 0.0  # No sparsity
-# nu = 1e100
-kwargs = initialize_default_kwargs()
-kwargs['nu'] = nu  # Strength of the "relaxation" part of relax-and-split
-kwargs['max_iter'] = 1000  # Number of iterations to take in a convex step
-kwargs['max_iter_RS'] = 40  # Number of total iterations of the relax-and-split algorithm
->>>>>>> 81e423ab
 kwargs['reg_l0'] = reg_l0
 print('nu, lambda = ', kwargs['nu'], kwargs['reg_l0'])
-# RS_history, m_history, m_proxy_history = relax_and_split(pm_opt, m0=m0, **kwargs)
-# m0 = pm_opt.m
+RS_history, m_history, m_proxy_history = relax_and_split(pm_opt, m0=m0, **kwargs)
+m0 = pm_opt.m
 
 # Optimize the permanent magnets. This actually solves
 # 2 full relax-and-split problems, and uses the result of each
 # problem to initialize the next, increasing L0 threshold each time,
 # until thresholding over all magnets with strengths < 50% the max.
-m0 = np.zeros(pm_opt.ndipoles * 3) 
-total_m_history = []
-total_mproxy_history = []
-total_RS_history = []
-for i in range(20):
-    print('Relax-and-split iteration ', i, ', L0 threshold = ', reg_l0)
-    reg_l0_scaled = reg_l0 * (i + 1) / 2.0
-    kwargs['reg_l0'] = reg_l0_scaled
-    RS_history, m_history, m_proxy_history = relax_and_split(pm_opt, m0=m0, **kwargs)
-    total_RS_history.append(RS_history)
-    total_m_history.append(m_history)
-    total_mproxy_history.append(m_proxy_history)
-    m_norms = np.linalg.norm(m_proxy_history[-1].reshape(-1, 3), axis=-1)
-    # bar_x = np.linspace(0, np.max(m_norms), 20)
-    plt.figure()
-    plt.hist(m_norms, bins=100)
-    m0 = pm_opt.m
-
-plt.show()
+# m0 = np.zeros(pm_opt.ndipoles * 3) 
+# total_m_history = []
+# total_mproxy_history = []
+# total_RS_history = []
+# for i in range(20):
+#     print('Relax-and-split iteration ', i, ', L0 threshold = ', reg_l0)
+#     reg_l0_scaled = reg_l0 * (i + 1) / 2.0
+#     kwargs['reg_l0'] = reg_l0_scaled
+#     RS_history, m_history, m_proxy_history = relax_and_split(pm_opt, m0=m0, **kwargs)
+#     total_RS_history.append(RS_history)
+#     total_m_history.append(m_history)
+#     total_mproxy_history.append(m_proxy_history)
+#     m_norms = np.linalg.norm(m_proxy_history[-1].reshape(-1, 3), axis=-1)
+#     # bar_x = np.linspace(0, np.max(m_norms), 20)
+#     plt.figure()
+#     plt.hist(m_norms, bins=100)
+#     m0 = pm_opt.m
+
+
 # Print effective permanent magnet volume
 B_max = 1.465
 mu0 = 4 * np.pi * 1e-7
