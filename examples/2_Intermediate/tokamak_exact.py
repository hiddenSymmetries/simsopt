--- conflicted
+++ resolved
@@ -157,14 +157,8 @@
         m_maxima=pm_opt.m_maxima,
     )
     b_exact.set_points(s_plot.gamma().reshape((-1, 3)))
-    print(b_exact.set_points(s_plot.gamma().reshape((-1, 3))))
+    bs.set_points(s_plot.gamma().reshape((-1, 3)))
     b_exact._toVTK(out_dir / "Exact_Fields")
-<<<<<<< HEAD
-    # print('pm B = ', b_exact.B())
-    # print('pm B sum = ', np.sum(b_exact.B().reshape((qphi, ntheta, 3)) * s_plot.unitnormal(), axis=-1))
-    # print('tf coil B = ', bs.B())
-=======
->>>>>>> 00ba8f80
     make_Bnormal_plots(bs + b_exact, s_plot, out_dir, "biot_savart_optimized")
     Bnormal_coils = np.sum(bs.B().reshape((qphi, ntheta, 3)) * s_plot.unitnormal(), axis=-1)
     Bnormal_dipoles = np.sum(b_exact.B().reshape((qphi, ntheta, 3)) * s_plot.unitnormal(), axis=-1)
