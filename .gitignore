*~
*.a
*.so
*.o
*.mod
simsopt_20*.dat
residuals_20*.dat
_skbuild/
build/
build-cmake/
dist/
pip-wheel-metadata/
<<<<<<< HEAD
src/SIMSOPT.egg-info/

=======
.DS_Store
.coverage
.tox
	
>>>>>>> 549bc7c6
# f90wrap related
src.*/
.f2py_f2cmap 
.libs/ 
__pycache__/
*.fpp
f90wrap_*.f90

# VMEC specific
modules/VMEC/vmec.py
modules/VMEC/vmec_pkg/
wout*
mercier*
jxbout*
parvmecinfo.txt
threed*
vmec_f90wrap.py

# SPEC specific
spec*.sp
spec*.sp.end
spec*.sp.h5

# examples
examples/VMEC/

# Sphinx related files
docs/build/<|MERGE_RESOLUTION|>--- conflicted
+++ resolved
@@ -10,15 +10,11 @@
 build-cmake/
 dist/
 pip-wheel-metadata/
-<<<<<<< HEAD
 src/SIMSOPT.egg-info/
-
-=======
 .DS_Store
 .coverage
 .tox
 	
->>>>>>> 549bc7c6
 # f90wrap related
 src.*/
 .f2py_f2cmap 
