--- conflicted
+++ resolved
@@ -56,16 +56,6 @@
     cd .. && \
     rm -rf mpi4py
 
-<<<<<<< HEAD
-#    git clone --depth 1 https://github.com/PrincetonUniversity/SPEC.git && \
-#    cd SPEC   &&  \
-#    /venv/bin/pip install -v . 
-#    cd Utilities/pythontools && \
-#    /venv/bin/pip install -r requirements.txt && \
-#    /venv/bin/pip install . && \
-#    cd ../../.. && \
-#    rm -rf SPEC
-=======
     # git clone --depth 1 https://github.com/PrincetonUniversity/SPEC.git && \
     # cd SPEC   &&  \
     # # /venv/bin/python setup.py bdist_wheel && \
@@ -76,7 +66,6 @@
     # /venv/bin/pip install . && \
     # cd ../../.. && \
     # rm -rf SPEC
->>>>>>> 32af8341
 
     git clone --depth 1 https://github.com/hiddenSymmetries/VMEC2000.git && \
     cd VMEC2000 && \
